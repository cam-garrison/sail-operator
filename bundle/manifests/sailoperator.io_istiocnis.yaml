--- conflicted
+++ resolved
@@ -58,7 +58,7 @@
           spec:
             default:
               namespace: istio-cni
-              version: v1.23.2
+              version: v1.23.0
             description: IstioCNISpec defines the desired state of IstioCNI
             properties:
               namespace:
@@ -1403,21 +1403,12 @@
                     type: object
                 type: object
               version:
-                default: v1.23.2
+                default: v1.23.0
                 description: |-
                   Defines the version of Istio to install.
-<<<<<<< HEAD
                   Must be one of: v1.23.0.
                 enum:
                 - v1.23.0
-=======
-                  Must be one of: v1.23.2, v1.22.5, v1.21.6, latest.
-                enum:
-                - v1.23.2
-                - v1.22.5
-                - v1.21.6
-                - latest
->>>>>>> 552d34fe
                 type: string
             required:
             - namespace
