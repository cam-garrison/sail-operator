--- conflicted
+++ resolved
@@ -1432,24 +1432,10 @@
                 default: v1.24.3
                 description: |-
                   Defines the version of Istio to install.
-<<<<<<< HEAD
                   Must be one of: v1.24-latest, v1.24.3.
                 enum:
                 - v1.24-latest
                 - v1.24.3
-=======
-                  Must be one of: v1.24-latest, v1.24.3, v1.24.2, v1.24.1, v1.23-latest, v1.23.5, v1.23.4, v1.23.3, v1.23.0.
-                enum:
-                - v1.24-latest
-                - v1.24.3
-                - v1.24.2
-                - v1.24.1
-                - v1.23-latest
-                - v1.23.5
-                - v1.23.4
-                - v1.23.3
-                - v1.23.0
->>>>>>> e1d5fb90
                 type: string
             required:
             - namespace
