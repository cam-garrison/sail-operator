--- conflicted
+++ resolved
@@ -5788,11 +5788,7 @@
                 default: v1.26.3
                 description: |-
                   Defines the version of Istio to install.
-<<<<<<< HEAD
-                  Must be one of: v1.26-latest, v1.26.3, v1.26.2, v1.26.0, v1.25-latest, v1.25.3, v1.25.2, v1.25.1, v1.24-latest, v1.24.6, v1.24.5, v1.24.4, v1.24.3, v1.24.2, v1.24.1, v1.24.0, master, v1.28-alpha.c8889153.
-=======
                   Must be one of: v1.26-latest, v1.26.3, v1.26.2, v1.26.0, v1.25-latest, v1.25.4, v1.25.3, v1.25.2, v1.25.1, v1.24-latest, v1.24.6, v1.24.5, v1.24.4, v1.24.3, v1.24.2, v1.24.1, v1.24.0, master, v1.28-alpha.a1729615.
->>>>>>> ca7c5ba8
                 enum:
                 - v1.26-latest
                 - v1.26.3
@@ -5812,11 +5808,7 @@
                 - v1.24.1
                 - v1.24.0
                 - master
-<<<<<<< HEAD
-                - v1.28-alpha.c8889153
-=======
                 - v1.28-alpha.a1729615
->>>>>>> ca7c5ba8
                 type: string
             required:
             - namespace
