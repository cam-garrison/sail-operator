apiVersion: apiextensions.k8s.io/v1
kind: CustomResourceDefinition
metadata:
  annotations:
    controller-gen.kubebuilder.io/version: v0.19.0
  creationTimestamp: null
  name: ztunnels.sailoperator.io
spec:
  group: sailoperator.io
  names:
    categories:
    - istio-io
    kind: ZTunnel
    listKind: ZTunnelList
    plural: ztunnels
    singular: ztunnel
  scope: Cluster
  versions:
  - additionalPrinterColumns:
    - description: The namespace for the ztunnel component.
      jsonPath: .spec.namespace
      name: Namespace
      type: string
    - description: The selected profile (collection of value presets).
      jsonPath: .spec.values.profile
      name: Profile
      type: string
    - description: Whether the Istio ztunnel installation is ready to handle requests.
      jsonPath: .status.conditions[?(@.type=="Ready")].status
      name: Ready
      type: string
    - description: The current state of this object.
      jsonPath: .status.state
      name: Status
      type: string
    - description: The version of the Istio ztunnel installation.
      jsonPath: .spec.version
      name: Version
      type: string
    - description: The age of the object
      jsonPath: .metadata.creationTimestamp
      name: Age
      type: date
    name: v1alpha1
    schema:
      openAPIV3Schema:
        description: ZTunnel represents a deployment of the Istio ztunnel component.
        properties:
          apiVersion:
            description: |-
              APIVersion defines the versioned schema of this representation of an object.
              Servers should convert recognized schemas to the latest internal value, and
              may reject unrecognized values.
              More info: https://git.k8s.io/community/contributors/devel/sig-architecture/api-conventions.md#resources
            type: string
          kind:
            description: |-
              Kind is a string value representing the REST resource this object represents.
              Servers may infer this from the endpoint the client submits requests to.
              Cannot be updated.
              In CamelCase.
              More info: https://git.k8s.io/community/contributors/devel/sig-architecture/api-conventions.md#types-kinds
            type: string
          metadata:
            type: object
          spec:
            default:
              namespace: ztunnel
              profile: ambient
<<<<<<< HEAD
              version: v1.27.0
=======
              version: v1.27.2
>>>>>>> 61ddc2a0
            description: ZTunnelSpec defines the desired state of ZTunnel
            properties:
              namespace:
                default: ztunnel
                description: Namespace to which the Istio ztunnel component should
                  be installed.
                type: string
              profile:
                default: ambient
                description: |-
                  The built-in installation configuration profile to use.
                  The 'default' profile is 'ambient' and it is always applied.
                  Must be one of: ambient, default, demo, empty, external, preview, remote, stable.
                enum:
                - ambient
                - default
                - demo
                - empty
                - external
                - openshift-ambient
                - openshift
                - preview
                - remote
                - stable
                type: string
              values:
                description: Defines the values to be passed to the Helm charts when
                  installing Istio ztunnel.
                properties:
                  global:
                    description: Part of the global configuration applicable to the
                      Istio ztunnel component.
                    properties:
                      defaultResources:
                        description: |-
                          See https://kubernetes.io/docs/concepts/configuration/manage-compute-resources-container/#resource-requests-and-limits-of-pod-and-container

                          Deprecated: Marked as deprecated in pkg/apis/values_types.proto.
                        properties:
                          claims:
                            description: |-
                              Claims lists the names of resources, defined in spec.resourceClaims,
                              that are used by this container.

                              This field depends on the
                              DynamicResourceAllocation feature gate.

                              This field is immutable. It can only be set for containers.
                            items:
                              description: ResourceClaim references one entry in PodSpec.ResourceClaims.
                              properties:
                                name:
                                  description: |-
                                    Name must match the name of one entry in pod.spec.resourceClaims of
                                    the Pod where this field is used. It makes that resource available
                                    inside a container.
                                  type: string
                                request:
                                  description: |-
                                    Request is the name chosen for a request in the referenced claim.
                                    If empty, everything from the claim is made available, otherwise
                                    only the result of this request.
                                  type: string
                              required:
                              - name
                              type: object
                            type: array
                            x-kubernetes-list-map-keys:
                            - name
                            x-kubernetes-list-type: map
                          limits:
                            additionalProperties:
                              anyOf:
                              - type: integer
                              - type: string
                              pattern: ^(\+|-)?(([0-9]+(\.[0-9]*)?)|(\.[0-9]+))(([KMGTPE]i)|[numkMGTPE]|([eE](\+|-)?(([0-9]+(\.[0-9]*)?)|(\.[0-9]+))))?$
                              x-kubernetes-int-or-string: true
                            description: |-
                              Limits describes the maximum amount of compute resources allowed.
                              More info: https://kubernetes.io/docs/concepts/configuration/manage-resources-containers/
                            type: object
                          requests:
                            additionalProperties:
                              anyOf:
                              - type: integer
                              - type: string
                              pattern: ^(\+|-)?(([0-9]+(\.[0-9]*)?)|(\.[0-9]+))(([KMGTPE]i)|[numkMGTPE]|([eE](\+|-)?(([0-9]+(\.[0-9]*)?)|(\.[0-9]+))))?$
                              x-kubernetes-int-or-string: true
                            description: |-
                              Requests describes the minimum amount of compute resources required.
                              If Requests is omitted for a container, it defaults to Limits if that is explicitly specified,
                              otherwise to an implementation-defined value. Requests cannot exceed Limits.
                              More info: https://kubernetes.io/docs/concepts/configuration/manage-resources-containers/
                            type: object
                        type: object
                      hub:
                        description: Specifies the docker hub for Istio images.
                        type: string
                      imagePullPolicy:
                        description: |-
                          Specifies the image pull policy for the Istio images. one of Always, Never, IfNotPresent.
                          Defaults to Always if :latest tag is specified, or IfNotPresent otherwise. Cannot be updated.

                          More info: https://kubernetes.io/docs/concepts/containers/images#updating-images
                        enum:
                        - Always
                        - Never
                        - IfNotPresent
                        type: string
                      imagePullSecrets:
                        description: |-
                          ImagePullSecrets for the control plane ServiceAccount, list of secrets in the same namespace
                          to use for pulling any images in pods that reference this ServiceAccount.
                          Must be set for any cluster configured with private docker registry.
                        items:
                          type: string
                        type: array
                      logAsJson:
                        description: Specifies whether istio components should output
                          logs in json format by adding --log_as_json argument to
                          each container.
                        type: boolean
                      logging:
                        description: Specifies the global logging level settings for
                          the Istio control plane components.
                        properties:
                          level:
                            description: |-
                              Comma-separated minimum per-scope logging level of messages to output, in the form of <scope>:<level>,<scope>:<level>
                              The control plane has different scopes depending on component, but can configure default log level across all components
                              If empty, default scope and level will be used as configured in code
                            type: string
                        type: object
                      platform:
                        description: |-
                          Platform in which Istio is deployed. Possible values are: "openshift" and "gcp"
                          An empty value means it is a vanilla Kubernetes distribution, therefore no special
                          treatment will be considered.
                        type: string
                      tag:
                        description: Specifies the tag for the Istio docker images.
                        type: string
                      variant:
                        description: The variant of the Istio container images to
                          use. Options are "debug" or "distroless". Unset will use
                          the default for the given version.
                        type: string
                    type: object
                  ztunnel:
                    description: Configuration for the Istio ztunnel plugin.
                    properties:
                      Annotations:
                        additionalProperties:
                          type: string
                        description: Annotations to apply to all top level resources
                        type: object
                      Labels:
                        additionalProperties:
                          type: string
                        description: Labels to apply to all top level resources
                        type: object
                      caAddress:
                        description: The address of the CA for CSR.
                        type: string
                      env:
                        additionalProperties:
                          type: string
                        description: 'A `key: value` mapping of environment variables
                          to add to the pod'
                        type: object
                      hub:
                        description: Hub to pull the container image from. Image will
                          be `Hub/Image:Tag-Variant`.
                        type: string
                      image:
                        description: |-
                          Image name to pull from. Image will be `Hub/Image:Tag-Variant`.
                          If Image contains a "/", it will replace the entire `image` in the pod.
                        type: string
                      imagePullPolicy:
                        description: |-
                          Specifies the image pull policy for the Istio images. one of Always, Never, IfNotPresent.
                          Defaults to Always if :latest tag is specified, or IfNotPresent otherwise. Cannot be updated.

                          More info: https://kubernetes.io/docs/concepts/containers/images#updating-images
                        enum:
                        - Always
                        - Never
                        - IfNotPresent
                        type: string
                      imagePullSecrets:
                        description: |-
                          List of secret names to add to the service account as image pull secrets
                          to use for pulling any images in pods that reference this ServiceAccount.
                          Must be set for any cluster configured with private docker registry.
                        items:
                          type: string
                        type: array
                      istioNamespace:
                        description: Specifies the default namespace for the Istio
                          control plane components.
                        type: string
                      logAsJson:
                        description: Specifies whether istio components should output
                          logs in json format by adding --log_as_json argument to
                          each container.
                        type: boolean
                      logLevel:
                        default: info
                        description: 'Configuration log level of ztunnel binary, default
                          is info. Valid values are: trace, debug, info, warn, error.'
                        enum:
                        - trace
                        - debug
                        - info
                        - warn
                        - error
                        type: string
                      multiCluster:
                        description: |-
                          Settings for multicluster.
                          The name of the cluster we are installing in. Note this is a user-defined name, which must be consistent
                          with Istiod configuration.
                        properties:
                          clusterName:
                            description: |-
                              The name of the cluster this installation will run in. This is required for sidecar injection
                              to properly label proxies
                            type: string
                          enabled:
                            description: |-
                              Enables the connection between two kubernetes clusters via their respective ingressgateway services.
                              Use if the pods in each cluster cannot directly talk to one another.
                            type: boolean
                          globalDomainSuffix:
                            description: The suffix for global service names.
                            type: string
                          includeEnvoyFilter:
                            description: Enable envoy filter to translate `globalDomainSuffix`
                              to cluster local suffix for cross cluster communication.
                            type: boolean
                        type: object
                      podAnnotations:
                        additionalProperties:
                          type: string
                        description: Annotations added to each pod. The default annotations
                          are required for scraping prometheus (in most environments).
                        type: object
                      podLabels:
                        additionalProperties:
                          type: string
                        description: Additional labels to apply on the pod level.
                        type: object
                      resourceName:
                        description: |-
                          resourceName, if set, will override the naming of resources. If not set, will default to the release name.
                          It is recommended to not set this; this is primarily for backwards compatibility.
                        type: string
                      resources:
                        description: The k8s resource requests and limits for the
                          ztunnel Pods.
                        properties:
                          claims:
                            description: |-
                              Claims lists the names of resources, defined in spec.resourceClaims,
                              that are used by this container.

                              This field depends on the
                              DynamicResourceAllocation feature gate.

                              This field is immutable. It can only be set for containers.
                            items:
                              description: ResourceClaim references one entry in PodSpec.ResourceClaims.
                              properties:
                                name:
                                  description: |-
                                    Name must match the name of one entry in pod.spec.resourceClaims of
                                    the Pod where this field is used. It makes that resource available
                                    inside a container.
                                  type: string
                                request:
                                  description: |-
                                    Request is the name chosen for a request in the referenced claim.
                                    If empty, everything from the claim is made available, otherwise
                                    only the result of this request.
                                  type: string
                              required:
                              - name
                              type: object
                            type: array
                            x-kubernetes-list-map-keys:
                            - name
                            x-kubernetes-list-type: map
                          limits:
                            additionalProperties:
                              anyOf:
                              - type: integer
                              - type: string
                              pattern: ^(\+|-)?(([0-9]+(\.[0-9]*)?)|(\.[0-9]+))(([KMGTPE]i)|[numkMGTPE]|([eE](\+|-)?(([0-9]+(\.[0-9]*)?)|(\.[0-9]+))))?$
                              x-kubernetes-int-or-string: true
                            description: |-
                              Limits describes the maximum amount of compute resources allowed.
                              More info: https://kubernetes.io/docs/concepts/configuration/manage-resources-containers/
                            type: object
                          requests:
                            additionalProperties:
                              anyOf:
                              - type: integer
                              - type: string
                              pattern: ^(\+|-)?(([0-9]+(\.[0-9]*)?)|(\.[0-9]+))(([KMGTPE]i)|[numkMGTPE]|([eE](\+|-)?(([0-9]+(\.[0-9]*)?)|(\.[0-9]+))))?$
                              x-kubernetes-int-or-string: true
                            description: |-
                              Requests describes the minimum amount of compute resources required.
                              If Requests is omitted for a container, it defaults to Limits if that is explicitly specified,
                              otherwise to an implementation-defined value. Requests cannot exceed Limits.
                              More info: https://kubernetes.io/docs/concepts/configuration/manage-resources-containers/
                            type: object
                        type: object
                      revision:
                        description: Configures the revision this control plane is
                          a part of
                        type: string
                      tag:
                        description: The container image tag to pull. Image will be
                          `Hub/Image:Tag-Variant`.
                        type: string
                      terminationGracePeriodSeconds:
                        default: 30
                        description: |-
                          This value defines:
                          1. how many seconds kube waits for ztunnel pod to gracefully exit before forcibly terminating it (this value)
                          2. how many seconds ztunnel waits to drain its own connections (this value - 1 sec)
                        format: int64
                        minimum: 0
                        type: integer
                      variant:
                        description: The container image variant to pull. Options
                          are "debug" or "distroless". Unset will use the default
                          for the given version.
                        type: string
                      volumeMounts:
                        description: Additional volumeMounts to the ztunnel container
                        items:
                          description: VolumeMount describes a mounting of a Volume
                            within a container.
                          properties:
                            mountPath:
                              description: |-
                                Path within the container at which the volume should be mounted.  Must
                                not contain ':'.
                              type: string
                            mountPropagation:
                              description: |-
                                mountPropagation determines how mounts are propagated from the host
                                to container and the other way around.
                                When not set, MountPropagationNone is used.
                                This field is beta in 1.10.
                                When RecursiveReadOnly is set to IfPossible or to Enabled, MountPropagation must be None or unspecified
                                (which defaults to None).
                              type: string
                            name:
                              description: This must match the Name of a Volume.
                              type: string
                            readOnly:
                              description: |-
                                Mounted read-only if true, read-write otherwise (false or unspecified).
                                Defaults to false.
                              type: boolean
                            recursiveReadOnly:
                              description: |-
                                RecursiveReadOnly specifies whether read-only mounts should be handled
                                recursively.

                                If ReadOnly is false, this field has no meaning and must be unspecified.

                                If ReadOnly is true, and this field is set to Disabled, the mount is not made
                                recursively read-only.  If this field is set to IfPossible, the mount is made
                                recursively read-only, if it is supported by the container runtime.  If this
                                field is set to Enabled, the mount is made recursively read-only if it is
                                supported by the container runtime, otherwise the pod will not be started and
                                an error will be generated to indicate the reason.

                                If this field is set to IfPossible or Enabled, MountPropagation must be set to
                                None (or be unspecified, which defaults to None).

                                If this field is not specified, it is treated as an equivalent of Disabled.
                              type: string
                            subPath:
                              description: |-
                                Path within the volume from which the container's volume should be mounted.
                                Defaults to "" (volume's root).
                              type: string
                            subPathExpr:
                              description: |-
                                Expanded path within the volume from which the container's volume should be mounted.
                                Behaves similarly to SubPath but environment variable references $(VAR_NAME) are expanded using the container's environment.
                                Defaults to "" (volume's root).
                                SubPathExpr and SubPath are mutually exclusive.
                              type: string
                          required:
                          - mountPath
                          - name
                          type: object
                        type: array
                      volumes:
                        description: Additional volumes to add to the ztunnel Pod.
                        items:
                          description: Volume represents a named volume in a pod that
                            may be accessed by any container in the pod.
                          properties:
                            awsElasticBlockStore:
                              description: |-
                                awsElasticBlockStore represents an AWS Disk resource that is attached to a
                                kubelet's host machine and then exposed to the pod.
                                Deprecated: AWSElasticBlockStore is deprecated. All operations for the in-tree
                                awsElasticBlockStore type are redirected to the ebs.csi.aws.com CSI driver.
                                More info: https://kubernetes.io/docs/concepts/storage/volumes#awselasticblockstore
                              properties:
                                fsType:
                                  description: |-
                                    fsType is the filesystem type of the volume that you want to mount.
                                    Tip: Ensure that the filesystem type is supported by the host operating system.
                                    Examples: "ext4", "xfs", "ntfs". Implicitly inferred to be "ext4" if unspecified.
                                    More info: https://kubernetes.io/docs/concepts/storage/volumes#awselasticblockstore
                                  type: string
                                partition:
                                  description: |-
                                    partition is the partition in the volume that you want to mount.
                                    If omitted, the default is to mount by volume name.
                                    Examples: For volume /dev/sda1, you specify the partition as "1".
                                    Similarly, the volume partition for /dev/sda is "0" (or you can leave the property empty).
                                  format: int32
                                  type: integer
                                readOnly:
                                  description: |-
                                    readOnly value true will force the readOnly setting in VolumeMounts.
                                    More info: https://kubernetes.io/docs/concepts/storage/volumes#awselasticblockstore
                                  type: boolean
                                volumeID:
                                  description: |-
                                    volumeID is unique ID of the persistent disk resource in AWS (Amazon EBS volume).
                                    More info: https://kubernetes.io/docs/concepts/storage/volumes#awselasticblockstore
                                  type: string
                              required:
                              - volumeID
                              type: object
                            azureDisk:
                              description: |-
                                azureDisk represents an Azure Data Disk mount on the host and bind mount to the pod.
                                Deprecated: AzureDisk is deprecated. All operations for the in-tree azureDisk type
                                are redirected to the disk.csi.azure.com CSI driver.
                              properties:
                                cachingMode:
                                  description: 'cachingMode is the Host Caching mode:
                                    None, Read Only, Read Write.'
                                  type: string
                                diskName:
                                  description: diskName is the Name of the data disk
                                    in the blob storage
                                  type: string
                                diskURI:
                                  description: diskURI is the URI of data disk in
                                    the blob storage
                                  type: string
                                fsType:
                                  default: ext4
                                  description: |-
                                    fsType is Filesystem type to mount.
                                    Must be a filesystem type supported by the host operating system.
                                    Ex. "ext4", "xfs", "ntfs". Implicitly inferred to be "ext4" if unspecified.
                                  type: string
                                kind:
                                  description: 'kind expected values are Shared: multiple
                                    blob disks per storage account  Dedicated: single
                                    blob disk per storage account  Managed: azure
                                    managed data disk (only in managed availability
                                    set). defaults to shared'
                                  type: string
                                readOnly:
                                  default: false
                                  description: |-
                                    readOnly Defaults to false (read/write). ReadOnly here will force
                                    the ReadOnly setting in VolumeMounts.
                                  type: boolean
                              required:
                              - diskName
                              - diskURI
                              type: object
                            azureFile:
                              description: |-
                                azureFile represents an Azure File Service mount on the host and bind mount to the pod.
                                Deprecated: AzureFile is deprecated. All operations for the in-tree azureFile type
                                are redirected to the file.csi.azure.com CSI driver.
                              properties:
                                readOnly:
                                  description: |-
                                    readOnly defaults to false (read/write). ReadOnly here will force
                                    the ReadOnly setting in VolumeMounts.
                                  type: boolean
                                secretName:
                                  description: secretName is the  name of secret that
                                    contains Azure Storage Account Name and Key
                                  type: string
                                shareName:
                                  description: shareName is the azure share Name
                                  type: string
                              required:
                              - secretName
                              - shareName
                              type: object
                            cephfs:
                              description: |-
                                cephFS represents a Ceph FS mount on the host that shares a pod's lifetime.
                                Deprecated: CephFS is deprecated and the in-tree cephfs type is no longer supported.
                              properties:
                                monitors:
                                  description: |-
                                    monitors is Required: Monitors is a collection of Ceph monitors
                                    More info: https://examples.k8s.io/volumes/cephfs/README.md#how-to-use-it
                                  items:
                                    type: string
                                  type: array
                                  x-kubernetes-list-type: atomic
                                path:
                                  description: 'path is Optional: Used as the mounted
                                    root, rather than the full Ceph tree, default
                                    is /'
                                  type: string
                                readOnly:
                                  description: |-
                                    readOnly is Optional: Defaults to false (read/write). ReadOnly here will force
                                    the ReadOnly setting in VolumeMounts.
                                    More info: https://examples.k8s.io/volumes/cephfs/README.md#how-to-use-it
                                  type: boolean
                                secretFile:
                                  description: |-
                                    secretFile is Optional: SecretFile is the path to key ring for User, default is /etc/ceph/user.secret
                                    More info: https://examples.k8s.io/volumes/cephfs/README.md#how-to-use-it
                                  type: string
                                secretRef:
                                  description: |-
                                    secretRef is Optional: SecretRef is reference to the authentication secret for User, default is empty.
                                    More info: https://examples.k8s.io/volumes/cephfs/README.md#how-to-use-it
                                  properties:
                                    name:
                                      default: ""
                                      description: |-
                                        Name of the referent.
                                        This field is effectively required, but due to backwards compatibility is
                                        allowed to be empty. Instances of this type with an empty value here are
                                        almost certainly wrong.
                                        More info: https://kubernetes.io/docs/concepts/overview/working-with-objects/names/#names
                                      type: string
                                  type: object
                                  x-kubernetes-map-type: atomic
                                user:
                                  description: |-
                                    user is optional: User is the rados user name, default is admin
                                    More info: https://examples.k8s.io/volumes/cephfs/README.md#how-to-use-it
                                  type: string
                              required:
                              - monitors
                              type: object
                            cinder:
                              description: |-
                                cinder represents a cinder volume attached and mounted on kubelets host machine.
                                Deprecated: Cinder is deprecated. All operations for the in-tree cinder type
                                are redirected to the cinder.csi.openstack.org CSI driver.
                                More info: https://examples.k8s.io/mysql-cinder-pd/README.md
                              properties:
                                fsType:
                                  description: |-
                                    fsType is the filesystem type to mount.
                                    Must be a filesystem type supported by the host operating system.
                                    Examples: "ext4", "xfs", "ntfs". Implicitly inferred to be "ext4" if unspecified.
                                    More info: https://examples.k8s.io/mysql-cinder-pd/README.md
                                  type: string
                                readOnly:
                                  description: |-
                                    readOnly defaults to false (read/write). ReadOnly here will force
                                    the ReadOnly setting in VolumeMounts.
                                    More info: https://examples.k8s.io/mysql-cinder-pd/README.md
                                  type: boolean
                                secretRef:
                                  description: |-
                                    secretRef is optional: points to a secret object containing parameters used to connect
                                    to OpenStack.
                                  properties:
                                    name:
                                      default: ""
                                      description: |-
                                        Name of the referent.
                                        This field is effectively required, but due to backwards compatibility is
                                        allowed to be empty. Instances of this type with an empty value here are
                                        almost certainly wrong.
                                        More info: https://kubernetes.io/docs/concepts/overview/working-with-objects/names/#names
                                      type: string
                                  type: object
                                  x-kubernetes-map-type: atomic
                                volumeID:
                                  description: |-
                                    volumeID used to identify the volume in cinder.
                                    More info: https://examples.k8s.io/mysql-cinder-pd/README.md
                                  type: string
                              required:
                              - volumeID
                              type: object
                            configMap:
                              description: configMap represents a configMap that should
                                populate this volume
                              properties:
                                defaultMode:
                                  description: |-
                                    defaultMode is optional: mode bits used to set permissions on created files by default.
                                    Must be an octal value between 0000 and 0777 or a decimal value between 0 and 511.
                                    YAML accepts both octal and decimal values, JSON requires decimal values for mode bits.
                                    Defaults to 0644.
                                    Directories within the path are not affected by this setting.
                                    This might be in conflict with other options that affect the file
                                    mode, like fsGroup, and the result can be other mode bits set.
                                  format: int32
                                  type: integer
                                items:
                                  description: |-
                                    items if unspecified, each key-value pair in the Data field of the referenced
                                    ConfigMap will be projected into the volume as a file whose name is the
                                    key and content is the value. If specified, the listed keys will be
                                    projected into the specified paths, and unlisted keys will not be
                                    present. If a key is specified which is not present in the ConfigMap,
                                    the volume setup will error unless it is marked optional. Paths must be
                                    relative and may not contain the '..' path or start with '..'.
                                  items:
                                    description: Maps a string key to a path within
                                      a volume.
                                    properties:
                                      key:
                                        description: key is the key to project.
                                        type: string
                                      mode:
                                        description: |-
                                          mode is Optional: mode bits used to set permissions on this file.
                                          Must be an octal value between 0000 and 0777 or a decimal value between 0 and 511.
                                          YAML accepts both octal and decimal values, JSON requires decimal values for mode bits.
                                          If not specified, the volume defaultMode will be used.
                                          This might be in conflict with other options that affect the file
                                          mode, like fsGroup, and the result can be other mode bits set.
                                        format: int32
                                        type: integer
                                      path:
                                        description: |-
                                          path is the relative path of the file to map the key to.
                                          May not be an absolute path.
                                          May not contain the path element '..'.
                                          May not start with the string '..'.
                                        type: string
                                    required:
                                    - key
                                    - path
                                    type: object
                                  type: array
                                  x-kubernetes-list-type: atomic
                                name:
                                  default: ""
                                  description: |-
                                    Name of the referent.
                                    This field is effectively required, but due to backwards compatibility is
                                    allowed to be empty. Instances of this type with an empty value here are
                                    almost certainly wrong.
                                    More info: https://kubernetes.io/docs/concepts/overview/working-with-objects/names/#names
                                  type: string
                                optional:
                                  description: optional specify whether the ConfigMap
                                    or its keys must be defined
                                  type: boolean
                              type: object
                              x-kubernetes-map-type: atomic
                            csi:
                              description: csi (Container Storage Interface) represents
                                ephemeral storage that is handled by certain external
                                CSI drivers.
                              properties:
                                driver:
                                  description: |-
                                    driver is the name of the CSI driver that handles this volume.
                                    Consult with your admin for the correct name as registered in the cluster.
                                  type: string
                                fsType:
                                  description: |-
                                    fsType to mount. Ex. "ext4", "xfs", "ntfs".
                                    If not provided, the empty value is passed to the associated CSI driver
                                    which will determine the default filesystem to apply.
                                  type: string
                                nodePublishSecretRef:
                                  description: |-
                                    nodePublishSecretRef is a reference to the secret object containing
                                    sensitive information to pass to the CSI driver to complete the CSI
                                    NodePublishVolume and NodeUnpublishVolume calls.
                                    This field is optional, and  may be empty if no secret is required. If the
                                    secret object contains more than one secret, all secret references are passed.
                                  properties:
                                    name:
                                      default: ""
                                      description: |-
                                        Name of the referent.
                                        This field is effectively required, but due to backwards compatibility is
                                        allowed to be empty. Instances of this type with an empty value here are
                                        almost certainly wrong.
                                        More info: https://kubernetes.io/docs/concepts/overview/working-with-objects/names/#names
                                      type: string
                                  type: object
                                  x-kubernetes-map-type: atomic
                                readOnly:
                                  description: |-
                                    readOnly specifies a read-only configuration for the volume.
                                    Defaults to false (read/write).
                                  type: boolean
                                volumeAttributes:
                                  additionalProperties:
                                    type: string
                                  description: |-
                                    volumeAttributes stores driver-specific properties that are passed to the CSI
                                    driver. Consult your driver's documentation for supported values.
                                  type: object
                              required:
                              - driver
                              type: object
                            downwardAPI:
                              description: downwardAPI represents downward API about
                                the pod that should populate this volume
                              properties:
                                defaultMode:
                                  description: |-
                                    Optional: mode bits to use on created files by default. Must be a
                                    Optional: mode bits used to set permissions on created files by default.
                                    Must be an octal value between 0000 and 0777 or a decimal value between 0 and 511.
                                    YAML accepts both octal and decimal values, JSON requires decimal values for mode bits.
                                    Defaults to 0644.
                                    Directories within the path are not affected by this setting.
                                    This might be in conflict with other options that affect the file
                                    mode, like fsGroup, and the result can be other mode bits set.
                                  format: int32
                                  type: integer
                                items:
                                  description: Items is a list of downward API volume
                                    file
                                  items:
                                    description: DownwardAPIVolumeFile represents
                                      information to create the file containing the
                                      pod field
                                    properties:
                                      fieldRef:
                                        description: 'Required: Selects a field of
                                          the pod: only annotations, labels, name,
                                          namespace and uid are supported.'
                                        properties:
                                          apiVersion:
                                            description: Version of the schema the
                                              FieldPath is written in terms of, defaults
                                              to "v1".
                                            type: string
                                          fieldPath:
                                            description: Path of the field to select
                                              in the specified API version.
                                            type: string
                                        required:
                                        - fieldPath
                                        type: object
                                        x-kubernetes-map-type: atomic
                                      mode:
                                        description: |-
                                          Optional: mode bits used to set permissions on this file, must be an octal value
                                          between 0000 and 0777 or a decimal value between 0 and 511.
                                          YAML accepts both octal and decimal values, JSON requires decimal values for mode bits.
                                          If not specified, the volume defaultMode will be used.
                                          This might be in conflict with other options that affect the file
                                          mode, like fsGroup, and the result can be other mode bits set.
                                        format: int32
                                        type: integer
                                      path:
                                        description: 'Required: Path is  the relative
                                          path name of the file to be created. Must
                                          not be absolute or contain the ''..'' path.
                                          Must be utf-8 encoded. The first item of
                                          the relative path must not start with ''..'''
                                        type: string
                                      resourceFieldRef:
                                        description: |-
                                          Selects a resource of the container: only resources limits and requests
                                          (limits.cpu, limits.memory, requests.cpu and requests.memory) are currently supported.
                                        properties:
                                          containerName:
                                            description: 'Container name: required
                                              for volumes, optional for env vars'
                                            type: string
                                          divisor:
                                            anyOf:
                                            - type: integer
                                            - type: string
                                            description: Specifies the output format
                                              of the exposed resources, defaults to
                                              "1"
                                            pattern: ^(\+|-)?(([0-9]+(\.[0-9]*)?)|(\.[0-9]+))(([KMGTPE]i)|[numkMGTPE]|([eE](\+|-)?(([0-9]+(\.[0-9]*)?)|(\.[0-9]+))))?$
                                            x-kubernetes-int-or-string: true
                                          resource:
                                            description: 'Required: resource to select'
                                            type: string
                                        required:
                                        - resource
                                        type: object
                                        x-kubernetes-map-type: atomic
                                    required:
                                    - path
                                    type: object
                                  type: array
                                  x-kubernetes-list-type: atomic
                              type: object
                            emptyDir:
                              description: |-
                                emptyDir represents a temporary directory that shares a pod's lifetime.
                                More info: https://kubernetes.io/docs/concepts/storage/volumes#emptydir
                              properties:
                                medium:
                                  description: |-
                                    medium represents what type of storage medium should back this directory.
                                    The default is "" which means to use the node's default medium.
                                    Must be an empty string (default) or Memory.
                                    More info: https://kubernetes.io/docs/concepts/storage/volumes#emptydir
                                  type: string
                                sizeLimit:
                                  anyOf:
                                  - type: integer
                                  - type: string
                                  description: |-
                                    sizeLimit is the total amount of local storage required for this EmptyDir volume.
                                    The size limit is also applicable for memory medium.
                                    The maximum usage on memory medium EmptyDir would be the minimum value between
                                    the SizeLimit specified here and the sum of memory limits of all containers in a pod.
                                    The default is nil which means that the limit is undefined.
                                    More info: https://kubernetes.io/docs/concepts/storage/volumes#emptydir
                                  pattern: ^(\+|-)?(([0-9]+(\.[0-9]*)?)|(\.[0-9]+))(([KMGTPE]i)|[numkMGTPE]|([eE](\+|-)?(([0-9]+(\.[0-9]*)?)|(\.[0-9]+))))?$
                                  x-kubernetes-int-or-string: true
                              type: object
                            ephemeral:
                              description: |-
                                ephemeral represents a volume that is handled by a cluster storage driver.
                                The volume's lifecycle is tied to the pod that defines it - it will be created before the pod starts,
                                and deleted when the pod is removed.

                                Use this if:
                                a) the volume is only needed while the pod runs,
                                b) features of normal volumes like restoring from snapshot or capacity
                                   tracking are needed,
                                c) the storage driver is specified through a storage class, and
                                d) the storage driver supports dynamic volume provisioning through
                                   a PersistentVolumeClaim (see EphemeralVolumeSource for more
                                   information on the connection between this volume type
                                   and PersistentVolumeClaim).

                                Use PersistentVolumeClaim or one of the vendor-specific
                                APIs for volumes that persist for longer than the lifecycle
                                of an individual pod.

                                Use CSI for light-weight local ephemeral volumes if the CSI driver is meant to
                                be used that way - see the documentation of the driver for
                                more information.

                                A pod can use both types of ephemeral volumes and
                                persistent volumes at the same time.
                              properties:
                                volumeClaimTemplate:
                                  description: |-
                                    Will be used to create a stand-alone PVC to provision the volume.
                                    The pod in which this EphemeralVolumeSource is embedded will be the
                                    owner of the PVC, i.e. the PVC will be deleted together with the
                                    pod.  The name of the PVC will be `<pod name>-<volume name>` where
                                    `<volume name>` is the name from the `PodSpec.Volumes` array
                                    entry. Pod validation will reject the pod if the concatenated name
                                    is not valid for a PVC (for example, too long).

                                    An existing PVC with that name that is not owned by the pod
                                    will *not* be used for the pod to avoid using an unrelated
                                    volume by mistake. Starting the pod is then blocked until
                                    the unrelated PVC is removed. If such a pre-created PVC is
                                    meant to be used by the pod, the PVC has to updated with an
                                    owner reference to the pod once the pod exists. Normally
                                    this should not be necessary, but it may be useful when
                                    manually reconstructing a broken cluster.

                                    This field is read-only and no changes will be made by Kubernetes
                                    to the PVC after it has been created.

                                    Required, must not be nil.
                                  properties:
                                    metadata:
                                      description: |-
                                        May contain labels and annotations that will be copied into the PVC
                                        when creating it. No other fields are allowed and will be rejected during
                                        validation.
                                      type: object
                                    spec:
                                      description: |-
                                        The specification for the PersistentVolumeClaim. The entire content is
                                        copied unchanged into the PVC that gets created from this
                                        template. The same fields as in a PersistentVolumeClaim
                                        are also valid here.
                                      properties:
                                        accessModes:
                                          description: |-
                                            accessModes contains the desired access modes the volume should have.
                                            More info: https://kubernetes.io/docs/concepts/storage/persistent-volumes#access-modes-1
                                          items:
                                            type: string
                                          type: array
                                          x-kubernetes-list-type: atomic
                                        dataSource:
                                          description: |-
                                            dataSource field can be used to specify either:
                                            * An existing VolumeSnapshot object (snapshot.storage.k8s.io/VolumeSnapshot)
                                            * An existing PVC (PersistentVolumeClaim)
                                            If the provisioner or an external controller can support the specified data source,
                                            it will create a new volume based on the contents of the specified data source.
                                            When the AnyVolumeDataSource feature gate is enabled, dataSource contents will be copied to dataSourceRef,
                                            and dataSourceRef contents will be copied to dataSource when dataSourceRef.namespace is not specified.
                                            If the namespace is specified, then dataSourceRef will not be copied to dataSource.
                                          properties:
                                            apiGroup:
                                              description: |-
                                                APIGroup is the group for the resource being referenced.
                                                If APIGroup is not specified, the specified Kind must be in the core API group.
                                                For any other third-party types, APIGroup is required.
                                              type: string
                                            kind:
                                              description: Kind is the type of resource
                                                being referenced
                                              type: string
                                            name:
                                              description: Name is the name of resource
                                                being referenced
                                              type: string
                                          required:
                                          - kind
                                          - name
                                          type: object
                                          x-kubernetes-map-type: atomic
                                        dataSourceRef:
                                          description: |-
                                            dataSourceRef specifies the object from which to populate the volume with data, if a non-empty
                                            volume is desired. This may be any object from a non-empty API group (non
                                            core object) or a PersistentVolumeClaim object.
                                            When this field is specified, volume binding will only succeed if the type of
                                            the specified object matches some installed volume populator or dynamic
                                            provisioner.
                                            This field will replace the functionality of the dataSource field and as such
                                            if both fields are non-empty, they must have the same value. For backwards
                                            compatibility, when namespace isn't specified in dataSourceRef,
                                            both fields (dataSource and dataSourceRef) will be set to the same
                                            value automatically if one of them is empty and the other is non-empty.
                                            When namespace is specified in dataSourceRef,
                                            dataSource isn't set to the same value and must be empty.
                                            There are three important differences between dataSource and dataSourceRef:
                                            * While dataSource only allows two specific types of objects, dataSourceRef
                                              allows any non-core object, as well as PersistentVolumeClaim objects.
                                            * While dataSource ignores disallowed values (dropping them), dataSourceRef
                                              preserves all values, and generates an error if a disallowed value is
                                              specified.
                                            * While dataSource only allows local objects, dataSourceRef allows objects
                                              in any namespaces.
                                            (Beta) Using this field requires the AnyVolumeDataSource feature gate to be enabled.
                                            (Alpha) Using the namespace field of dataSourceRef requires the CrossNamespaceVolumeDataSource feature gate to be enabled.
                                          properties:
                                            apiGroup:
                                              description: |-
                                                APIGroup is the group for the resource being referenced.
                                                If APIGroup is not specified, the specified Kind must be in the core API group.
                                                For any other third-party types, APIGroup is required.
                                              type: string
                                            kind:
                                              description: Kind is the type of resource
                                                being referenced
                                              type: string
                                            name:
                                              description: Name is the name of resource
                                                being referenced
                                              type: string
                                            namespace:
                                              description: |-
                                                Namespace is the namespace of resource being referenced
                                                Note that when a namespace is specified, a gateway.networking.k8s.io/ReferenceGrant object is required in the referent namespace to allow that namespace's owner to accept the reference. See the ReferenceGrant documentation for details.
                                                (Alpha) This field requires the CrossNamespaceVolumeDataSource feature gate to be enabled.
                                              type: string
                                          required:
                                          - kind
                                          - name
                                          type: object
                                        resources:
                                          description: |-
                                            resources represents the minimum resources the volume should have.
                                            If RecoverVolumeExpansionFailure feature is enabled users are allowed to specify resource requirements
                                            that are lower than previous value but must still be higher than capacity recorded in the
                                            status field of the claim.
                                            More info: https://kubernetes.io/docs/concepts/storage/persistent-volumes#resources
                                          properties:
                                            limits:
                                              additionalProperties:
                                                anyOf:
                                                - type: integer
                                                - type: string
                                                pattern: ^(\+|-)?(([0-9]+(\.[0-9]*)?)|(\.[0-9]+))(([KMGTPE]i)|[numkMGTPE]|([eE](\+|-)?(([0-9]+(\.[0-9]*)?)|(\.[0-9]+))))?$
                                                x-kubernetes-int-or-string: true
                                              description: |-
                                                Limits describes the maximum amount of compute resources allowed.
                                                More info: https://kubernetes.io/docs/concepts/configuration/manage-resources-containers/
                                              type: object
                                            requests:
                                              additionalProperties:
                                                anyOf:
                                                - type: integer
                                                - type: string
                                                pattern: ^(\+|-)?(([0-9]+(\.[0-9]*)?)|(\.[0-9]+))(([KMGTPE]i)|[numkMGTPE]|([eE](\+|-)?(([0-9]+(\.[0-9]*)?)|(\.[0-9]+))))?$
                                                x-kubernetes-int-or-string: true
                                              description: |-
                                                Requests describes the minimum amount of compute resources required.
                                                If Requests is omitted for a container, it defaults to Limits if that is explicitly specified,
                                                otherwise to an implementation-defined value. Requests cannot exceed Limits.
                                                More info: https://kubernetes.io/docs/concepts/configuration/manage-resources-containers/
                                              type: object
                                          type: object
                                        selector:
                                          description: selector is a label query over
                                            volumes to consider for binding.
                                          properties:
                                            matchExpressions:
                                              description: matchExpressions is a list
                                                of label selector requirements. The
                                                requirements are ANDed.
                                              items:
                                                description: |-
                                                  A label selector requirement is a selector that contains values, a key, and an operator that
                                                  relates the key and values.
                                                properties:
                                                  key:
                                                    description: key is the label
                                                      key that the selector applies
                                                      to.
                                                    type: string
                                                  operator:
                                                    description: |-
                                                      operator represents a key's relationship to a set of values.
                                                      Valid operators are In, NotIn, Exists and DoesNotExist.
                                                    type: string
                                                  values:
                                                    description: |-
                                                      values is an array of string values. If the operator is In or NotIn,
                                                      the values array must be non-empty. If the operator is Exists or DoesNotExist,
                                                      the values array must be empty. This array is replaced during a strategic
                                                      merge patch.
                                                    items:
                                                      type: string
                                                    type: array
                                                    x-kubernetes-list-type: atomic
                                                required:
                                                - key
                                                - operator
                                                type: object
                                              type: array
                                              x-kubernetes-list-type: atomic
                                            matchLabels:
                                              additionalProperties:
                                                type: string
                                              description: |-
                                                matchLabels is a map of {key,value} pairs. A single {key,value} in the matchLabels
                                                map is equivalent to an element of matchExpressions, whose key field is "key", the
                                                operator is "In", and the values array contains only "value". The requirements are ANDed.
                                              type: object
                                          type: object
                                          x-kubernetes-map-type: atomic
                                        storageClassName:
                                          description: |-
                                            storageClassName is the name of the StorageClass required by the claim.
                                            More info: https://kubernetes.io/docs/concepts/storage/persistent-volumes#class-1
                                          type: string
                                        volumeAttributesClassName:
                                          description: |-
                                            volumeAttributesClassName may be used to set the VolumeAttributesClass used by this claim.
                                            If specified, the CSI driver will create or update the volume with the attributes defined
                                            in the corresponding VolumeAttributesClass. This has a different purpose than storageClassName,
                                            it can be changed after the claim is created. An empty string or nil value indicates that no
                                            VolumeAttributesClass will be applied to the claim. If the claim enters an Infeasible error state,
                                            this field can be reset to its previous value (including nil) to cancel the modification.
                                            If the resource referred to by volumeAttributesClass does not exist, this PersistentVolumeClaim will be
                                            set to a Pending state, as reflected by the modifyVolumeStatus field, until such as a resource
                                            exists.
                                            More info: https://kubernetes.io/docs/concepts/storage/volume-attributes-classes/
                                          type: string
                                        volumeMode:
                                          description: |-
                                            volumeMode defines what type of volume is required by the claim.
                                            Value of Filesystem is implied when not included in claim spec.
                                          type: string
                                        volumeName:
                                          description: volumeName is the binding reference
                                            to the PersistentVolume backing this claim.
                                          type: string
                                      type: object
                                  required:
                                  - spec
                                  type: object
                              type: object
                            fc:
                              description: fc represents a Fibre Channel resource
                                that is attached to a kubelet's host machine and then
                                exposed to the pod.
                              properties:
                                fsType:
                                  description: |-
                                    fsType is the filesystem type to mount.
                                    Must be a filesystem type supported by the host operating system.
                                    Ex. "ext4", "xfs", "ntfs". Implicitly inferred to be "ext4" if unspecified.
                                  type: string
                                lun:
                                  description: 'lun is Optional: FC target lun number'
                                  format: int32
                                  type: integer
                                readOnly:
                                  description: |-
                                    readOnly is Optional: Defaults to false (read/write). ReadOnly here will force
                                    the ReadOnly setting in VolumeMounts.
                                  type: boolean
                                targetWWNs:
                                  description: 'targetWWNs is Optional: FC target
                                    worldwide names (WWNs)'
                                  items:
                                    type: string
                                  type: array
                                  x-kubernetes-list-type: atomic
                                wwids:
                                  description: |-
                                    wwids Optional: FC volume world wide identifiers (wwids)
                                    Either wwids or combination of targetWWNs and lun must be set, but not both simultaneously.
                                  items:
                                    type: string
                                  type: array
                                  x-kubernetes-list-type: atomic
                              type: object
                            flexVolume:
                              description: |-
                                flexVolume represents a generic volume resource that is
                                provisioned/attached using an exec based plugin.
                                Deprecated: FlexVolume is deprecated. Consider using a CSIDriver instead.
                              properties:
                                driver:
                                  description: driver is the name of the driver to
                                    use for this volume.
                                  type: string
                                fsType:
                                  description: |-
                                    fsType is the filesystem type to mount.
                                    Must be a filesystem type supported by the host operating system.
                                    Ex. "ext4", "xfs", "ntfs". The default filesystem depends on FlexVolume script.
                                  type: string
                                options:
                                  additionalProperties:
                                    type: string
                                  description: 'options is Optional: this field holds
                                    extra command options if any.'
                                  type: object
                                readOnly:
                                  description: |-
                                    readOnly is Optional: defaults to false (read/write). ReadOnly here will force
                                    the ReadOnly setting in VolumeMounts.
                                  type: boolean
                                secretRef:
                                  description: |-
                                    secretRef is Optional: secretRef is reference to the secret object containing
                                    sensitive information to pass to the plugin scripts. This may be
                                    empty if no secret object is specified. If the secret object
                                    contains more than one secret, all secrets are passed to the plugin
                                    scripts.
                                  properties:
                                    name:
                                      default: ""
                                      description: |-
                                        Name of the referent.
                                        This field is effectively required, but due to backwards compatibility is
                                        allowed to be empty. Instances of this type with an empty value here are
                                        almost certainly wrong.
                                        More info: https://kubernetes.io/docs/concepts/overview/working-with-objects/names/#names
                                      type: string
                                  type: object
                                  x-kubernetes-map-type: atomic
                              required:
                              - driver
                              type: object
                            flocker:
                              description: |-
                                flocker represents a Flocker volume attached to a kubelet's host machine. This depends on the Flocker control service being running.
                                Deprecated: Flocker is deprecated and the in-tree flocker type is no longer supported.
                              properties:
                                datasetName:
                                  description: |-
                                    datasetName is Name of the dataset stored as metadata -> name on the dataset for Flocker
                                    should be considered as deprecated
                                  type: string
                                datasetUUID:
                                  description: datasetUUID is the UUID of the dataset.
                                    This is unique identifier of a Flocker dataset
                                  type: string
                              type: object
                            gcePersistentDisk:
                              description: |-
                                gcePersistentDisk represents a GCE Disk resource that is attached to a
                                kubelet's host machine and then exposed to the pod.
                                Deprecated: GCEPersistentDisk is deprecated. All operations for the in-tree
                                gcePersistentDisk type are redirected to the pd.csi.storage.gke.io CSI driver.
                                More info: https://kubernetes.io/docs/concepts/storage/volumes#gcepersistentdisk
                              properties:
                                fsType:
                                  description: |-
                                    fsType is filesystem type of the volume that you want to mount.
                                    Tip: Ensure that the filesystem type is supported by the host operating system.
                                    Examples: "ext4", "xfs", "ntfs". Implicitly inferred to be "ext4" if unspecified.
                                    More info: https://kubernetes.io/docs/concepts/storage/volumes#gcepersistentdisk
                                  type: string
                                partition:
                                  description: |-
                                    partition is the partition in the volume that you want to mount.
                                    If omitted, the default is to mount by volume name.
                                    Examples: For volume /dev/sda1, you specify the partition as "1".
                                    Similarly, the volume partition for /dev/sda is "0" (or you can leave the property empty).
                                    More info: https://kubernetes.io/docs/concepts/storage/volumes#gcepersistentdisk
                                  format: int32
                                  type: integer
                                pdName:
                                  description: |-
                                    pdName is unique name of the PD resource in GCE. Used to identify the disk in GCE.
                                    More info: https://kubernetes.io/docs/concepts/storage/volumes#gcepersistentdisk
                                  type: string
                                readOnly:
                                  description: |-
                                    readOnly here will force the ReadOnly setting in VolumeMounts.
                                    Defaults to false.
                                    More info: https://kubernetes.io/docs/concepts/storage/volumes#gcepersistentdisk
                                  type: boolean
                              required:
                              - pdName
                              type: object
                            gitRepo:
                              description: |-
                                gitRepo represents a git repository at a particular revision.
                                Deprecated: GitRepo is deprecated. To provision a container with a git repo, mount an
                                EmptyDir into an InitContainer that clones the repo using git, then mount the EmptyDir
                                into the Pod's container.
                              properties:
                                directory:
                                  description: |-
                                    directory is the target directory name.
                                    Must not contain or start with '..'.  If '.' is supplied, the volume directory will be the
                                    git repository.  Otherwise, if specified, the volume will contain the git repository in
                                    the subdirectory with the given name.
                                  type: string
                                repository:
                                  description: repository is the URL
                                  type: string
                                revision:
                                  description: revision is the commit hash for the
                                    specified revision.
                                  type: string
                              required:
                              - repository
                              type: object
                            glusterfs:
                              description: |-
                                glusterfs represents a Glusterfs mount on the host that shares a pod's lifetime.
                                Deprecated: Glusterfs is deprecated and the in-tree glusterfs type is no longer supported.
                              properties:
                                endpoints:
                                  description: endpoints is the endpoint name that
                                    details Glusterfs topology.
                                  type: string
                                path:
                                  description: |-
                                    path is the Glusterfs volume path.
                                    More info: https://examples.k8s.io/volumes/glusterfs/README.md#create-a-pod
                                  type: string
                                readOnly:
                                  description: |-
                                    readOnly here will force the Glusterfs volume to be mounted with read-only permissions.
                                    Defaults to false.
                                    More info: https://examples.k8s.io/volumes/glusterfs/README.md#create-a-pod
                                  type: boolean
                              required:
                              - endpoints
                              - path
                              type: object
                            hostPath:
                              description: |-
                                hostPath represents a pre-existing file or directory on the host
                                machine that is directly exposed to the container. This is generally
                                used for system agents or other privileged things that are allowed
                                to see the host machine. Most containers will NOT need this.
                                More info: https://kubernetes.io/docs/concepts/storage/volumes#hostpath
                              properties:
                                path:
                                  description: |-
                                    path of the directory on the host.
                                    If the path is a symlink, it will follow the link to the real path.
                                    More info: https://kubernetes.io/docs/concepts/storage/volumes#hostpath
                                  type: string
                                type:
                                  description: |-
                                    type for HostPath Volume
                                    Defaults to ""
                                    More info: https://kubernetes.io/docs/concepts/storage/volumes#hostpath
                                  type: string
                              required:
                              - path
                              type: object
                            image:
                              description: |-
                                image represents an OCI object (a container image or artifact) pulled and mounted on the kubelet's host machine.
                                The volume is resolved at pod startup depending on which PullPolicy value is provided:

                                - Always: the kubelet always attempts to pull the reference. Container creation will fail If the pull fails.
                                - Never: the kubelet never pulls the reference and only uses a local image or artifact. Container creation will fail if the reference isn't present.
                                - IfNotPresent: the kubelet pulls if the reference isn't already present on disk. Container creation will fail if the reference isn't present and the pull fails.

                                The volume gets re-resolved if the pod gets deleted and recreated, which means that new remote content will become available on pod recreation.
                                A failure to resolve or pull the image during pod startup will block containers from starting and may add significant latency. Failures will be retried using normal volume backoff and will be reported on the pod reason and message.
                                The types of objects that may be mounted by this volume are defined by the container runtime implementation on a host machine and at minimum must include all valid types supported by the container image field.
                                The OCI object gets mounted in a single directory (spec.containers[*].volumeMounts.mountPath) by merging the manifest layers in the same way as for container images.
                                The volume will be mounted read-only (ro) and non-executable files (noexec).
                                Sub path mounts for containers are not supported (spec.containers[*].volumeMounts.subpath) before 1.33.
                                The field spec.securityContext.fsGroupChangePolicy has no effect on this volume type.
                              properties:
                                pullPolicy:
                                  description: |-
                                    Policy for pulling OCI objects. Possible values are:
                                    Always: the kubelet always attempts to pull the reference. Container creation will fail If the pull fails.
                                    Never: the kubelet never pulls the reference and only uses a local image or artifact. Container creation will fail if the reference isn't present.
                                    IfNotPresent: the kubelet pulls if the reference isn't already present on disk. Container creation will fail if the reference isn't present and the pull fails.
                                    Defaults to Always if :latest tag is specified, or IfNotPresent otherwise.
                                  type: string
                                reference:
                                  description: |-
                                    Required: Image or artifact reference to be used.
                                    Behaves in the same way as pod.spec.containers[*].image.
                                    Pull secrets will be assembled in the same way as for the container image by looking up node credentials, SA image pull secrets, and pod spec image pull secrets.
                                    More info: https://kubernetes.io/docs/concepts/containers/images
                                    This field is optional to allow higher level config management to default or override
                                    container images in workload controllers like Deployments and StatefulSets.
                                  type: string
                              type: object
                            iscsi:
                              description: |-
                                iscsi represents an ISCSI Disk resource that is attached to a
                                kubelet's host machine and then exposed to the pod.
                                More info: https://kubernetes.io/docs/concepts/storage/volumes/#iscsi
                              properties:
                                chapAuthDiscovery:
                                  description: chapAuthDiscovery defines whether support
                                    iSCSI Discovery CHAP authentication
                                  type: boolean
                                chapAuthSession:
                                  description: chapAuthSession defines whether support
                                    iSCSI Session CHAP authentication
                                  type: boolean
                                fsType:
                                  description: |-
                                    fsType is the filesystem type of the volume that you want to mount.
                                    Tip: Ensure that the filesystem type is supported by the host operating system.
                                    Examples: "ext4", "xfs", "ntfs". Implicitly inferred to be "ext4" if unspecified.
                                    More info: https://kubernetes.io/docs/concepts/storage/volumes#iscsi
                                  type: string
                                initiatorName:
                                  description: |-
                                    initiatorName is the custom iSCSI Initiator Name.
                                    If initiatorName is specified with iscsiInterface simultaneously, new iSCSI interface
                                    <target portal>:<volume name> will be created for the connection.
                                  type: string
                                iqn:
                                  description: iqn is the target iSCSI Qualified Name.
                                  type: string
                                iscsiInterface:
                                  default: default
                                  description: |-
                                    iscsiInterface is the interface Name that uses an iSCSI transport.
                                    Defaults to 'default' (tcp).
                                  type: string
                                lun:
                                  description: lun represents iSCSI Target Lun number.
                                  format: int32
                                  type: integer
                                portals:
                                  description: |-
                                    portals is the iSCSI Target Portal List. The portal is either an IP or ip_addr:port if the port
                                    is other than default (typically TCP ports 860 and 3260).
                                  items:
                                    type: string
                                  type: array
                                  x-kubernetes-list-type: atomic
                                readOnly:
                                  description: |-
                                    readOnly here will force the ReadOnly setting in VolumeMounts.
                                    Defaults to false.
                                  type: boolean
                                secretRef:
                                  description: secretRef is the CHAP Secret for iSCSI
                                    target and initiator authentication
                                  properties:
                                    name:
                                      default: ""
                                      description: |-
                                        Name of the referent.
                                        This field is effectively required, but due to backwards compatibility is
                                        allowed to be empty. Instances of this type with an empty value here are
                                        almost certainly wrong.
                                        More info: https://kubernetes.io/docs/concepts/overview/working-with-objects/names/#names
                                      type: string
                                  type: object
                                  x-kubernetes-map-type: atomic
                                targetPortal:
                                  description: |-
                                    targetPortal is iSCSI Target Portal. The Portal is either an IP or ip_addr:port if the port
                                    is other than default (typically TCP ports 860 and 3260).
                                  type: string
                              required:
                              - iqn
                              - lun
                              - targetPortal
                              type: object
                            name:
                              description: |-
                                name of the volume.
                                Must be a DNS_LABEL and unique within the pod.
                                More info: https://kubernetes.io/docs/concepts/overview/working-with-objects/names/#names
                              type: string
                            nfs:
                              description: |-
                                nfs represents an NFS mount on the host that shares a pod's lifetime
                                More info: https://kubernetes.io/docs/concepts/storage/volumes#nfs
                              properties:
                                path:
                                  description: |-
                                    path that is exported by the NFS server.
                                    More info: https://kubernetes.io/docs/concepts/storage/volumes#nfs
                                  type: string
                                readOnly:
                                  description: |-
                                    readOnly here will force the NFS export to be mounted with read-only permissions.
                                    Defaults to false.
                                    More info: https://kubernetes.io/docs/concepts/storage/volumes#nfs
                                  type: boolean
                                server:
                                  description: |-
                                    server is the hostname or IP address of the NFS server.
                                    More info: https://kubernetes.io/docs/concepts/storage/volumes#nfs
                                  type: string
                              required:
                              - path
                              - server
                              type: object
                            persistentVolumeClaim:
                              description: |-
                                persistentVolumeClaimVolumeSource represents a reference to a
                                PersistentVolumeClaim in the same namespace.
                                More info: https://kubernetes.io/docs/concepts/storage/persistent-volumes#persistentvolumeclaims
                              properties:
                                claimName:
                                  description: |-
                                    claimName is the name of a PersistentVolumeClaim in the same namespace as the pod using this volume.
                                    More info: https://kubernetes.io/docs/concepts/storage/persistent-volumes#persistentvolumeclaims
                                  type: string
                                readOnly:
                                  description: |-
                                    readOnly Will force the ReadOnly setting in VolumeMounts.
                                    Default false.
                                  type: boolean
                              required:
                              - claimName
                              type: object
                            photonPersistentDisk:
                              description: |-
                                photonPersistentDisk represents a PhotonController persistent disk attached and mounted on kubelets host machine.
                                Deprecated: PhotonPersistentDisk is deprecated and the in-tree photonPersistentDisk type is no longer supported.
                              properties:
                                fsType:
                                  description: |-
                                    fsType is the filesystem type to mount.
                                    Must be a filesystem type supported by the host operating system.
                                    Ex. "ext4", "xfs", "ntfs". Implicitly inferred to be "ext4" if unspecified.
                                  type: string
                                pdID:
                                  description: pdID is the ID that identifies Photon
                                    Controller persistent disk
                                  type: string
                              required:
                              - pdID
                              type: object
                            portworxVolume:
                              description: |-
                                portworxVolume represents a portworx volume attached and mounted on kubelets host machine.
                                Deprecated: PortworxVolume is deprecated. All operations for the in-tree portworxVolume type
                                are redirected to the pxd.portworx.com CSI driver when the CSIMigrationPortworx feature-gate
                                is on.
                              properties:
                                fsType:
                                  description: |-
                                    fSType represents the filesystem type to mount
                                    Must be a filesystem type supported by the host operating system.
                                    Ex. "ext4", "xfs". Implicitly inferred to be "ext4" if unspecified.
                                  type: string
                                readOnly:
                                  description: |-
                                    readOnly defaults to false (read/write). ReadOnly here will force
                                    the ReadOnly setting in VolumeMounts.
                                  type: boolean
                                volumeID:
                                  description: volumeID uniquely identifies a Portworx
                                    volume
                                  type: string
                              required:
                              - volumeID
                              type: object
                            projected:
                              description: projected items for all in one resources
                                secrets, configmaps, and downward API
                              properties:
                                defaultMode:
                                  description: |-
                                    defaultMode are the mode bits used to set permissions on created files by default.
                                    Must be an octal value between 0000 and 0777 or a decimal value between 0 and 511.
                                    YAML accepts both octal and decimal values, JSON requires decimal values for mode bits.
                                    Directories within the path are not affected by this setting.
                                    This might be in conflict with other options that affect the file
                                    mode, like fsGroup, and the result can be other mode bits set.
                                  format: int32
                                  type: integer
                                sources:
                                  description: |-
                                    sources is the list of volume projections. Each entry in this list
                                    handles one source.
                                  items:
                                    description: |-
                                      Projection that may be projected along with other supported volume types.
                                      Exactly one of these fields must be set.
                                    properties:
                                      clusterTrustBundle:
                                        description: |-
                                          ClusterTrustBundle allows a pod to access the `.spec.trustBundle` field
                                          of ClusterTrustBundle objects in an auto-updating file.

                                          Alpha, gated by the ClusterTrustBundleProjection feature gate.

                                          ClusterTrustBundle objects can either be selected by name, or by the
                                          combination of signer name and a label selector.

                                          Kubelet performs aggressive normalization of the PEM contents written
                                          into the pod filesystem.  Esoteric PEM features such as inter-block
                                          comments and block headers are stripped.  Certificates are deduplicated.
                                          The ordering of certificates within the file is arbitrary, and Kubelet
                                          may change the order over time.
                                        properties:
                                          labelSelector:
                                            description: |-
                                              Select all ClusterTrustBundles that match this label selector.  Only has
                                              effect if signerName is set.  Mutually-exclusive with name.  If unset,
                                              interpreted as "match nothing".  If set but empty, interpreted as "match
                                              everything".
                                            properties:
                                              matchExpressions:
                                                description: matchExpressions is a
                                                  list of label selector requirements.
                                                  The requirements are ANDed.
                                                items:
                                                  description: |-
                                                    A label selector requirement is a selector that contains values, a key, and an operator that
                                                    relates the key and values.
                                                  properties:
                                                    key:
                                                      description: key is the label
                                                        key that the selector applies
                                                        to.
                                                      type: string
                                                    operator:
                                                      description: |-
                                                        operator represents a key's relationship to a set of values.
                                                        Valid operators are In, NotIn, Exists and DoesNotExist.
                                                      type: string
                                                    values:
                                                      description: |-
                                                        values is an array of string values. If the operator is In or NotIn,
                                                        the values array must be non-empty. If the operator is Exists or DoesNotExist,
                                                        the values array must be empty. This array is replaced during a strategic
                                                        merge patch.
                                                      items:
                                                        type: string
                                                      type: array
                                                      x-kubernetes-list-type: atomic
                                                  required:
                                                  - key
                                                  - operator
                                                  type: object
                                                type: array
                                                x-kubernetes-list-type: atomic
                                              matchLabels:
                                                additionalProperties:
                                                  type: string
                                                description: |-
                                                  matchLabels is a map of {key,value} pairs. A single {key,value} in the matchLabels
                                                  map is equivalent to an element of matchExpressions, whose key field is "key", the
                                                  operator is "In", and the values array contains only "value". The requirements are ANDed.
                                                type: object
                                            type: object
                                            x-kubernetes-map-type: atomic
                                          name:
                                            description: |-
                                              Select a single ClusterTrustBundle by object name.  Mutually-exclusive
                                              with signerName and labelSelector.
                                            type: string
                                          optional:
                                            description: |-
                                              If true, don't block pod startup if the referenced ClusterTrustBundle(s)
                                              aren't available.  If using name, then the named ClusterTrustBundle is
                                              allowed not to exist.  If using signerName, then the combination of
                                              signerName and labelSelector is allowed to match zero
                                              ClusterTrustBundles.
                                            type: boolean
                                          path:
                                            description: Relative path from the volume
                                              root to write the bundle.
                                            type: string
                                          signerName:
                                            description: |-
                                              Select all ClusterTrustBundles that match this signer name.
                                              Mutually-exclusive with name.  The contents of all selected
                                              ClusterTrustBundles will be unified and deduplicated.
                                            type: string
                                        required:
                                        - path
                                        type: object
                                      configMap:
                                        description: configMap information about the
                                          configMap data to project
                                        properties:
                                          items:
                                            description: |-
                                              items if unspecified, each key-value pair in the Data field of the referenced
                                              ConfigMap will be projected into the volume as a file whose name is the
                                              key and content is the value. If specified, the listed keys will be
                                              projected into the specified paths, and unlisted keys will not be
                                              present. If a key is specified which is not present in the ConfigMap,
                                              the volume setup will error unless it is marked optional. Paths must be
                                              relative and may not contain the '..' path or start with '..'.
                                            items:
                                              description: Maps a string key to a
                                                path within a volume.
                                              properties:
                                                key:
                                                  description: key is the key to project.
                                                  type: string
                                                mode:
                                                  description: |-
                                                    mode is Optional: mode bits used to set permissions on this file.
                                                    Must be an octal value between 0000 and 0777 or a decimal value between 0 and 511.
                                                    YAML accepts both octal and decimal values, JSON requires decimal values for mode bits.
                                                    If not specified, the volume defaultMode will be used.
                                                    This might be in conflict with other options that affect the file
                                                    mode, like fsGroup, and the result can be other mode bits set.
                                                  format: int32
                                                  type: integer
                                                path:
                                                  description: |-
                                                    path is the relative path of the file to map the key to.
                                                    May not be an absolute path.
                                                    May not contain the path element '..'.
                                                    May not start with the string '..'.
                                                  type: string
                                              required:
                                              - key
                                              - path
                                              type: object
                                            type: array
                                            x-kubernetes-list-type: atomic
                                          name:
                                            default: ""
                                            description: |-
                                              Name of the referent.
                                              This field is effectively required, but due to backwards compatibility is
                                              allowed to be empty. Instances of this type with an empty value here are
                                              almost certainly wrong.
                                              More info: https://kubernetes.io/docs/concepts/overview/working-with-objects/names/#names
                                            type: string
                                          optional:
                                            description: optional specify whether
                                              the ConfigMap or its keys must be defined
                                            type: boolean
                                        type: object
                                        x-kubernetes-map-type: atomic
                                      downwardAPI:
                                        description: downwardAPI information about
                                          the downwardAPI data to project
                                        properties:
                                          items:
                                            description: Items is a list of DownwardAPIVolume
                                              file
                                            items:
                                              description: DownwardAPIVolumeFile represents
                                                information to create the file containing
                                                the pod field
                                              properties:
                                                fieldRef:
                                                  description: 'Required: Selects
                                                    a field of the pod: only annotations,
                                                    labels, name, namespace and uid
                                                    are supported.'
                                                  properties:
                                                    apiVersion:
                                                      description: Version of the
                                                        schema the FieldPath is written
                                                        in terms of, defaults to "v1".
                                                      type: string
                                                    fieldPath:
                                                      description: Path of the field
                                                        to select in the specified
                                                        API version.
                                                      type: string
                                                  required:
                                                  - fieldPath
                                                  type: object
                                                  x-kubernetes-map-type: atomic
                                                mode:
                                                  description: |-
                                                    Optional: mode bits used to set permissions on this file, must be an octal value
                                                    between 0000 and 0777 or a decimal value between 0 and 511.
                                                    YAML accepts both octal and decimal values, JSON requires decimal values for mode bits.
                                                    If not specified, the volume defaultMode will be used.
                                                    This might be in conflict with other options that affect the file
                                                    mode, like fsGroup, and the result can be other mode bits set.
                                                  format: int32
                                                  type: integer
                                                path:
                                                  description: 'Required: Path is  the
                                                    relative path name of the file
                                                    to be created. Must not be absolute
                                                    or contain the ''..'' path. Must
                                                    be utf-8 encoded. The first item
                                                    of the relative path must not
                                                    start with ''..'''
                                                  type: string
                                                resourceFieldRef:
                                                  description: |-
                                                    Selects a resource of the container: only resources limits and requests
                                                    (limits.cpu, limits.memory, requests.cpu and requests.memory) are currently supported.
                                                  properties:
                                                    containerName:
                                                      description: 'Container name:
                                                        required for volumes, optional
                                                        for env vars'
                                                      type: string
                                                    divisor:
                                                      anyOf:
                                                      - type: integer
                                                      - type: string
                                                      description: Specifies the output
                                                        format of the exposed resources,
                                                        defaults to "1"
                                                      pattern: ^(\+|-)?(([0-9]+(\.[0-9]*)?)|(\.[0-9]+))(([KMGTPE]i)|[numkMGTPE]|([eE](\+|-)?(([0-9]+(\.[0-9]*)?)|(\.[0-9]+))))?$
                                                      x-kubernetes-int-or-string: true
                                                    resource:
                                                      description: 'Required: resource
                                                        to select'
                                                      type: string
                                                  required:
                                                  - resource
                                                  type: object
                                                  x-kubernetes-map-type: atomic
                                              required:
                                              - path
                                              type: object
                                            type: array
                                            x-kubernetes-list-type: atomic
                                        type: object
                                      podCertificate:
                                        description: |-
                                          Projects an auto-rotating credential bundle (private key and certificate
                                          chain) that the pod can use either as a TLS client or server.

                                          Kubelet generates a private key and uses it to send a
                                          PodCertificateRequest to the named signer.  Once the signer approves the
                                          request and issues a certificate chain, Kubelet writes the key and
                                          certificate chain to the pod filesystem.  The pod does not start until
                                          certificates have been issued for each podCertificate projected volume
                                          source in its spec.

                                          Kubelet will begin trying to rotate the certificate at the time indicated
                                          by the signer using the PodCertificateRequest.Status.BeginRefreshAt
                                          timestamp.

                                          Kubelet can write a single file, indicated by the credentialBundlePath
                                          field, or separate files, indicated by the keyPath and
                                          certificateChainPath fields.

                                          The credential bundle is a single file in PEM format.  The first PEM
                                          entry is the private key (in PKCS#8 format), and the remaining PEM
                                          entries are the certificate chain issued by the signer (typically,
                                          signers will return their certificate chain in leaf-to-root order).

                                          Prefer using the credential bundle format, since your application code
                                          can read it atomically.  If you use keyPath and certificateChainPath,
                                          your application must make two separate file reads. If these coincide
                                          with a certificate rotation, it is possible that the private key and leaf
                                          certificate you read may not correspond to each other.  Your application
                                          will need to check for this condition, and re-read until they are
                                          consistent.

                                          The named signer controls chooses the format of the certificate it
                                          issues; consult the signer implementation's documentation to learn how to
                                          use the certificates it issues.
                                        properties:
                                          certificateChainPath:
                                            description: |-
                                              Write the certificate chain at this path in the projected volume.

                                              Most applications should use credentialBundlePath.  When using keyPath
                                              and certificateChainPath, your application needs to check that the key
                                              and leaf certificate are consistent, because it is possible to read the
                                              files mid-rotation.
                                            type: string
                                          credentialBundlePath:
                                            description: |-
                                              Write the credential bundle at this path in the projected volume.

                                              The credential bundle is a single file that contains multiple PEM blocks.
                                              The first PEM block is a PRIVATE KEY block, containing a PKCS#8 private
                                              key.

                                              The remaining blocks are CERTIFICATE blocks, containing the issued
                                              certificate chain from the signer (leaf and any intermediates).

                                              Using credentialBundlePath lets your Pod's application code make a single
                                              atomic read that retrieves a consistent key and certificate chain.  If you
                                              project them to separate files, your application code will need to
                                              additionally check that the leaf certificate was issued to the key.
                                            type: string
                                          keyPath:
                                            description: |-
                                              Write the key at this path in the projected volume.

                                              Most applications should use credentialBundlePath.  When using keyPath
                                              and certificateChainPath, your application needs to check that the key
                                              and leaf certificate are consistent, because it is possible to read the
                                              files mid-rotation.
                                            type: string
                                          keyType:
                                            description: |-
                                              The type of keypair Kubelet will generate for the pod.

                                              Valid values are "RSA3072", "RSA4096", "ECDSAP256", "ECDSAP384",
                                              "ECDSAP521", and "ED25519".
                                            type: string
                                          maxExpirationSeconds:
                                            description: |-
                                              maxExpirationSeconds is the maximum lifetime permitted for the
                                              certificate.

                                              Kubelet copies this value verbatim into the PodCertificateRequests it
                                              generates for this projection.

                                              If omitted, kube-apiserver will set it to 86400(24 hours). kube-apiserver
                                              will reject values shorter than 3600 (1 hour).  The maximum allowable
                                              value is 7862400 (91 days).

                                              The signer implementation is then free to issue a certificate with any
                                              lifetime *shorter* than MaxExpirationSeconds, but no shorter than 3600
                                              seconds (1 hour).  This constraint is enforced by kube-apiserver.
                                              `kubernetes.io` signers will never issue certificates with a lifetime
                                              longer than 24 hours.
                                            format: int32
                                            type: integer
                                          signerName:
                                            description: Kubelet's generated CSRs
                                              will be addressed to this signer.
                                            type: string
                                        required:
                                        - keyType
                                        - signerName
                                        type: object
                                      secret:
                                        description: secret information about the
                                          secret data to project
                                        properties:
                                          items:
                                            description: |-
                                              items if unspecified, each key-value pair in the Data field of the referenced
                                              Secret will be projected into the volume as a file whose name is the
                                              key and content is the value. If specified, the listed keys will be
                                              projected into the specified paths, and unlisted keys will not be
                                              present. If a key is specified which is not present in the Secret,
                                              the volume setup will error unless it is marked optional. Paths must be
                                              relative and may not contain the '..' path or start with '..'.
                                            items:
                                              description: Maps a string key to a
                                                path within a volume.
                                              properties:
                                                key:
                                                  description: key is the key to project.
                                                  type: string
                                                mode:
                                                  description: |-
                                                    mode is Optional: mode bits used to set permissions on this file.
                                                    Must be an octal value between 0000 and 0777 or a decimal value between 0 and 511.
                                                    YAML accepts both octal and decimal values, JSON requires decimal values for mode bits.
                                                    If not specified, the volume defaultMode will be used.
                                                    This might be in conflict with other options that affect the file
                                                    mode, like fsGroup, and the result can be other mode bits set.
                                                  format: int32
                                                  type: integer
                                                path:
                                                  description: |-
                                                    path is the relative path of the file to map the key to.
                                                    May not be an absolute path.
                                                    May not contain the path element '..'.
                                                    May not start with the string '..'.
                                                  type: string
                                              required:
                                              - key
                                              - path
                                              type: object
                                            type: array
                                            x-kubernetes-list-type: atomic
                                          name:
                                            default: ""
                                            description: |-
                                              Name of the referent.
                                              This field is effectively required, but due to backwards compatibility is
                                              allowed to be empty. Instances of this type with an empty value here are
                                              almost certainly wrong.
                                              More info: https://kubernetes.io/docs/concepts/overview/working-with-objects/names/#names
                                            type: string
                                          optional:
                                            description: optional field specify whether
                                              the Secret or its key must be defined
                                            type: boolean
                                        type: object
                                        x-kubernetes-map-type: atomic
                                      serviceAccountToken:
                                        description: serviceAccountToken is information
                                          about the serviceAccountToken data to project
                                        properties:
                                          audience:
                                            description: |-
                                              audience is the intended audience of the token. A recipient of a token
                                              must identify itself with an identifier specified in the audience of the
                                              token, and otherwise should reject the token. The audience defaults to the
                                              identifier of the apiserver.
                                            type: string
                                          expirationSeconds:
                                            description: |-
                                              expirationSeconds is the requested duration of validity of the service
                                              account token. As the token approaches expiration, the kubelet volume
                                              plugin will proactively rotate the service account token. The kubelet will
                                              start trying to rotate the token if the token is older than 80 percent of
                                              its time to live or if the token is older than 24 hours.Defaults to 1 hour
                                              and must be at least 10 minutes.
                                            format: int64
                                            type: integer
                                          path:
                                            description: |-
                                              path is the path relative to the mount point of the file to project the
                                              token into.
                                            type: string
                                        required:
                                        - path
                                        type: object
                                    type: object
                                  type: array
                                  x-kubernetes-list-type: atomic
                              type: object
                            quobyte:
                              description: |-
                                quobyte represents a Quobyte mount on the host that shares a pod's lifetime.
                                Deprecated: Quobyte is deprecated and the in-tree quobyte type is no longer supported.
                              properties:
                                group:
                                  description: |-
                                    group to map volume access to
                                    Default is no group
                                  type: string
                                readOnly:
                                  description: |-
                                    readOnly here will force the Quobyte volume to be mounted with read-only permissions.
                                    Defaults to false.
                                  type: boolean
                                registry:
                                  description: |-
                                    registry represents a single or multiple Quobyte Registry services
                                    specified as a string as host:port pair (multiple entries are separated with commas)
                                    which acts as the central registry for volumes
                                  type: string
                                tenant:
                                  description: |-
                                    tenant owning the given Quobyte volume in the Backend
                                    Used with dynamically provisioned Quobyte volumes, value is set by the plugin
                                  type: string
                                user:
                                  description: |-
                                    user to map volume access to
                                    Defaults to serivceaccount user
                                  type: string
                                volume:
                                  description: volume is a string that references
                                    an already created Quobyte volume by name.
                                  type: string
                              required:
                              - registry
                              - volume
                              type: object
                            rbd:
                              description: |-
                                rbd represents a Rados Block Device mount on the host that shares a pod's lifetime.
                                Deprecated: RBD is deprecated and the in-tree rbd type is no longer supported.
                              properties:
                                fsType:
                                  description: |-
                                    fsType is the filesystem type of the volume that you want to mount.
                                    Tip: Ensure that the filesystem type is supported by the host operating system.
                                    Examples: "ext4", "xfs", "ntfs". Implicitly inferred to be "ext4" if unspecified.
                                    More info: https://kubernetes.io/docs/concepts/storage/volumes#rbd
                                  type: string
                                image:
                                  description: |-
                                    image is the rados image name.
                                    More info: https://examples.k8s.io/volumes/rbd/README.md#how-to-use-it
                                  type: string
                                keyring:
                                  default: /etc/ceph/keyring
                                  description: |-
                                    keyring is the path to key ring for RBDUser.
                                    Default is /etc/ceph/keyring.
                                    More info: https://examples.k8s.io/volumes/rbd/README.md#how-to-use-it
                                  type: string
                                monitors:
                                  description: |-
                                    monitors is a collection of Ceph monitors.
                                    More info: https://examples.k8s.io/volumes/rbd/README.md#how-to-use-it
                                  items:
                                    type: string
                                  type: array
                                  x-kubernetes-list-type: atomic
                                pool:
                                  default: rbd
                                  description: |-
                                    pool is the rados pool name.
                                    Default is rbd.
                                    More info: https://examples.k8s.io/volumes/rbd/README.md#how-to-use-it
                                  type: string
                                readOnly:
                                  description: |-
                                    readOnly here will force the ReadOnly setting in VolumeMounts.
                                    Defaults to false.
                                    More info: https://examples.k8s.io/volumes/rbd/README.md#how-to-use-it
                                  type: boolean
                                secretRef:
                                  description: |-
                                    secretRef is name of the authentication secret for RBDUser. If provided
                                    overrides keyring.
                                    Default is nil.
                                    More info: https://examples.k8s.io/volumes/rbd/README.md#how-to-use-it
                                  properties:
                                    name:
                                      default: ""
                                      description: |-
                                        Name of the referent.
                                        This field is effectively required, but due to backwards compatibility is
                                        allowed to be empty. Instances of this type with an empty value here are
                                        almost certainly wrong.
                                        More info: https://kubernetes.io/docs/concepts/overview/working-with-objects/names/#names
                                      type: string
                                  type: object
                                  x-kubernetes-map-type: atomic
                                user:
                                  default: admin
                                  description: |-
                                    user is the rados user name.
                                    Default is admin.
                                    More info: https://examples.k8s.io/volumes/rbd/README.md#how-to-use-it
                                  type: string
                              required:
                              - image
                              - monitors
                              type: object
                            scaleIO:
                              description: |-
                                scaleIO represents a ScaleIO persistent volume attached and mounted on Kubernetes nodes.
                                Deprecated: ScaleIO is deprecated and the in-tree scaleIO type is no longer supported.
                              properties:
                                fsType:
                                  default: xfs
                                  description: |-
                                    fsType is the filesystem type to mount.
                                    Must be a filesystem type supported by the host operating system.
                                    Ex. "ext4", "xfs", "ntfs".
                                    Default is "xfs".
                                  type: string
                                gateway:
                                  description: gateway is the host address of the
                                    ScaleIO API Gateway.
                                  type: string
                                protectionDomain:
                                  description: protectionDomain is the name of the
                                    ScaleIO Protection Domain for the configured storage.
                                  type: string
                                readOnly:
                                  description: |-
                                    readOnly Defaults to false (read/write). ReadOnly here will force
                                    the ReadOnly setting in VolumeMounts.
                                  type: boolean
                                secretRef:
                                  description: |-
                                    secretRef references to the secret for ScaleIO user and other
                                    sensitive information. If this is not provided, Login operation will fail.
                                  properties:
                                    name:
                                      default: ""
                                      description: |-
                                        Name of the referent.
                                        This field is effectively required, but due to backwards compatibility is
                                        allowed to be empty. Instances of this type with an empty value here are
                                        almost certainly wrong.
                                        More info: https://kubernetes.io/docs/concepts/overview/working-with-objects/names/#names
                                      type: string
                                  type: object
                                  x-kubernetes-map-type: atomic
                                sslEnabled:
                                  description: sslEnabled Flag enable/disable SSL
                                    communication with Gateway, default false
                                  type: boolean
                                storageMode:
                                  default: ThinProvisioned
                                  description: |-
                                    storageMode indicates whether the storage for a volume should be ThickProvisioned or ThinProvisioned.
                                    Default is ThinProvisioned.
                                  type: string
                                storagePool:
                                  description: storagePool is the ScaleIO Storage
                                    Pool associated with the protection domain.
                                  type: string
                                system:
                                  description: system is the name of the storage system
                                    as configured in ScaleIO.
                                  type: string
                                volumeName:
                                  description: |-
                                    volumeName is the name of a volume already created in the ScaleIO system
                                    that is associated with this volume source.
                                  type: string
                              required:
                              - gateway
                              - secretRef
                              - system
                              type: object
                            secret:
                              description: |-
                                secret represents a secret that should populate this volume.
                                More info: https://kubernetes.io/docs/concepts/storage/volumes#secret
                              properties:
                                defaultMode:
                                  description: |-
                                    defaultMode is Optional: mode bits used to set permissions on created files by default.
                                    Must be an octal value between 0000 and 0777 or a decimal value between 0 and 511.
                                    YAML accepts both octal and decimal values, JSON requires decimal values
                                    for mode bits. Defaults to 0644.
                                    Directories within the path are not affected by this setting.
                                    This might be in conflict with other options that affect the file
                                    mode, like fsGroup, and the result can be other mode bits set.
                                  format: int32
                                  type: integer
                                items:
                                  description: |-
                                    items If unspecified, each key-value pair in the Data field of the referenced
                                    Secret will be projected into the volume as a file whose name is the
                                    key and content is the value. If specified, the listed keys will be
                                    projected into the specified paths, and unlisted keys will not be
                                    present. If a key is specified which is not present in the Secret,
                                    the volume setup will error unless it is marked optional. Paths must be
                                    relative and may not contain the '..' path or start with '..'.
                                  items:
                                    description: Maps a string key to a path within
                                      a volume.
                                    properties:
                                      key:
                                        description: key is the key to project.
                                        type: string
                                      mode:
                                        description: |-
                                          mode is Optional: mode bits used to set permissions on this file.
                                          Must be an octal value between 0000 and 0777 or a decimal value between 0 and 511.
                                          YAML accepts both octal and decimal values, JSON requires decimal values for mode bits.
                                          If not specified, the volume defaultMode will be used.
                                          This might be in conflict with other options that affect the file
                                          mode, like fsGroup, and the result can be other mode bits set.
                                        format: int32
                                        type: integer
                                      path:
                                        description: |-
                                          path is the relative path of the file to map the key to.
                                          May not be an absolute path.
                                          May not contain the path element '..'.
                                          May not start with the string '..'.
                                        type: string
                                    required:
                                    - key
                                    - path
                                    type: object
                                  type: array
                                  x-kubernetes-list-type: atomic
                                optional:
                                  description: optional field specify whether the
                                    Secret or its keys must be defined
                                  type: boolean
                                secretName:
                                  description: |-
                                    secretName is the name of the secret in the pod's namespace to use.
                                    More info: https://kubernetes.io/docs/concepts/storage/volumes#secret
                                  type: string
                              type: object
                            storageos:
                              description: |-
                                storageOS represents a StorageOS volume attached and mounted on Kubernetes nodes.
                                Deprecated: StorageOS is deprecated and the in-tree storageos type is no longer supported.
                              properties:
                                fsType:
                                  description: |-
                                    fsType is the filesystem type to mount.
                                    Must be a filesystem type supported by the host operating system.
                                    Ex. "ext4", "xfs", "ntfs". Implicitly inferred to be "ext4" if unspecified.
                                  type: string
                                readOnly:
                                  description: |-
                                    readOnly defaults to false (read/write). ReadOnly here will force
                                    the ReadOnly setting in VolumeMounts.
                                  type: boolean
                                secretRef:
                                  description: |-
                                    secretRef specifies the secret to use for obtaining the StorageOS API
                                    credentials.  If not specified, default values will be attempted.
                                  properties:
                                    name:
                                      default: ""
                                      description: |-
                                        Name of the referent.
                                        This field is effectively required, but due to backwards compatibility is
                                        allowed to be empty. Instances of this type with an empty value here are
                                        almost certainly wrong.
                                        More info: https://kubernetes.io/docs/concepts/overview/working-with-objects/names/#names
                                      type: string
                                  type: object
                                  x-kubernetes-map-type: atomic
                                volumeName:
                                  description: |-
                                    volumeName is the human-readable name of the StorageOS volume.  Volume
                                    names are only unique within a namespace.
                                  type: string
                                volumeNamespace:
                                  description: |-
                                    volumeNamespace specifies the scope of the volume within StorageOS.  If no
                                    namespace is specified then the Pod's namespace will be used.  This allows the
                                    Kubernetes name scoping to be mirrored within StorageOS for tighter integration.
                                    Set VolumeName to any name to override the default behaviour.
                                    Set to "default" if you are not using namespaces within StorageOS.
                                    Namespaces that do not pre-exist within StorageOS will be created.
                                  type: string
                              type: object
                            vsphereVolume:
                              description: |-
                                vsphereVolume represents a vSphere volume attached and mounted on kubelets host machine.
                                Deprecated: VsphereVolume is deprecated. All operations for the in-tree vsphereVolume type
                                are redirected to the csi.vsphere.vmware.com CSI driver.
                              properties:
                                fsType:
                                  description: |-
                                    fsType is filesystem type to mount.
                                    Must be a filesystem type supported by the host operating system.
                                    Ex. "ext4", "xfs", "ntfs". Implicitly inferred to be "ext4" if unspecified.
                                  type: string
                                storagePolicyID:
                                  description: storagePolicyID is the storage Policy
                                    Based Management (SPBM) profile ID associated
                                    with the StoragePolicyName.
                                  type: string
                                storagePolicyName:
                                  description: storagePolicyName is the storage Policy
                                    Based Management (SPBM) profile name.
                                  type: string
                                volumePath:
                                  description: volumePath is the path that identifies
                                    vSphere volume vmdk
                                  type: string
                              required:
                              - volumePath
                              type: object
                          required:
                          - name
                          type: object
                        type: array
                      xdsAddress:
                        description: The customized XDS address to retrieve configuration.
                        type: string
                    type: object
                type: object
              version:
<<<<<<< HEAD
                default: v1.27.0
                description: |-
                  Defines the version of Istio to install.
                  Must be one of: v1.27-latest, v1.27.0, v1.26-latest, v1.26.4, v1.26.3, v1.26.2, v1.24-latest, v1.24.6, v1.24.5, v1.24.4, v1.24.3.
                enum:
                - v1.27-latest
=======
                default: v1.27.2
                description: |-
                  Defines the version of Istio to install.
                  Must be one of: v1.27-latest, v1.27.2, v1.27.1, v1.27.0, v1.26-latest, v1.26.5, v1.26.4, v1.26.3, v1.26.2, v1.26.1, v1.26.0, v1.25-latest, v1.25.5, v1.25.4, v1.25.3, v1.25.2, v1.25.1, v1.24-latest, v1.24.6, v1.24.5, v1.24.4, v1.24.3, v1.24.2, v1.24.1, v1.24.0.
                enum:
                - v1.27-latest
                - v1.27.2
                - v1.27.1
>>>>>>> 61ddc2a0
                - v1.27.0
                - v1.26-latest
                - v1.26.5
                - v1.26.4
                - v1.26.3
                - v1.26.2
                - v1.24-latest
                - v1.24.6
                - v1.24.5
                - v1.24.4
                - v1.24.3
                type: string
            required:
            - namespace
            - version
            type: object
          status:
            description: ZTunnelStatus defines the observed state of ZTunnel
            properties:
              conditions:
                description: Represents the latest available observations of the object's
                  current state.
                items:
                  description: ZTunnelCondition represents a specific observation
                    of the ZTunnel object's state.
                  properties:
                    lastTransitionTime:
                      description: Last time the condition transitioned from one status
                        to another.
                      format: date-time
                      type: string
                    message:
                      description: Human-readable message indicating details about
                        the last transition.
                      type: string
                    reason:
                      description: Unique, single-word, CamelCase reason for the condition's
                        last transition.
                      type: string
                    status:
                      description: The status of this condition. Can be True, False
                        or Unknown.
                      type: string
                    type:
                      description: The type of this condition.
                      type: string
                  type: object
                type: array
              observedGeneration:
                description: |-
                  ObservedGeneration is the most recent generation observed for this
                  ZTunnel object. It corresponds to the object's generation, which is
                  updated on mutation by the API Server. The information in the status
                  pertains to this particular generation of the object.
                format: int64
                type: integer
              state:
                description: Reports the current state of the object.
                type: string
            type: object
        type: object
        x-kubernetes-validations:
        - message: metadata.name must be 'default'
          rule: self.metadata.name == 'default'
    served: true
    storage: true
    subresources:
      status: {}
status:
  acceptedNames:
    kind: ""
    plural: ""
  conditions: null
  storedVersions: null<|MERGE_RESOLUTION|>--- conflicted
+++ resolved
@@ -67,11 +67,7 @@
             default:
               namespace: ztunnel
               profile: ambient
-<<<<<<< HEAD
-              version: v1.27.0
-=======
               version: v1.27.2
->>>>>>> 61ddc2a0
             description: ZTunnelSpec defines the desired state of ZTunnel
             properties:
               namespace:
@@ -2383,14 +2379,6 @@
                     type: object
                 type: object
               version:
-<<<<<<< HEAD
-                default: v1.27.0
-                description: |-
-                  Defines the version of Istio to install.
-                  Must be one of: v1.27-latest, v1.27.0, v1.26-latest, v1.26.4, v1.26.3, v1.26.2, v1.24-latest, v1.24.6, v1.24.5, v1.24.4, v1.24.3.
-                enum:
-                - v1.27-latest
-=======
                 default: v1.27.2
                 description: |-
                   Defines the version of Istio to install.
@@ -2399,7 +2387,6 @@
                 - v1.27-latest
                 - v1.27.2
                 - v1.27.1
->>>>>>> 61ddc2a0
                 - v1.27.0
                 - v1.26-latest
                 - v1.26.5
