--- conflicted
+++ resolved
@@ -2,10 +2,5 @@
 name: sail-operator
 description: A Helm chart for Kubernetes
 type: application
-<<<<<<< HEAD
-version: 3.2.0
-appVersion: "3.2.0"
-=======
 version: 1.27.2
-appVersion: "1.27.2"
->>>>>>> 61ddc2a0
+appVersion: "1.27.2"