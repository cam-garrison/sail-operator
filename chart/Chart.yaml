--- conflicted
+++ resolved
@@ -2,10 +2,5 @@
 name: sail-operator
 description: A Helm chart for Kubernetes
 type: application
-<<<<<<< HEAD
-version: 3.2.0
-appVersion: "3.2.0"
-=======
 version: 1.27.3
-appVersion: "1.27.3"
->>>>>>> 2bd0e29b
+appVersion: "1.27.3"