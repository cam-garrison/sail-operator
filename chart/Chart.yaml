--- conflicted
+++ resolved
@@ -2,10 +2,5 @@
 name: sail-operator
 description: A Helm chart for Kubernetes
 type: application
-<<<<<<< HEAD
-version: 3.0.4
-appVersion: "3.0.4"
-=======
 version: 1.0.5
-appVersion: "1.0.5"
->>>>>>> bc3363c5
+appVersion: "1.0.5"