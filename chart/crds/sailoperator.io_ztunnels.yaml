---
apiVersion: apiextensions.k8s.io/v1
kind: CustomResourceDefinition
metadata:
  annotations:
    controller-gen.kubebuilder.io/version: v0.19.0
  name: ztunnels.sailoperator.io
spec:
  group: sailoperator.io
  names:
    categories:
    - istio-io
    kind: ZTunnel
    listKind: ZTunnelList
    plural: ztunnels
    singular: ztunnel
  scope: Cluster
  versions:
  - additionalPrinterColumns:
    - description: The namespace for the ztunnel component.
      jsonPath: .spec.namespace
      name: Namespace
      type: string
    - description: The selected profile (collection of value presets).
      jsonPath: .spec.values.profile
      name: Profile
      type: string
    - description: Whether the Istio ztunnel installation is ready to handle requests.
      jsonPath: .status.conditions[?(@.type=="Ready")].status
      name: Ready
      type: string
    - description: The current state of this object.
      jsonPath: .status.state
      name: Status
      type: string
    - description: The version of the Istio ztunnel installation.
      jsonPath: .spec.version
      name: Version
      type: string
    - description: The age of the object
      jsonPath: .metadata.creationTimestamp
      name: Age
      type: date
    name: v1alpha1
    schema:
      openAPIV3Schema:
        description: ZTunnel represents a deployment of the Istio ztunnel component.
        properties:
          apiVersion:
            description: |-
              APIVersion defines the versioned schema of this representation of an object.
              Servers should convert recognized schemas to the latest internal value, and
              may reject unrecognized values.
              More info: https://git.k8s.io/community/contributors/devel/sig-architecture/api-conventions.md#resources
            type: string
          kind:
            description: |-
              Kind is a string value representing the REST resource this object represents.
              Servers may infer this from the endpoint the client submits requests to.
              Cannot be updated.
              In CamelCase.
              More info: https://git.k8s.io/community/contributors/devel/sig-architecture/api-conventions.md#types-kinds
            type: string
          metadata:
            type: object
          spec:
            default:
              namespace: ztunnel
              profile: ambient
              version: v1.27.1
            description: ZTunnelSpec defines the desired state of ZTunnel
            properties:
              namespace:
                default: ztunnel
                description: Namespace to which the Istio ztunnel component should
                  be installed.
                type: string
              profile:
                default: ambient
                description: |-
                  The built-in installation configuration profile to use.
                  The 'default' profile is 'ambient' and it is always applied.
                  Must be one of: ambient, default, demo, empty, external, preview, remote, stable.
                enum:
                - ambient
                - default
                - demo
                - empty
                - external
                - openshift-ambient
                - openshift
                - preview
                - remote
                - stable
                type: string
              values:
                description: Defines the values to be passed to the Helm charts when
                  installing Istio ztunnel.
                properties:
                  global:
                    description: Part of the global configuration applicable to the
                      Istio ztunnel component.
                    properties:
                      defaultResources:
                        description: |-
                          See https://kubernetes.io/docs/concepts/configuration/manage-compute-resources-container/#resource-requests-and-limits-of-pod-and-container

                          Deprecated: Marked as deprecated in pkg/apis/values_types.proto.
                        properties:
                          claims:
                            description: |-
                              Claims lists the names of resources, defined in spec.resourceClaims,
                              that are used by this container.

                              This field depends on the
                              DynamicResourceAllocation feature gate.

                              This field is immutable. It can only be set for containers.
                            items:
                              description: ResourceClaim references one entry in PodSpec.ResourceClaims.
                              properties:
                                name:
                                  description: |-
                                    Name must match the name of one entry in pod.spec.resourceClaims of
                                    the Pod where this field is used. It makes that resource available
                                    inside a container.
                                  type: string
                                request:
                                  description: |-
                                    Request is the name chosen for a request in the referenced claim.
                                    If empty, everything from the claim is made available, otherwise
                                    only the result of this request.
                                  type: string
                              required:
                              - name
                              type: object
                            type: array
                            x-kubernetes-list-map-keys:
                            - name
                            x-kubernetes-list-type: map
                          limits:
                            additionalProperties:
                              anyOf:
                              - type: integer
                              - type: string
                              pattern: ^(\+|-)?(([0-9]+(\.[0-9]*)?)|(\.[0-9]+))(([KMGTPE]i)|[numkMGTPE]|([eE](\+|-)?(([0-9]+(\.[0-9]*)?)|(\.[0-9]+))))?$
                              x-kubernetes-int-or-string: true
                            description: |-
                              Limits describes the maximum amount of compute resources allowed.
                              More info: https://kubernetes.io/docs/concepts/configuration/manage-resources-containers/
                            type: object
                          requests:
                            additionalProperties:
                              anyOf:
                              - type: integer
                              - type: string
                              pattern: ^(\+|-)?(([0-9]+(\.[0-9]*)?)|(\.[0-9]+))(([KMGTPE]i)|[numkMGTPE]|([eE](\+|-)?(([0-9]+(\.[0-9]*)?)|(\.[0-9]+))))?$
                              x-kubernetes-int-or-string: true
                            description: |-
                              Requests describes the minimum amount of compute resources required.
                              If Requests is omitted for a container, it defaults to Limits if that is explicitly specified,
                              otherwise to an implementation-defined value. Requests cannot exceed Limits.
                              More info: https://kubernetes.io/docs/concepts/configuration/manage-resources-containers/
                            type: object
                        type: object
                      hub:
                        description: Specifies the docker hub for Istio images.
                        type: string
                      imagePullPolicy:
                        description: |-
                          Specifies the image pull policy for the Istio images. one of Always, Never, IfNotPresent.
                          Defaults to Always if :latest tag is specified, or IfNotPresent otherwise. Cannot be updated.

                          More info: https://kubernetes.io/docs/concepts/containers/images#updating-images
                        enum:
                        - Always
                        - Never
                        - IfNotPresent
                        type: string
                      imagePullSecrets:
                        description: |-
                          ImagePullSecrets for the control plane ServiceAccount, list of secrets in the same namespace
                          to use for pulling any images in pods that reference this ServiceAccount.
                          Must be set for any cluster configured with private docker registry.
                        items:
                          type: string
                        type: array
                      logAsJson:
                        description: Specifies whether istio components should output
                          logs in json format by adding --log_as_json argument to
                          each container.
                        type: boolean
                      logging:
                        description: Specifies the global logging level settings for
                          the Istio control plane components.
                        properties:
                          level:
                            description: |-
                              Comma-separated minimum per-scope logging level of messages to output, in the form of <scope>:<level>,<scope>:<level>
                              The control plane has different scopes depending on component, but can configure default log level across all components
                              If empty, default scope and level will be used as configured in code
                            type: string
                        type: object
                      platform:
                        description: |-
                          Platform in which Istio is deployed. Possible values are: "openshift" and "gcp"
                          An empty value means it is a vanilla Kubernetes distribution, therefore no special
                          treatment will be considered.
                        type: string
                      tag:
                        description: Specifies the tag for the Istio docker images.
                        type: string
                      variant:
                        description: The variant of the Istio container images to
                          use. Options are "debug" or "distroless". Unset will use
                          the default for the given version.
                        type: string
                    type: object
                  ztunnel:
                    description: Configuration for the Istio ztunnel plugin.
                    properties:
                      Annotations:
                        additionalProperties:
                          type: string
                        description: Annotations to apply to all top level resources
                        type: object
                      Labels:
                        additionalProperties:
                          type: string
                        description: Labels to apply to all top level resources
                        type: object
                      caAddress:
                        description: The address of the CA for CSR.
                        type: string
                      env:
                        additionalProperties:
                          type: string
                        description: 'A `key: value` mapping of environment variables
                          to add to the pod'
                        type: object
                      hub:
                        description: Hub to pull the container image from. Image will
                          be `Hub/Image:Tag-Variant`.
                        type: string
                      image:
                        description: |-
                          Image name to pull from. Image will be `Hub/Image:Tag-Variant`.
                          If Image contains a "/", it will replace the entire `image` in the pod.
                        type: string
                      imagePullPolicy:
                        description: |-
                          Specifies the image pull policy for the Istio images. one of Always, Never, IfNotPresent.
                          Defaults to Always if :latest tag is specified, or IfNotPresent otherwise. Cannot be updated.

                          More info: https://kubernetes.io/docs/concepts/containers/images#updating-images
                        enum:
                        - Always
                        - Never
                        - IfNotPresent
                        type: string
                      imagePullSecrets:
                        description: |-
                          List of secret names to add to the service account as image pull secrets
                          to use for pulling any images in pods that reference this ServiceAccount.
                          Must be set for any cluster configured with private docker registry.
                        items:
                          type: string
                        type: array
                      istioNamespace:
                        description: Specifies the default namespace for the Istio
                          control plane components.
                        type: string
                      logAsJson:
                        description: Specifies whether istio components should output
                          logs in json format by adding --log_as_json argument to
                          each container.
                        type: boolean
                      logLevel:
                        default: info
                        description: 'Configuration log level of ztunnel binary, default
                          is info. Valid values are: trace, debug, info, warn, error.'
                        enum:
                        - trace
                        - debug
                        - info
                        - warn
                        - error
                        type: string
                      meshConfig:
                        description: |-
                          meshConfig defines runtime configuration of components.
                          For ztunnel, only defaultConfig is used, but this is nested under `meshConfig` for consistency with other components.
                        properties:
                          accessLogEncoding:
                            description: |-
                              Encoding for the proxy access log (`TEXT` or `JSON`).
                              Default value is `TEXT`.
                            enum:
                            - TEXT
                            - JSON
                            type: string
                          accessLogFile:
                            description: |-
                              File address for the proxy access log (e.g. /dev/stdout).
                              Empty value disables access logging.
                            type: string
                          accessLogFormat:
                            description: |-
                              Format for the proxy access log
                              Empty value results in proxy's default access log format
                            type: string
                          ca:
                            description: |-
                              If specified, Istiod will authorize and forward the CSRs from the workloads to the specified external CA
                              using the Istio CA gRPC API.
                            properties:
                              address:
                                description: |-
                                  REQUIRED. Address of the CA server implementing the Istio CA gRPC API.
                                  Can be IP address or a fully qualified DNS name with port
                                  Eg: custom-ca.default.svc.cluster.local:8932, 192.168.23.2:9000
                                type: string
                              istiodSide:
                                description: |-
                                  Use istiodSide to specify CA Server integrate to Istiod side or Agent side
                                  Default: true
                                type: boolean
                              requestTimeout:
                                description: |-
                                  timeout for forward CSR requests from Istiod to External CA
                                  Default: 10s
                                type: string
                              tlsSettings:
                                description: |-
                                  Use the tlsSettings to specify the tls mode to use.
                                  Regarding tlsSettings:
                                  - DISABLE MODE is legitimate for the case Istiod is making the request via an Envoy sidecar.
                                  DISABLE MODE can also be used for testing
                                  - TLS MUTUAL MODE be on by default. If the CA certificates
                                  (cert bundle to verify the CA server's certificate) is omitted, Istiod will
                                  use the system root certs to verify the CA server's certificate.
                                properties:
                                  caCertificates:
                                    description: |-
                                      OPTIONAL: The path to the file containing certificate authority
                                      certificates to use in verifying a presented server certificate. If
                                      omitted, the proxy will verify the server's certificate using
                                      the OS CA certificates.
                                      Should be empty if mode is `ISTIO_MUTUAL`.
                                    type: string
                                  caCrl:
                                    description: |-
                                      OPTIONAL: The path to the file containing the certificate revocation list (CRL)
                                      to use in verifying a presented server certificate. `CRL` is a list of certificates
                                      that have been revoked by the CA (Certificate Authority) before their scheduled expiration date.
                                      If specified, the proxy will verify if the presented certificate is part of the revoked list of certificates.
                                      If omitted, the proxy will not verify the certificate against the `crl`. Note that if `credentialName` is set,
                                      `CRL` cannot be specified using `caCrl`, rather it has to be specified inside the credential.
                                    type: string
                                  clientCertificate:
                                    description: |-
                                      REQUIRED if mode is `MUTUAL`. The path to the file holding the
                                      client-side TLS certificate to use.
                                      Should be empty if mode is `ISTIO_MUTUAL`.
                                    type: string
                                  credentialName:
                                    description: |-
                                      The name of the secret that holds the TLS certs for the
                                      client including the CA certificates. This secret must exist in
                                      the namespace of the proxy using the certificates.
                                      An Opaque secret should contain the following keys and values:
                                      `key: <privateKey>`, `cert: <clientCert>`, `cacert: <CACertificate>`,
                                      `crl: <certificateRevocationList>`
                                      Here CACertificate is used to verify the server certificate.
                                      For mutual TLS, `cacert: <CACertificate>` can be provided in the
                                      same secret or a separate secret named `<secret>-cacert`.
                                      A TLS secret for client certificates with an additional
                                      `ca.crt` key for CA certificates and `ca.crl` key for
                                      certificate revocation list(CRL) is also supported.
                                      Only one of client certificates and CA certificate
                                      or credentialName can be specified.

                                      **NOTE:** This field is applicable at sidecars only if
                                      `DestinationRule` has a `workloadSelector` specified.
                                      Otherwise the field will be applicable only at gateways, and
                                      sidecars will continue to use the certificate paths.
                                    type: string
                                  insecureSkipVerify:
                                    description: |-
                                      `insecureSkipVerify` specifies whether the proxy should skip verifying the
                                      CA signature and SAN for the server certificate corresponding to the host.
                                      The default value of this field is false.
                                    type: boolean
                                  mode:
                                    description: |-
                                      Indicates whether connections to this port should be secured
                                      using TLS. The value of this field determines how TLS is enforced.
                                    enum:
                                    - DISABLE
                                    - SIMPLE
                                    - MUTUAL
                                    - ISTIO_MUTUAL
                                    type: string
                                  privateKey:
                                    description: |-
                                      REQUIRED if mode is `MUTUAL`. The path to the file holding the
                                      client's private key.
                                      Should be empty if mode is `ISTIO_MUTUAL`.
                                    type: string
                                  sni:
                                    description: |-
                                      SNI string to present to the server during TLS handshake.
                                      If unspecified, SNI will be automatically set based on downstream HTTP
                                      host/authority header for SIMPLE and MUTUAL TLS modes.
                                    type: string
                                  subjectAltNames:
                                    description: |-
                                      A list of alternate names to verify the subject identity in the
                                      certificate. If specified, the proxy will verify that the server
                                      certificate's subject alt name matches one of the specified values.
                                      If specified, this list overrides the value of `subjectAltNames`
                                      from the `ServiceEntry`. If unspecified, automatic validation of upstream
                                      presented certificate for new upstream connections will be done based on the
                                      downstream HTTP host/authority header.
                                    items:
                                      type: string
                                    type: array
                                type: object
                            required:
                            - address
                            type: object
                          caCertificates:
                            description: |-
                              The extra root certificates for workload-to-workload communication.
                              The plugin certificates (the 'cacerts' secret) or self-signed certificates (the 'istio-ca-secret' secret)
                              are automatically added by Istiod.
                              The CA certificate that signs the workload certificates is automatically added by Istio Agent.
                            items:
                              properties:
                                certSigners:
                                  description: |-
                                    when Istiod is acting as RA(registration authority)
                                    If set, they are used for these signers. Otherwise, this trustAnchor is used for all signers.
                                  items:
                                    type: string
                                  type: array
                                pem:
                                  description: The PEM data of the certificate.
                                  type: string
                                spiffeBundleUrl:
                                  description: |-
                                    The SPIFFE bundle endpoint URL that complies to:
                                    https://github.com/spiffe/spiffe/blob/master/standards/SPIFFE_Trust_Domain_and_Bundle.md#the-spiffe-trust-domain-and-bundle
                                    The endpoint should support authentication based on Web PKI:
                                    https://github.com/spiffe/spiffe/blob/master/standards/SPIFFE_Trust_Domain_and_Bundle.md#521-web-pki
                                    The certificate is retrieved from the endpoint.
                                  type: string
                                trustDomains:
                                  description: |-
                                    Optional. Specify the list of trust domains to which this trustAnchor data belongs.
                                    If set, they are used for these trust domains. Otherwise, this trustAnchor is used for default trust domain
                                    and its aliases.
                                    Note that we can have multiple trustAnchor data for a same trustDomain.
                                    In that case, trustAnchors with a same trust domain will be merged and used together to verify peer certificates.
                                    If neither certSigners nor trustDomains is set, this trustAnchor is used for all trust domains and all signers.
                                    If only trustDomains is set, this trustAnchor is used for these trustDomains and all signers.
                                    If only certSigners is set, this trustAnchor is used for these certSigners and all trust domains.
                                    If both certSigners and trustDomains is set, this trustAnchor is only used for these signers and trust domains.
                                  items:
                                    type: string
                                  type: array
                              type: object
                              x-kubernetes-validations:
                              - message: At most one of [pem spiffeBundleUrl] should
                                  be set
                                rule: (has(self.pem)?1:0) + (has(self.spiffeBundleUrl)?1:0)
                                  <= 1
                            type: array
                          certificates:
                            description: |-
                              Configure the provision of certificates.

                              Note: Deprecated, please refer to Cert-Manager or other cert provisioning solutions to sign DNS certificates.

                              Deprecated: Marked as deprecated in mesh/v1alpha1/config.proto.
                            items:
                              description: "Certificate configures the provision of
                                a certificate and its key.\nExample 1: key and cert
                                stored in a secret\n```\n{ secretName: galley-cert\n\n\t
                                \ secretNamespace: istio-system\n\t  dnsNames:\n\t
                                \   - galley.istio-system.svc\n\t    - galley.mydomain.com\n\t}\n\n```\nExample
                                2: key and cert stored in a directory\n```\n{ dnsNames:\n
                                \ - pilot.istio-system\n  - pilot.istio-system.svc\n
                                \ - pilot.mydomain.com\n    }\n\n```"
                              properties:
                                dnsNames:
                                  description: |-
                                    The DNS names for the certificate. A certificate may contain
                                    multiple DNS names.
                                  items:
                                    type: string
                                  type: array
                                secretName:
                                  description: |-
                                    Name of the secret the certificate and its key will be stored into.
                                    If it is empty, it will not be stored into a secret.
                                    Instead, the certificate and its key will be stored into a hard-coded directory.
                                  type: string
                              type: object
                            type: array
                          configSources:
                            description: |-
                              ConfigSource describes a source of configuration data for networking
                              rules, and other Istio configuration artifacts. Multiple data sources
                              can be configured for a single control plane.
                            items:
                              description: |-
                                ConfigSource describes information about a configuration store inside a
                                mesh. A single control plane instance can interact with one or more data
                                sources.
                              properties:
                                address:
                                  description: |-
                                    Address of the server implementing the Istio Mesh Configuration
                                    protocol (MCP). Can be IP address or a fully qualified DNS name.
                                    Use xds:// to specify a grpc-based xds backend, k8s:// to specify a k8s controller or
                                    fs:/// to specify a file-based backend with absolute path to the directory.
                                  type: string
                                subscribedResources:
                                  description: Describes the source of configuration,
                                    if nothing is specified default is MCP
                                  items:
                                    description: Resource describes the source of
                                      configuration
                                    enum:
                                    - SERVICE_REGISTRY
                                    type: string
                                  type: array
                                tlsSettings:
                                  description: |-
                                    Use the tlsSettings to specify the tls mode to use. If the MCP server
                                    uses Istio mutual TLS and shares the root CA with istiod, specify the TLS
                                    mode as `ISTIO_MUTUAL`.
                                  properties:
                                    caCertificates:
                                      description: |-
                                        OPTIONAL: The path to the file containing certificate authority
                                        certificates to use in verifying a presented server certificate. If
                                        omitted, the proxy will verify the server's certificate using
                                        the OS CA certificates.
                                        Should be empty if mode is `ISTIO_MUTUAL`.
                                      type: string
                                    caCrl:
                                      description: |-
                                        OPTIONAL: The path to the file containing the certificate revocation list (CRL)
                                        to use in verifying a presented server certificate. `CRL` is a list of certificates
                                        that have been revoked by the CA (Certificate Authority) before their scheduled expiration date.
                                        If specified, the proxy will verify if the presented certificate is part of the revoked list of certificates.
                                        If omitted, the proxy will not verify the certificate against the `crl`. Note that if `credentialName` is set,
                                        `CRL` cannot be specified using `caCrl`, rather it has to be specified inside the credential.
                                      type: string
                                    clientCertificate:
                                      description: |-
                                        REQUIRED if mode is `MUTUAL`. The path to the file holding the
                                        client-side TLS certificate to use.
                                        Should be empty if mode is `ISTIO_MUTUAL`.
                                      type: string
                                    credentialName:
                                      description: |-
                                        The name of the secret that holds the TLS certs for the
                                        client including the CA certificates. This secret must exist in
                                        the namespace of the proxy using the certificates.
                                        An Opaque secret should contain the following keys and values:
                                        `key: <privateKey>`, `cert: <clientCert>`, `cacert: <CACertificate>`,
                                        `crl: <certificateRevocationList>`
                                        Here CACertificate is used to verify the server certificate.
                                        For mutual TLS, `cacert: <CACertificate>` can be provided in the
                                        same secret or a separate secret named `<secret>-cacert`.
                                        A TLS secret for client certificates with an additional
                                        `ca.crt` key for CA certificates and `ca.crl` key for
                                        certificate revocation list(CRL) is also supported.
                                        Only one of client certificates and CA certificate
                                        or credentialName can be specified.

                                        **NOTE:** This field is applicable at sidecars only if
                                        `DestinationRule` has a `workloadSelector` specified.
                                        Otherwise the field will be applicable only at gateways, and
                                        sidecars will continue to use the certificate paths.
                                      type: string
                                    insecureSkipVerify:
                                      description: |-
                                        `insecureSkipVerify` specifies whether the proxy should skip verifying the
                                        CA signature and SAN for the server certificate corresponding to the host.
                                        The default value of this field is false.
                                      type: boolean
                                    mode:
                                      description: |-
                                        Indicates whether connections to this port should be secured
                                        using TLS. The value of this field determines how TLS is enforced.
                                      enum:
                                      - DISABLE
                                      - SIMPLE
                                      - MUTUAL
                                      - ISTIO_MUTUAL
                                      type: string
                                    privateKey:
                                      description: |-
                                        REQUIRED if mode is `MUTUAL`. The path to the file holding the
                                        client's private key.
                                        Should be empty if mode is `ISTIO_MUTUAL`.
                                      type: string
                                    sni:
                                      description: |-
                                        SNI string to present to the server during TLS handshake.
                                        If unspecified, SNI will be automatically set based on downstream HTTP
                                        host/authority header for SIMPLE and MUTUAL TLS modes.
                                      type: string
                                    subjectAltNames:
                                      description: |-
                                        A list of alternate names to verify the subject identity in the
                                        certificate. If specified, the proxy will verify that the server
                                        certificate's subject alt name matches one of the specified values.
                                        If specified, this list overrides the value of `subjectAltNames`
                                        from the `ServiceEntry`. If unspecified, automatic validation of upstream
                                        presented certificate for new upstream connections will be done based on the
                                        downstream HTTP host/authority header.
                                      items:
                                        type: string
                                      type: array
                                  type: object
                              type: object
                            type: array
                          connectTimeout:
                            description: |-
                              Connection timeout used by Envoy. (MUST be >=1ms)
                              Default timeout is 10s.
                            type: string
                          defaultConfig:
                            description: |-
                              Default proxy config used by gateway and sidecars.
                              In case of Kubernetes, the proxy config is applied once during the injection process,
                              and remain constant for the duration of the pod. The rest of the mesh config can be changed
                              at runtime and config gets distributed dynamically.
                              On Kubernetes, this can be overridden on individual pods with the `proxy.istio.io/config` annotation.
                            properties:
                              availabilityZone:
                                description: 'Deprecated: Marked as deprecated in
                                  mesh/v1alpha1/proxy.proto.'
                                type: string
                              binaryPath:
                                description: Path to the proxy binary
                                type: string
                              caCertificatesPem:
                                description: |-
                                  The PEM data of the extra root certificates for workload-to-workload communication.
                                  This includes the certificates defined in MeshConfig and any other certificates that Istiod uses as CA.
                                  The plugin certificates (the 'cacerts' secret), self-signed certificates (the 'istio-ca-secret' secret)
                                  are added automatically by Istiod.
                                items:
                                  type: string
                                type: array
                              concurrency:
                                description: |-
                                  The number of worker threads to run.
                                  If unset, which is recommended, this will be automatically determined based on CPU requests/limits.
                                  If set to 0, all cores on the machine will be used, ignoring CPU requests or limits. This can lead to major performance
                                  issues if CPU limits are also set.
                                format: int32
                                type: integer
                              configPath:
                                description: |-
                                  Path to the generated configuration file directory.
                                  Proxy agent generates the actual configuration and stores it in this directory.
                                type: string
                              controlPlaneAuthPolicy:
                                description: |-
                                  AuthenticationPolicy defines how the proxy is authenticated when it connects to the control plane.
                                  Default is set to `MUTUAL_TLS`.
                                enum:
                                - NONE
                                - MUTUAL_TLS
                                - INHERIT
                                type: string
                              customConfigFile:
                                description: |-
                                  File path of custom proxy configuration, currently used by proxies
                                  in front of istiod.
                                type: string
                              discoveryAddress:
                                description: |-
                                  Address of the discovery service exposing xDS with mTLS connection.
                                  The inject configuration may override this value.
                                type: string
                              discoveryRefreshDelay:
                                description: 'Deprecated: Marked as deprecated in
                                  mesh/v1alpha1/proxy.proto.'
                                type: string
                              drainDuration:
                                description: |-
                                  restart. MUST be >=1s (e.g., _1s/1m/1h_)
                                  Default drain duration is `45s`.
                                type: string
                              envoyAccessLogService:
                                description: |-
                                  Address of the service to which access logs from Envoys should be
                                  sent. (e.g. `accesslog-service:15000`). See [Access Log
                                  Service](https://www.envoyproxy.io/docs/envoy/latest/api-v2/config/accesslog/v2/als.proto)
                                  for details about Envoy's gRPC Access Log Service API.
                                properties:
                                  address:
                                    description: |-
                                      Address of a remove service used for various purposes (access log
                                      receiver, metrics receiver, etc.). Can be IP address or a fully
                                      qualified DNS name.
                                    type: string
                                  tcpKeepalive:
                                    description: If set then set `SO_KEEPALIVE` on
                                      the socket to enable TCP Keepalives.
                                    properties:
                                      interval:
                                        description: |-
                                          The time duration between keep-alive probes.
                                          Default is to use the OS level configuration
                                          (unless overridden, Linux defaults to 75s.)
                                        type: string
                                      probes:
                                        description: |-
                                          Maximum number of keepalive probes to send without response before
                                          deciding the connection is dead. Default is to use the OS level configuration
                                          (unless overridden, Linux defaults to 9.)
                                        format: int32
                                        type: integer
                                      time:
                                        description: |-
                                          The time duration a connection needs to be idle before keep-alive
                                          probes start being sent. Default is to use the OS level configuration
                                          (unless overridden, Linux defaults to 7200s (ie 2 hours.)
                                        type: string
                                    type: object
                                  tlsSettings:
                                    description: |-
                                      Use the `tlsSettings` to specify the tls mode to use. If the remote service
                                      uses Istio mutual TLS and shares the root CA with istiod, specify the TLS
                                      mode as `ISTIO_MUTUAL`.
                                    properties:
                                      caCertificates:
                                        description: |-
                                          OPTIONAL: The path to the file containing certificate authority
                                          certificates to use in verifying a presented server certificate. If
                                          omitted, the proxy will verify the server's certificate using
                                          the OS CA certificates.
                                          Should be empty if mode is `ISTIO_MUTUAL`.
                                        type: string
                                      caCrl:
                                        description: |-
                                          OPTIONAL: The path to the file containing the certificate revocation list (CRL)
                                          to use in verifying a presented server certificate. `CRL` is a list of certificates
                                          that have been revoked by the CA (Certificate Authority) before their scheduled expiration date.
                                          If specified, the proxy will verify if the presented certificate is part of the revoked list of certificates.
                                          If omitted, the proxy will not verify the certificate against the `crl`. Note that if `credentialName` is set,
                                          `CRL` cannot be specified using `caCrl`, rather it has to be specified inside the credential.
                                        type: string
                                      clientCertificate:
                                        description: |-
                                          REQUIRED if mode is `MUTUAL`. The path to the file holding the
                                          client-side TLS certificate to use.
                                          Should be empty if mode is `ISTIO_MUTUAL`.
                                        type: string
                                      credentialName:
                                        description: |-
                                          The name of the secret that holds the TLS certs for the
                                          client including the CA certificates. This secret must exist in
                                          the namespace of the proxy using the certificates.
                                          An Opaque secret should contain the following keys and values:
                                          `key: <privateKey>`, `cert: <clientCert>`, `cacert: <CACertificate>`,
                                          `crl: <certificateRevocationList>`
                                          Here CACertificate is used to verify the server certificate.
                                          For mutual TLS, `cacert: <CACertificate>` can be provided in the
                                          same secret or a separate secret named `<secret>-cacert`.
                                          A TLS secret for client certificates with an additional
                                          `ca.crt` key for CA certificates and `ca.crl` key for
                                          certificate revocation list(CRL) is also supported.
                                          Only one of client certificates and CA certificate
                                          or credentialName can be specified.

                                          **NOTE:** This field is applicable at sidecars only if
                                          `DestinationRule` has a `workloadSelector` specified.
                                          Otherwise the field will be applicable only at gateways, and
                                          sidecars will continue to use the certificate paths.
                                        type: string
                                      insecureSkipVerify:
                                        description: |-
                                          `insecureSkipVerify` specifies whether the proxy should skip verifying the
                                          CA signature and SAN for the server certificate corresponding to the host.
                                          The default value of this field is false.
                                        type: boolean
                                      mode:
                                        description: |-
                                          Indicates whether connections to this port should be secured
                                          using TLS. The value of this field determines how TLS is enforced.
                                        enum:
                                        - DISABLE
                                        - SIMPLE
                                        - MUTUAL
                                        - ISTIO_MUTUAL
                                        type: string
                                      privateKey:
                                        description: |-
                                          REQUIRED if mode is `MUTUAL`. The path to the file holding the
                                          client's private key.
                                          Should be empty if mode is `ISTIO_MUTUAL`.
                                        type: string
                                      sni:
                                        description: |-
                                          SNI string to present to the server during TLS handshake.
                                          If unspecified, SNI will be automatically set based on downstream HTTP
                                          host/authority header for SIMPLE and MUTUAL TLS modes.
                                        type: string
                                      subjectAltNames:
                                        description: |-
                                          A list of alternate names to verify the subject identity in the
                                          certificate. If specified, the proxy will verify that the server
                                          certificate's subject alt name matches one of the specified values.
                                          If specified, this list overrides the value of `subjectAltNames`
                                          from the `ServiceEntry`. If unspecified, automatic validation of upstream
                                          presented certificate for new upstream connections will be done based on the
                                          downstream HTTP host/authority header.
                                        items:
                                          type: string
                                        type: array
                                    type: object
                                type: object
                              envoyMetricsService:
                                description: |-
                                  Address of the Envoy Metrics Service implementation (e.g. `metrics-service:15000`).
                                  See [Metric Service](https://www.envoyproxy.io/docs/envoy/latest/api-v2/config/metrics/v2/metrics_service.proto)
                                  for details about Envoy's Metrics Service API.
                                properties:
                                  address:
                                    description: |-
                                      Address of a remove service used for various purposes (access log
                                      receiver, metrics receiver, etc.). Can be IP address or a fully
                                      qualified DNS name.
                                    type: string
                                  tcpKeepalive:
                                    description: If set then set `SO_KEEPALIVE` on
                                      the socket to enable TCP Keepalives.
                                    properties:
                                      interval:
                                        description: |-
                                          The time duration between keep-alive probes.
                                          Default is to use the OS level configuration
                                          (unless overridden, Linux defaults to 75s.)
                                        type: string
                                      probes:
                                        description: |-
                                          Maximum number of keepalive probes to send without response before
                                          deciding the connection is dead. Default is to use the OS level configuration
                                          (unless overridden, Linux defaults to 9.)
                                        format: int32
                                        type: integer
                                      time:
                                        description: |-
                                          The time duration a connection needs to be idle before keep-alive
                                          probes start being sent. Default is to use the OS level configuration
                                          (unless overridden, Linux defaults to 7200s (ie 2 hours.)
                                        type: string
                                    type: object
                                  tlsSettings:
                                    description: |-
                                      Use the `tlsSettings` to specify the tls mode to use. If the remote service
                                      uses Istio mutual TLS and shares the root CA with istiod, specify the TLS
                                      mode as `ISTIO_MUTUAL`.
                                    properties:
                                      caCertificates:
                                        description: |-
                                          OPTIONAL: The path to the file containing certificate authority
                                          certificates to use in verifying a presented server certificate. If
                                          omitted, the proxy will verify the server's certificate using
                                          the OS CA certificates.
                                          Should be empty if mode is `ISTIO_MUTUAL`.
                                        type: string
                                      caCrl:
                                        description: |-
                                          OPTIONAL: The path to the file containing the certificate revocation list (CRL)
                                          to use in verifying a presented server certificate. `CRL` is a list of certificates
                                          that have been revoked by the CA (Certificate Authority) before their scheduled expiration date.
                                          If specified, the proxy will verify if the presented certificate is part of the revoked list of certificates.
                                          If omitted, the proxy will not verify the certificate against the `crl`. Note that if `credentialName` is set,
                                          `CRL` cannot be specified using `caCrl`, rather it has to be specified inside the credential.
                                        type: string
                                      clientCertificate:
                                        description: |-
                                          REQUIRED if mode is `MUTUAL`. The path to the file holding the
                                          client-side TLS certificate to use.
                                          Should be empty if mode is `ISTIO_MUTUAL`.
                                        type: string
                                      credentialName:
                                        description: |-
                                          The name of the secret that holds the TLS certs for the
                                          client including the CA certificates. This secret must exist in
                                          the namespace of the proxy using the certificates.
                                          An Opaque secret should contain the following keys and values:
                                          `key: <privateKey>`, `cert: <clientCert>`, `cacert: <CACertificate>`,
                                          `crl: <certificateRevocationList>`
                                          Here CACertificate is used to verify the server certificate.
                                          For mutual TLS, `cacert: <CACertificate>` can be provided in the
                                          same secret or a separate secret named `<secret>-cacert`.
                                          A TLS secret for client certificates with an additional
                                          `ca.crt` key for CA certificates and `ca.crl` key for
                                          certificate revocation list(CRL) is also supported.
                                          Only one of client certificates and CA certificate
                                          or credentialName can be specified.

                                          **NOTE:** This field is applicable at sidecars only if
                                          `DestinationRule` has a `workloadSelector` specified.
                                          Otherwise the field will be applicable only at gateways, and
                                          sidecars will continue to use the certificate paths.
                                        type: string
                                      insecureSkipVerify:
                                        description: |-
                                          `insecureSkipVerify` specifies whether the proxy should skip verifying the
                                          CA signature and SAN for the server certificate corresponding to the host.
                                          The default value of this field is false.
                                        type: boolean
                                      mode:
                                        description: |-
                                          Indicates whether connections to this port should be secured
                                          using TLS. The value of this field determines how TLS is enforced.
                                        enum:
                                        - DISABLE
                                        - SIMPLE
                                        - MUTUAL
                                        - ISTIO_MUTUAL
                                        type: string
                                      privateKey:
                                        description: |-
                                          REQUIRED if mode is `MUTUAL`. The path to the file holding the
                                          client's private key.
                                          Should be empty if mode is `ISTIO_MUTUAL`.
                                        type: string
                                      sni:
                                        description: |-
                                          SNI string to present to the server during TLS handshake.
                                          If unspecified, SNI will be automatically set based on downstream HTTP
                                          host/authority header for SIMPLE and MUTUAL TLS modes.
                                        type: string
                                      subjectAltNames:
                                        description: |-
                                          A list of alternate names to verify the subject identity in the
                                          certificate. If specified, the proxy will verify that the server
                                          certificate's subject alt name matches one of the specified values.
                                          If specified, this list overrides the value of `subjectAltNames`
                                          from the `ServiceEntry`. If unspecified, automatic validation of upstream
                                          presented certificate for new upstream connections will be done based on the
                                          downstream HTTP host/authority header.
                                        items:
                                          type: string
                                        type: array
                                    type: object
                                type: object
                              envoyMetricsServiceAddress:
                                description: 'Deprecated: Marked as deprecated in
                                  mesh/v1alpha1/proxy.proto.'
                                type: string
                              extraStatTags:
                                description: |-
                                  An additional list of tags to extract from the in-proxy Istio telemetry. These extra tags can be
                                  added by configuring the telemetry extension. Each additional tag needs to be present in this list.
                                  Extra tags emitted by the telemetry extensions must be listed here so that they can be processed
                                  and exposed as Prometheus metrics.
                                  Deprecated: `istio.stats` is a native filter now, this field is no longer needed.
                                items:
                                  type: string
                                type: array
                              gatewayTopology:
                                description: |-
                                  Topology encapsulates the configuration which describes where the proxy is
                                  located i.e. behind a (or N) trusted proxy (proxies) or directly exposed
                                  to the internet. This configuration only effects gateways and is applied
                                  to all the gateways in the cluster unless overridden via annotations of the
                                  gateway workloads.
                                properties:
                                  forwardClientCertDetails:
                                    description: |-
                                      Configures how the gateway proxy handles x-forwarded-client-cert (XFCC)
                                      header in the incoming request.
                                    enum:
                                    - UNDEFINED
                                    - SANITIZE
                                    - FORWARD_ONLY
                                    - APPEND_FORWARD
                                    - SANITIZE_SET
                                    - ALWAYS_FORWARD_ONLY
                                    type: string
                                  numTrustedProxies:
                                    description: |-
                                      Number of trusted proxies deployed in front of the Istio gateway proxy.
                                      When this option is set to value N greater than zero, the trusted client
                                      address is assumed to be the Nth address from the right end of the
                                      X-Forwarded-For (XFF) header from the incoming request. If the
                                      X-Forwarded-For (XFF) header is missing or has fewer than N addresses, the
                                      gateway proxy falls back to using the immediate downstream connection's
                                      source address as the trusted client address.
                                      Note that the gateway proxy will append the downstream connection's source
                                      address to the X-Forwarded-For (XFF) address and set the
                                      X-Envoy-External-Address header to the trusted client address before
                                      forwarding it to the upstream services in the cluster.
                                      The default value of numTrustedProxies is 0.
                                      See [Envoy XFF](https://www.envoyproxy.io/docs/envoy/latest/configuration/http/http_conn_man/headers#config-http-conn-man-headers-x-forwarded-for)
                                      header handling for more details.
                                    format: int32
                                    type: integer
                                  proxyProtocol:
                                    description: |-
                                      Enables [PROXY protocol](http://www.haproxy.org/download/1.5/doc/proxy-protocol.txt) for
                                      downstream connections on a gateway.
                                    type: object
                                type: object
                              holdApplicationUntilProxyStarts:
                                description: |-
                                  Boolean flag for enabling/disabling the holdApplicationUntilProxyStarts behavior.
                                  This feature adds hooks to delay application startup until the pod proxy
                                  is ready to accept traffic, mitigating some startup race conditions.
                                  Default value is 'false'.
                                type: boolean
                              image:
                                description: Specifies the details of the proxy image.
                                properties:
                                  imageType:
                                    description: |-
                                      The image type of the image.
                                      Istio publishes default, debug, and distroless images.
                                      Other values are allowed if those image types (example: centos) are published to the specified hub.
                                      supported values: default, debug, distroless.
                                    type: string
                                type: object
                              interceptionMode:
                                description: The mode used to redirect inbound traffic
                                  to Envoy.
                                enum:
                                - REDIRECT
                                - TPROXY
                                - NONE
                                type: string
                              meshId:
                                description: |-
                                  The unique identifier for the [service mesh](https://istio.io/docs/reference/glossary/#service-mesh)
                                  All control planes running in the same service mesh should specify the same mesh ID.
                                  Mesh ID is used to label telemetry reports for cases where telemetry from multiple meshes is mixed together.
                                type: string
                              privateKeyProvider:
                                description: Specifies the details of the Private
                                  Key Provider configuration for gateway and sidecar
                                  proxies.
                                properties:
                                  cryptomb:
                                    description: Use CryptoMb private key provider
                                    properties:
                                      fallback:
                                        description: |-
                                          If the private key provider isn’t available (eg. the required hardware capability doesn’t existed)
                                          Envoy will fallback to the BoringSSL default implementation when the fallback is true.
                                          The default value is false.
                                        type: boolean
                                      pollDelay:
                                        description: |-
                                          How long to wait until the per-thread processing queue should be processed. If the processing queue
                                          gets full (eight sign or decrypt requests are received) it is processed immediately.
                                          However, if the queue is not filled before the delay has expired, the requests already in the queue
                                          are processed, even if the queue is not full.
                                          In effect, this value controls the balance between latency and throughput.
                                          The duration needs to be set to a value greater than or equal to 1 millisecond.
                                        type: string
                                    type: object
                                  qat:
                                    description: Use QAT private key provider
                                    properties:
                                      fallback:
                                        description: |-
                                          If the private key provider isn’t available (eg. the required hardware capability doesn’t existed)
                                          Envoy will fallback to the BoringSSL default implementation when the fallback is true.
                                          The default value is false.
                                        type: boolean
                                      pollDelay:
                                        description: |-
                                          How long to wait before polling the hardware accelerator after a request has been submitted there.
                                          Having a small value leads to quicker answers from the hardware but causes more polling loop spins,
                                          leading to potentially larger CPU usage.
                                          The duration needs to be set to a value greater than or equal to 1 millisecond.
                                        type: string
                                    type: object
                                type: object
                                x-kubernetes-validations:
                                - message: At most one of [cryptomb qat] should be
                                    set
                                  rule: (has(self.cryptomb)?1:0) + (has(self.qat)?1:0)
                                    <= 1
                              proxyAdminPort:
                                description: |-
                                  Port on which Envoy should listen for administrative commands.
                                  Default port is `15000`.
                                format: int32
                                type: integer
                              proxyBootstrapTemplatePath:
                                description: Path to the proxy bootstrap template
                                  file
                                type: string
                              proxyHeaders:
                                description: "Define the set of headers to add/modify
                                  for HTTP request/responses.\n\nTo enable an optional
                                  header, simply set the field. If no specific configuration
                                  is required, an empty object (`{}`) will enable
                                  it.\nNote: currently all headers are enabled by
                                  default.\n\nBelow shows an example of customizing
                                  the `server` header and disabling the `X-Envoy-Attempt-Count`
                                  header:\n\n```yaml\nproxyHeaders:\n\n\tserver:\n\t
                                  \ value: \"my-custom-server\"\n\t# Explicitly enable
                                  Request IDs.\n\t# As this is the default, this has
                                  no effect.\n\trequestId: {}\n\tattemptCount:\n\t
                                  \ disabled: true\n\n```\n\n# Below shows an example
                                  of preserving the header case for HTTP 1.x requests\n\n```yaml\nproxyHeaders:\n\n\tpreserveHttp1HeaderCase:
                                  true\n\n```\n\nSome headers are enabled by default,
                                  and require explicitly disabling. See below for
                                  an example of disabling all default-enabled headers:\n\n```yaml\nproxyHeaders:\n\n\tforwardedClientCert:
                                  SANITIZE\n\tserver:\n\t  disabled: true\n\trequestId:\n\t
                                  \ disabled: true\n\tattemptCount:\n\t  disabled:
                                  true\n\tenvoyDebugHeaders:\n\t  disabled: true\n\tmetadataExchangeHeaders:\n\t
                                  \ mode: IN_MESH\n\n```"
                                properties:
                                  attemptCount:
                                    description: |-
                                      Controls the `X-Envoy-Attempt-Count` header.
                                      If enabled, this header will be added on outbound request headers (including gateways) that have retries configured.
                                      If disabled, this header will not be set. If it is already present, it will be preserved.
                                      This header is enabled by default if not configured.
                                    properties:
                                      disabled:
                                        type: boolean
                                    type: object
                                  envoyDebugHeaders:
                                    description: |-
                                      Controls various `X-Envoy-*` headers, such as `X-Envoy-Overloaded` and `X-Envoy-Upstream-Service-Time`. If enabled,
                                      these headers will be included.
                                      If disabled, these headers will not be set. If they are already present, they will be preserved.
                                      See the [Envoy documentation](https://www.envoyproxy.io/docs/envoy/latest/api-v3/extensions/filters/http/router/v3/router.proto#envoy-v3-api-field-extensions-filters-http-router-v3-router-suppress-envoy-headers) for more details.
                                      These headers are enabled by default if not configured.
                                    properties:
                                      disabled:
                                        type: boolean
                                    type: object
                                  forwardedClientCert:
                                    description: |-
                                      Controls the `X-Forwarded-Client-Cert` header for inbound sidecar requests. To set this on gateways, use the `Topology` setting.
                                      To disable the header, configure either `SANITIZE` (to always remove the header, if present) or `FORWARD_ONLY` (to leave the header as-is).
                                      By default, `APPEND_FORWARD` will be used.
                                    enum:
                                    - UNDEFINED
                                    - SANITIZE
                                    - FORWARD_ONLY
                                    - APPEND_FORWARD
                                    - SANITIZE_SET
                                    - ALWAYS_FORWARD_ONLY
                                    type: string
                                  metadataExchangeHeaders:
                                    description: |-
                                      Controls Istio metadata exchange headers `X-Envoy-Peer-Metadata` and `X-Envoy-Peer-Metadata-Id`.
                                      By default, the behavior is unspecified.
                                      If IN_MESH, these headers will not be appended to outbound requests from sidecars to services not in-mesh.
                                    properties:
                                      mode:
                                        enum:
                                        - UNDEFINED
                                        - IN_MESH
                                        type: string
                                    type: object
                                  preserveHttp1HeaderCase:
                                    description: |-
                                      When true, the original case of HTTP/1.x headers will be preserved
                                      as they pass through the proxy, rather than normalizing them to lowercase.
                                      This field is particularly useful for applications that require case-sensitive
                                      headers for interoperability with downstream systems or APIs that expect specific
                                      casing.
                                      The preserve_http1_header_case option only applies to HTTP/1.x traffic, as HTTP/2 requires all headers
                                      to be lowercase per the protocol specification. Envoy will ignore this field for HTTP/2
                                      requests and automatically normalize headers to lowercase, ensuring compliance with HTTP/2
                                      standards.
                                    type: boolean
                                  requestId:
                                    description: |-
                                      Controls the `X-Request-Id` header. If enabled, a request ID is generated for each request if one is not already set.
                                      This applies to all types of traffic (inbound, outbound, and gateways).
                                      If disabled, no request ID will be generate for the request. If it is already present, it will be preserved.
                                      Warning: request IDs are a critical component to mesh tracing and logging, so disabling this is not recommended.
                                      This header is enabled by default if not configured.
                                    properties:
                                      disabled:
                                        type: boolean
                                    type: object
                                  server:
                                    description: |-
                                      Controls the `server` header. If enabled, the `Server: istio-envoy` header is set in response headers for inbound traffic (including gateways).
                                      If disabled, the `Server` header is not modified. If it is already present, it will be preserved.
                                    properties:
                                      disabled:
                                        type: boolean
                                      value:
                                        description: If set, and the server header
                                          is enabled, this value will be set as the
                                          server header. By default, `istio-envoy`
                                          will be used.
                                        type: string
                                    type: object
                                  setCurrentClientCertDetails:
                                    description: |-
                                      This field is valid only when forward_client_cert_details is APPEND_FORWARD or SANITIZE_SET
                                      and the client connection is mTLS. It specifies the fields in
                                      the client certificate to be forwarded. Note that `Hash` is always set, and
                                      `By` is always set when the client certificate presents the URI type Subject Alternative Name value.
                                    properties:
                                      cert:
                                        description: |-
                                          Whether to forward the entire client cert in URL encoded PEM format. This will appear in the
                                          XFCC header comma separated from other values with the value Cert="PEM".
                                          Defaults to false.
                                        type: boolean
                                      chain:
                                        description: |-
                                          Whether to forward the entire client cert chain (including the leaf cert) in URL encoded PEM
                                          format. This will appear in the XFCC header comma separated from other values with the value
                                          Chain="PEM".
                                          Defaults to false.
                                        type: boolean
                                      dns:
                                        description: |-
                                          Whether to forward the DNS type Subject Alternative Names of the client cert.
                                          Defaults to true.
                                        type: boolean
                                      subject:
                                        description: Whether to forward the subject
                                          of the client cert. Defaults to true.
                                        type: boolean
                                      uri:
                                        description: |-
                                          Whether to forward the URI type Subject Alternative Name of the client cert. Defaults to
                                          true.
                                        type: boolean
                                    type: object
                                type: object
                              proxyMetadata:
                                additionalProperties:
                                  type: string
                                description: |-
                                  Additional environment variables for the proxy.
                                  Names starting with `ISTIO_META_` will be included in the generated bootstrap and sent to the XDS server.
                                type: object
                              proxyStatsMatcher:
                                description: "Proxy stats matcher defines configuration
                                  for reporting custom Envoy stats.\nTo reduce memory
                                  and CPU overhead from Envoy stats system, Istio
                                  proxies by\ndefault create and expose only a subset
                                  of Envoy stats. This option is to\ncontrol creation
                                  of additional Envoy stats with prefix, suffix, and
                                  regex\nexpressions match on the name of the stats.
                                  This replaces the stats\ninclusion annotations\n(`sidecar.istio.io/statsInclusionPrefixes`,\n`sidecar.istio.io/statsInclusionRegexps`,
                                  and\n`sidecar.istio.io/statsInclusionSuffixes`).
                                  For example, to enable stats\nfor circuit breakers,
                                  request retries, upstream connections, and request
                                  timeouts,\nyou can specify stats matcher as follows:\n```yaml\nproxyStatsMatcher:\n\n\tinclusionRegexps:\n\t
                                  \ - .*outlier_detection.*\n\t  - .*upstream_rq_retry.*\n\t
                                  \ - .*upstream_cx_.*\n\tinclusionSuffixes:\n\t  -
                                  upstream_rq_timeout\n\n```\nNote including more
                                  Envoy stats might increase number of time series\ncollected
                                  by prometheus significantly. Care needs to be taken
                                  on Prometheus\nresource provision and configuration
                                  to reduce cardinality."
                                properties:
                                  inclusionPrefixes:
                                    description: Proxy stats name prefix matcher for
                                      inclusion.
                                    items:
                                      type: string
                                    type: array
                                  inclusionRegexps:
                                    description: Proxy stats name regexps matcher
                                      for inclusion.
                                    items:
                                      type: string
                                    type: array
                                  inclusionSuffixes:
                                    description: Proxy stats name suffix matcher for
                                      inclusion.
                                    items:
                                      type: string
                                    type: array
                                type: object
                              readinessProbe:
                                description: |-
                                  VM Health Checking readiness probe. This health check config exactly mirrors the
                                  kubernetes readiness probe configuration both in schema and logic.
                                  Only one health check method of 3 can be set at a time.
                                properties:
                                  exec:
                                    description: Exec specifies a command to execute
                                      in the container.
                                    properties:
                                      command:
                                        description: |-
                                          Command is the command line to execute inside the container, the working directory for the
                                          command  is root ('/') in the container's filesystem. The command is simply exec'd, it is
                                          not run inside a shell, so traditional shell instructions ('|', etc) won't work. To use
                                          a shell, you need to explicitly call out to that shell.
                                          Exit status of 0 is treated as live/healthy and non-zero is unhealthy.
                                        items:
                                          type: string
                                        type: array
                                        x-kubernetes-list-type: atomic
                                    type: object
                                  failureThreshold:
                                    description: |-
                                      Minimum consecutive failures for the probe to be considered failed after having succeeded.
                                      Defaults to 3. Minimum value is 1.
                                    format: int32
                                    type: integer
                                  grpc:
                                    description: GRPC specifies a GRPC HealthCheckRequest.
                                    properties:
                                      port:
                                        description: Port number of the gRPC service.
                                          Number must be in the range 1 to 65535.
                                        format: int32
                                        type: integer
                                      service:
                                        default: ""
                                        description: |-
                                          Service is the name of the service to place in the gRPC HealthCheckRequest
                                          (see https://github.com/grpc/grpc/blob/master/doc/health-checking.md).

                                          If this is not specified, the default behavior is defined by gRPC.
                                        type: string
                                    required:
                                    - port
                                    type: object
                                  httpGet:
                                    description: HTTPGet specifies an HTTP GET request
                                      to perform.
                                    properties:
                                      host:
                                        description: |-
                                          Host name to connect to, defaults to the pod IP. You probably want to set
                                          "Host" in httpHeaders instead.
                                        type: string
                                      httpHeaders:
                                        description: Custom headers to set in the
                                          request. HTTP allows repeated headers.
                                        items:
                                          description: HTTPHeader describes a custom
                                            header to be used in HTTP probes
                                          properties:
                                            name:
                                              description: |-
                                                The header field name.
                                                This will be canonicalized upon output, so case-variant names will be understood as the same header.
                                              type: string
                                            value:
                                              description: The header field value
                                              type: string
                                          required:
                                          - name
                                          - value
                                          type: object
                                        type: array
                                        x-kubernetes-list-type: atomic
                                      path:
                                        description: Path to access on the HTTP server.
                                        type: string
                                      port:
                                        anyOf:
                                        - type: integer
                                        - type: string
                                        description: |-
                                          Name or number of the port to access on the container.
                                          Number must be in the range 1 to 65535.
                                          Name must be an IANA_SVC_NAME.
                                        x-kubernetes-int-or-string: true
                                      scheme:
                                        description: |-
                                          Scheme to use for connecting to the host.
                                          Defaults to HTTP.
                                        type: string
                                    required:
                                    - port
                                    type: object
                                  initialDelaySeconds:
                                    description: |-
                                      Number of seconds after the container has started before liveness probes are initiated.
                                      More info: https://kubernetes.io/docs/concepts/workloads/pods/pod-lifecycle#container-probes
                                    format: int32
                                    type: integer
                                  periodSeconds:
                                    description: |-
                                      How often (in seconds) to perform the probe.
                                      Default to 10 seconds. Minimum value is 1.
                                    format: int32
                                    type: integer
                                  successThreshold:
                                    description: |-
                                      Minimum consecutive successes for the probe to be considered successful after having failed.
                                      Defaults to 1. Must be 1 for liveness and startup. Minimum value is 1.
                                    format: int32
                                    type: integer
                                  tcpSocket:
                                    description: TCPSocket specifies a connection
                                      to a TCP port.
                                    properties:
                                      host:
                                        description: 'Optional: Host name to connect
                                          to, defaults to the pod IP.'
                                        type: string
                                      port:
                                        anyOf:
                                        - type: integer
                                        - type: string
                                        description: |-
                                          Number or name of the port to access on the container.
                                          Number must be in the range 1 to 65535.
                                          Name must be an IANA_SVC_NAME.
                                        x-kubernetes-int-or-string: true
                                    required:
                                    - port
                                    type: object
                                  terminationGracePeriodSeconds:
                                    description: |-
                                      Optional duration in seconds the pod needs to terminate gracefully upon probe failure.
                                      The grace period is the duration in seconds after the processes running in the pod are sent
                                      a termination signal and the time when the processes are forcibly halted with a kill signal.
                                      Set this value longer than the expected cleanup time for your process.
                                      If this value is nil, the pod's terminationGracePeriodSeconds will be used. Otherwise, this
                                      value overrides the value provided by the pod spec.
                                      Value must be non-negative integer. The value zero indicates stop immediately via
                                      the kill signal (no opportunity to shut down).
                                      This is a beta field and requires enabling ProbeTerminationGracePeriod feature gate.
                                      Minimum value is 1. spec.terminationGracePeriodSeconds is used if unset.
                                    format: int64
                                    type: integer
                                  timeoutSeconds:
                                    description: |-
                                      Number of seconds after which the probe times out.
                                      Defaults to 1 second. Minimum value is 1.
                                      More info: https://kubernetes.io/docs/concepts/workloads/pods/pod-lifecycle#container-probes
                                    format: int32
                                    type: integer
                                type: object
                              runtimeValues:
                                additionalProperties:
                                  type: string
                                description: |-
                                  Envoy [runtime configuration](https://www.envoyproxy.io/docs/envoy/latest/intro/arch_overview/operations/runtime) to set during bootstrapping.
                                  This enables setting experimental, unsafe, unsupported, and deprecated features that should be used with extreme caution.
                                type: object
                              sds:
                                description: |-
                                  Secret Discovery Service(SDS) configuration to be used by the proxy.

                                  Deprecated: Marked as deprecated in mesh/v1alpha1/proxy.proto.
                                properties:
                                  enabled:
                                    description: True if SDS is enabled.
                                    type: boolean
                                  k8sSaJwtPath:
                                    description: Path of k8s service account JWT path.
                                    type: string
                                type: object
                              serviceCluster:
                                description: |-
                                  Service cluster defines the name for the `service_cluster` that is
                                  shared by all Envoy instances. This setting corresponds to
                                  `--service-cluster` flag in Envoy.  In a typical Envoy deployment, the
                                  `service-cluster` flag is used to identify the caller, for
                                  source-based routing scenarios.

                                  Since Istio does not assign a local `service/service` version to each
                                  Envoy instance, the name is same for all of them.  However, the
                                  source/caller's identity (e.g., IP address) is encoded in the
                                  `--service-node` flag when launching Envoy.  When the RDS service
                                  receives API calls from Envoy, it uses the value of the `service-node`
                                  flag to compute routes that are relative to the service instances
                                  located at that IP address.
                                type: string
                              statNameLength:
                                description: |-
                                  Maximum length of name field in Envoy's metrics. The length of the name field
                                  is determined by the length of a name field in a service and the set of labels that
                                  comprise a particular version of the service. The default value is set to 189 characters.
                                  Envoy's internal metrics take up 67 characters, for a total of 256 character name per metric.
                                  Increase the value of this field if you find that the metrics from Envoys are truncated.
                                format: int32
                                type: integer
                              statsdUdpAddress:
                                description: IP Address and Port of a statsd UDP listener
                                  (e.g. `10.75.241.127:9125`).
                                type: string
                              statusPort:
                                description: |-
                                  Port on which the agent should listen for administrative commands such as readiness probe.
                                  Default is set to port `15020`.
                                format: int32
                                type: integer
                              terminationDrainDuration:
                                description: |-
                                  The amount of time allowed for connections to complete on proxy shutdown.
                                  On receiving `SIGTERM` or `SIGINT`, `istio-agent` tells the active Envoy to start gracefully draining,
                                  discouraging any new connections and allowing existing connections to complete. It then
                                  sleeps for the `terminationDrainDuration` and then kills any remaining active Envoy processes.
                                  If not set, a default of `5s` will be applied.
                                type: string
                              tracing:
                                description: Tracing configuration to be used by the
                                  proxy.
                                properties:
                                  customTags:
                                    additionalProperties:
                                      description: |-
                                        Configure custom tags that will be added to any active span.
                                        Tags can be generated via literals, environment variables or an incoming request header.
                                      properties:
                                        environment:
                                          description: |-
                                            The custom tag's value should be populated from an environmental
                                            variable
                                          properties:
                                            defaultValue:
                                              description: |-
                                                When the environment variable is not found,
                                                the tag's value will be populated with this default value if specified,
                                                otherwise the tag will not be populated.
                                              type: string
                                            name:
                                              description: Name of the environment
                                                variable used to populate the tag's
                                                value
                                              type: string
                                          type: object
                                        header:
                                          description: |-
                                            The custom tag's value is populated by an http header from
                                            an incoming request.
                                          properties:
                                            defaultValue:
                                              description: |-
                                                Default value to be used for the tag when the named HTTP header does not exist.
                                                The tag will be skipped if no default value is provided.
                                              type: string
                                            name:
                                              description: HTTP header name used to
                                                obtain the value from to populate
                                                the tag value.
                                              type: string
                                          type: object
                                        literal:
                                          description: The custom tag's value is the
                                            specified literal.
                                          properties:
                                            value:
                                              description: Static literal value used
                                                to populate the tag value.
                                              type: string
                                          type: object
                                      type: object
                                      x-kubernetes-validations:
                                      - message: At most one of [literal environment
                                          header] should be set
                                        rule: (has(self.literal)?1:0) + (has(self.environment)?1:0)
                                          + (has(self.header)?1:0) <= 1
                                    description: "and gateways).\nThe key represents
                                      the name of the tag.\nEx:\n```yaml\ncustom_tags:\n\n\tnew_tag_name:\n\t
                                      \ header:\n\t    name: custom-http-header-name\n\t
                                      \   default_value: defaulted-value-from-custom-header\n\n```"
                                    type: object
                                  datadog:
                                    description: Use a Datadog tracer.
                                    properties:
                                      address:
                                        description: Address of the Datadog Agent.
                                        type: string
                                    type: object
                                  enableIstioTags:
                                    description: |-
                                      Determines whether or not trace spans generated by Envoy will include Istio specific tags.
                                      By default Istio specific tags are included in the trace spans.
                                    type: boolean
                                  lightstep:
                                    description: |-
                                      Use a Lightstep tracer.
                                      NOTE: For Istio 1.15+, this configuration option will result
                                      in using OpenTelemetry-based Lightstep integration.
                                    properties:
                                      accessToken:
                                        description: The Lightstep access token.
                                        type: string
                                      address:
                                        description: Address of the Lightstep Satellite
                                          pool.
                                        type: string
                                    type: object
                                  maxPathTagLength:
                                    description: |-
                                      Configures the maximum length of the request path to extract and include in the
                                      HttpUrl tag. Used to truncate length request paths to meet the needs of tracing
                                      backend. If not set, then a length of 256 will be used.
                                    format: int32
                                    type: integer
                                  openCensusAgent:
                                    description: Use an OpenCensus tracer exporting
                                      to an OpenCensus agent.
                                    properties:
                                      address:
                                        description: |-
                                          gRPC address for the OpenCensus agent (e.g. dns://authority/host:port or
                                          unix:path). See [gRPC naming
                                          docs](https://github.com/grpc/grpc/blob/master/doc/naming.md) for
                                          details.
                                        type: string
                                      context:
                                        description: |-
                                          Specifies the set of context propagation headers used for distributed
                                          tracing. Default is `["W3C_TRACE_CONTEXT"]`. If multiple values are specified,
                                          the proxy will attempt to read each header for each request and will
                                          write all headers.
                                        items:
                                          description: |-
                                            TraceContext selects the context propagation headers used for
                                            distributed tracing.
                                          enum:
                                          - UNSPECIFIED
                                          - W3C_TRACE_CONTEXT
                                          - GRPC_BIN
                                          - CLOUD_TRACE_CONTEXT
                                          - B3
                                          type: string
                                        type: array
                                    type: object
                                  sampling:
                                    description: |-
                                      The percentage of requests (0.0 - 100.0) that will be randomly selected for trace generation,
                                      if not requested by the client or not forced. Default is 1.0.
                                    type: number
                                  stackdriver:
                                    description: Use a Stackdriver tracer.
                                    properties:
                                      debug:
                                        description: debug enables trace output to
                                          stdout.
                                        type: boolean
                                      maxNumberOfAnnotations:
                                        description: |-
                                          The global default max number of annotation events per span.
                                          default is 200.
                                        format: int64
                                        type: integer
                                      maxNumberOfAttributes:
                                        description: |-
                                          The global default max number of attributes per span.
                                          default is 200.
                                        format: int64
                                        type: integer
                                      maxNumberOfMessageEvents:
                                        description: |-
                                          The global default max number of message events per span.
                                          default is 200.
                                        format: int64
                                        type: integer
                                    type: object
                                  tlsSettings:
                                    description: |-
                                      Use the tlsSettings to specify the tls mode to use. If the remote tracing service
                                      uses Istio mutual TLS and shares the root CA with istiod, specify the TLS
                                      mode as `ISTIO_MUTUAL`.
                                    properties:
                                      caCertificates:
                                        description: |-
                                          OPTIONAL: The path to the file containing certificate authority
                                          certificates to use in verifying a presented server certificate. If
                                          omitted, the proxy will verify the server's certificate using
                                          the OS CA certificates.
                                          Should be empty if mode is `ISTIO_MUTUAL`.
                                        type: string
                                      caCrl:
                                        description: |-
                                          OPTIONAL: The path to the file containing the certificate revocation list (CRL)
                                          to use in verifying a presented server certificate. `CRL` is a list of certificates
                                          that have been revoked by the CA (Certificate Authority) before their scheduled expiration date.
                                          If specified, the proxy will verify if the presented certificate is part of the revoked list of certificates.
                                          If omitted, the proxy will not verify the certificate against the `crl`. Note that if `credentialName` is set,
                                          `CRL` cannot be specified using `caCrl`, rather it has to be specified inside the credential.
                                        type: string
                                      clientCertificate:
                                        description: |-
                                          REQUIRED if mode is `MUTUAL`. The path to the file holding the
                                          client-side TLS certificate to use.
                                          Should be empty if mode is `ISTIO_MUTUAL`.
                                        type: string
                                      credentialName:
                                        description: |-
                                          The name of the secret that holds the TLS certs for the
                                          client including the CA certificates. This secret must exist in
                                          the namespace of the proxy using the certificates.
                                          An Opaque secret should contain the following keys and values:
                                          `key: <privateKey>`, `cert: <clientCert>`, `cacert: <CACertificate>`,
                                          `crl: <certificateRevocationList>`
                                          Here CACertificate is used to verify the server certificate.
                                          For mutual TLS, `cacert: <CACertificate>` can be provided in the
                                          same secret or a separate secret named `<secret>-cacert`.
                                          A TLS secret for client certificates with an additional
                                          `ca.crt` key for CA certificates and `ca.crl` key for
                                          certificate revocation list(CRL) is also supported.
                                          Only one of client certificates and CA certificate
                                          or credentialName can be specified.

                                          **NOTE:** This field is applicable at sidecars only if
                                          `DestinationRule` has a `workloadSelector` specified.
                                          Otherwise the field will be applicable only at gateways, and
                                          sidecars will continue to use the certificate paths.
                                        type: string
                                      insecureSkipVerify:
                                        description: |-
                                          `insecureSkipVerify` specifies whether the proxy should skip verifying the
                                          CA signature and SAN for the server certificate corresponding to the host.
                                          The default value of this field is false.
                                        type: boolean
                                      mode:
                                        description: |-
                                          Indicates whether connections to this port should be secured
                                          using TLS. The value of this field determines how TLS is enforced.
                                        enum:
                                        - DISABLE
                                        - SIMPLE
                                        - MUTUAL
                                        - ISTIO_MUTUAL
                                        type: string
                                      privateKey:
                                        description: |-
                                          REQUIRED if mode is `MUTUAL`. The path to the file holding the
                                          client's private key.
                                          Should be empty if mode is `ISTIO_MUTUAL`.
                                        type: string
                                      sni:
                                        description: |-
                                          SNI string to present to the server during TLS handshake.
                                          If unspecified, SNI will be automatically set based on downstream HTTP
                                          host/authority header for SIMPLE and MUTUAL TLS modes.
                                        type: string
                                      subjectAltNames:
                                        description: |-
                                          A list of alternate names to verify the subject identity in the
                                          certificate. If specified, the proxy will verify that the server
                                          certificate's subject alt name matches one of the specified values.
                                          If specified, this list overrides the value of `subjectAltNames`
                                          from the `ServiceEntry`. If unspecified, automatic validation of upstream
                                          presented certificate for new upstream connections will be done based on the
                                          downstream HTTP host/authority header.
                                        items:
                                          type: string
                                        type: array
                                    type: object
                                  zipkin:
                                    description: Use a Zipkin tracer.
                                    properties:
                                      address:
                                        description: Address of the Zipkin service
                                          (e.g. _zipkin:9411_).
                                        type: string
                                    type: object
                                type: object
                                x-kubernetes-validations:
                                - message: At most one of [zipkin lightstep datadog
                                    stackdriver openCensusAgent] should be set
                                  rule: (has(self.zipkin)?1:0) + (has(self.lightstep)?1:0)
                                    + (has(self.datadog)?1:0) + (has(self.stackdriver)?1:0)
                                    + (has(self.openCensusAgent)?1:0) <= 1
                              tracingServiceName:
                                description: |-
                                  Used by Envoy proxies to assign the values for the service names in trace
                                  spans.
                                enum:
                                - APP_LABEL_AND_NAMESPACE
                                - CANONICAL_NAME_ONLY
                                - CANONICAL_NAME_AND_NAMESPACE
                                type: string
                              zipkinAddress:
                                description: |-
                                  Address of the Zipkin service (e.g. _zipkin:9411_).
                                  DEPRECATED: Use [tracing][istio.mesh.v1alpha1.ProxyConfig.tracing] instead.

                                  Deprecated: Marked as deprecated in mesh/v1alpha1/proxy.proto.
                                type: string
                            type: object
                            x-kubernetes-validations:
                            - message: At most one of [serviceCluster tracingServiceName]
                                should be set
                              rule: (has(self.serviceCluster)?1:0) + (has(self.tracingServiceName)?1:0)
                                <= 1
                          defaultDestinationRuleExportTo:
                            description: |-
                              The default value for the `DestinationRule.exportTo` field. Has the same
                              syntax as `defaultServiceExportTo`.

                              If not set the system will use "*" as the default value which implies that
                              destination rules are exported to all namespaces
                            items:
                              type: string
                            type: array
                          defaultHttpRetryPolicy:
                            description: "Configure the default HTTP retry policy.\nThe
                              default number of retry attempts is set at 2 for these
                              errors:\n\n\t\"connect-failure,refused-stream,unavailable,cancelled,retriable-status-codes\".\n\nSetting
                              the number of attempts to 0 disables retry policy globally.\nThis
                              setting can be overridden on a per-host basis using
                              the Virtual Service\nAPI.\nAll settings in the retry
                              policy except `perTryTimeout` can currently be\nconfigured
                              globally via this field."
                            properties:
                              attempts:
                                description: |-
                                  Number of retries to be allowed for a given request. The interval
                                  between retries will be determined automatically (25ms+). When request
                                  `timeout` of the [HTTP route](https://istio.io/docs/reference/config/networking/virtual-service/#HTTPRoute)
                                  or `per_try_timeout` is configured, the actual number of retries attempted also depends on
                                  the specified request `timeout` and `per_try_timeout` values. MUST be >= 0. If `0`, retries will be disabled.
                                  The maximum possible number of requests made will be 1 + `attempts`.
                                format: int32
                                type: integer
                              backoff:
                                description: |-
                                  Specifies the minimum duration between retry attempts.
                                  If unset, default minimum duration of 25ms is used as base interval for exponetial backoff.
                                  This has an impact on the total number of retries that will be attempted based on the `attempts` field
                                  and route timeout. For example, with attempts is set to 3, backoff to 2s and timeout to 3s, the request will
                                  be retried only once.
                                type: string
                              perTryTimeout:
                                description: |-
                                  Timeout per attempt for a given request, including the initial call and any retries. Format: 1h/1m/1s/1ms. MUST be >=1ms.
                                  Default is same value as request
                                  `timeout` of the [HTTP route](https://istio.io/docs/reference/config/networking/virtual-service/#HTTPRoute),
                                  which means no timeout.
                                type: string
                              retryIgnorePreviousHosts:
                                description: |-
                                  Flag to specify whether the retries should ignore previously tried hosts during retry.
                                  Defaults to true.
                                type: boolean
                              retryOn:
                                description: |-
                                  Specifies the conditions under which retry takes place.
                                  One or more policies can be specified using a ‘,’ delimited list.
                                  See the [retry policies](https://www.envoyproxy.io/docs/envoy/latest/configuration/http/http_filters/router_filter#x-envoy-retry-on)
                                  and [gRPC retry policies](https://www.envoyproxy.io/docs/envoy/latest/configuration/http/http_filters/router_filter#x-envoy-retry-grpc-on) for more details.

                                  In addition to the policies specified above, a list of HTTP status codes can be passed, such as `retryOn: "503,reset"`.
                                  Note these status codes refer to the actual responses received from the destination.
                                  For example, if a connection is reset, Istio will translate this to 503 for it's response.
                                  However, the destination did not return a 503 error, so this would not match `"503"` (it would, however, match `"reset"`).

                                  If not specified, this defaults to `connect-failure,refused-stream,unavailable,cancelled`.
                                type: string
                              retryRemoteLocalities:
                                description: |-
                                  Flag to specify whether the retries should retry to other localities.
                                  See the [retry plugin configuration](https://www.envoyproxy.io/docs/envoy/latest/intro/arch_overview/http/http_connection_management#retry-plugin-configuration) for more details.
                                type: boolean
                            type: object
                          defaultProviders:
                            description: Specifies extension providers to use by default
                              in Istio configuration resources.
                            properties:
                              accessLogging:
                                description: Name of the default provider(s) for access
                                  logging.
                                items:
                                  type: string
                                type: array
                              metrics:
                                description: Name of the default provider(s) for metrics.
                                items:
                                  type: string
                                type: array
                              tracing:
                                description: Name of the default provider(s) for tracing.
                                items:
                                  type: string
                                type: array
                            type: object
                          defaultServiceExportTo:
                            description: |-
                              The default value for the ServiceEntry.exportTo field and services
                              imported through container registry integrations, e.g. this applies to
                              Kubernetes Service resources. The value is a list of namespace names and
                              reserved namespace aliases. The allowed namespace aliases are:
                              ```
                              * - All Namespaces
                              . - Current Namespace
                              ~ - No Namespace
                              ```
                              If not set the system will use "*" as the default value which implies that
                              services are exported to all namespaces.

                              `All namespaces` is a reasonable default for implementations that don't
                              need to restrict access or visibility of services across namespace
                              boundaries. If that requirement is present it is generally good practice to
                              make the default `Current namespace` so that services are only visible
                              within their own namespaces by default. Operators can then expand the
                              visibility of services to other namespaces as needed. Use of `No Namespace`
                              is expected to be rare but can have utility for deployments where
                              dependency management needs to be precise even within the scope of a single
                              namespace.

                              For further discussion see the reference documentation for `ServiceEntry`,
                              `Sidecar`, and `Gateway`.
                            items:
                              type: string
                            type: array
                          defaultVirtualServiceExportTo:
                            description: |-
                              The default value for the VirtualService.exportTo field. Has the same
                              syntax as `defaultServiceExportTo`.

                              If not set the system will use "*" as the default value which implies that
                              virtual services are exported to all namespaces
                            items:
                              type: string
                            type: array
                          disableEnvoyListenerLog:
                            description: |-
                              This flag disables Envoy Listener logs.
                              See [Listener Access Log](https://www.envoyproxy.io/docs/envoy/latest/api-v3/config/listener/v3/listener.proto#envoy-v3-api-field-config-listener-v3-listener-access-log)
                              Istio Enables Envoy's listener access logs on "NoRoute" response flag.
                              Default value is `false`.
                            type: boolean
                          discoverySelectors:
                            description: |-
                              A list of Kubernetes selectors that specify the set of namespaces that Istio considers when
                              computing configuration updates for sidecars. This can be used to reduce Istio's computational load
                              by limiting the number of entities (including services, pods, and endpoints) that are watched and processed.
                              If omitted, Istio will use the default behavior of processing all namespaces in the cluster.
                              Elements in the list are disjunctive (OR semantics), i.e. a namespace will be included if it matches any selector.
                              The following example selects any namespace that matches either below:
                              1. The namespace has both of these labels: `env: prod` and `region: us-east1`
                              2. The namespace has label `app` equal to `cassandra` or `spark`.
                              ```yaml
                              discoverySelectors:
                                - matchLabels:
                                  env: prod
                                  region: us-east1
                                - matchExpressions:
                                - key: app
                                  operator: In
                                  values:
                                - cassandra
                                - spark

                              ```
                              Refer to the [Kubernetes selector docs](https://kubernetes.io/docs/concepts/overview/working-with-objects/labels/#label-selectors)
                              for additional detail on selector semantics.
                            items:
                              description: |-
                                A label selector is a label query over a set of resources. The result of matchLabels and
                                matchExpressions are ANDed. An empty label selector matches all objects. A null
                                label selector matches no objects.
                              properties:
                                matchExpressions:
                                  description: matchExpressions is a list of label
                                    selector requirements. The requirements are ANDed.
                                  items:
                                    description: |-
                                      A label selector requirement is a selector that contains values, a key, and an operator that
                                      relates the key and values.
                                    properties:
                                      key:
                                        description: key is the label key that the
                                          selector applies to.
                                        type: string
                                      operator:
                                        description: |-
                                          operator represents a key's relationship to a set of values.
                                          Valid operators are In, NotIn, Exists and DoesNotExist.
                                        type: string
                                      values:
                                        description: |-
                                          values is an array of string values. If the operator is In or NotIn,
                                          the values array must be non-empty. If the operator is Exists or DoesNotExist,
                                          the values array must be empty. This array is replaced during a strategic
                                          merge patch.
                                        items:
                                          type: string
                                        type: array
                                        x-kubernetes-list-type: atomic
                                    required:
                                    - key
                                    - operator
                                    type: object
                                  type: array
                                  x-kubernetes-list-type: atomic
                                matchLabels:
                                  additionalProperties:
                                    type: string
                                  description: |-
                                    matchLabels is a map of {key,value} pairs. A single {key,value} in the matchLabels
                                    map is equivalent to an element of matchExpressions, whose key field is "key", the
                                    operator is "In", and the values array contains only "value". The requirements are ANDed.
                                  type: object
                              type: object
                              x-kubernetes-map-type: atomic
                            type: array
                          dnsRefreshRate:
                            description: |-
                              Configures DNS refresh rate for Envoy clusters of type `STRICT_DNS`
                              Default refresh rate is `60s`.
                            type: string
                          enableAutoMtls:
                            description: |-
                              This flag is used to enable mutual `TLS` automatically for service to service communication
                              within the mesh, default true.
                              If set to true, and a given service does not have a corresponding `DestinationRule` configured,
                              or its `DestinationRule` does not have ClientTLSSettings specified, Istio configures client side
                              TLS configuration appropriately. More specifically,
                              If the upstream authentication policy is in `STRICT` mode, use Istio provisioned certificate
                              for mutual `TLS` to connect to upstream.
                              If upstream service is in plain text mode, use plain text.
                              If the upstream authentication policy is in PERMISSIVE mode, Istio configures clients to use
                              mutual `TLS` when server sides are capable of accepting mutual `TLS` traffic.
                              If service `DestinationRule` exists and has `ClientTLSSettings` specified, that is always used instead.
                            type: boolean
                          enableEnvoyAccessLogService:
                            description: |-
                              This flag enables Envoy's gRPC Access Log Service.
                              See [Access Log Service](https://www.envoyproxy.io/docs/envoy/latest/api-v3/extensions/access_loggers/grpc/v3/als.proto)
                              for details about Envoy's gRPC Access Log Service API.
                              Default value is `false`.
                            type: boolean
                          enablePrometheusMerge:
                            description: |-
                              If enabled, Istio agent will merge metrics exposed by the application with metrics from Envoy
                              and Istio agent. The sidecar injection will replace `prometheus.io` annotations present on the pod
                              and redirect them towards Istio agent, which will then merge metrics of from the application with Istio metrics.
                              This relies on the annotations `prometheus.io/scrape`, `prometheus.io/port`, and
                              `prometheus.io/path` annotations.
                              If you are running a separately managed Envoy with an Istio sidecar, this may cause issues, as the metrics will collide.
                              In this case, it is recommended to disable aggregation on that deployment with the
                              `prometheus.istio.io/merge-metrics: "false"` annotation.
                              If not specified, this will be enabled by default.
                            type: boolean
                          enableTracing:
                            description: |-
                              Flag to control generation of trace spans and request IDs.
                              Requires a trace span collector defined in the proxy configuration.
                            type: boolean
                          extensionProviders:
                            description: |-
                              Defines a list of extension providers that extend Istio's functionality. For example, the AuthorizationPolicy
                              can be used with an extension provider to delegate the authorization decision to a custom authorization system.
                            items:
                              properties:
                                datadog:
                                  description: Configures a Datadog tracing provider.
                                  properties:
                                    maxTagLength:
                                      description: |-
                                        Optional. Controls the overall path length allowed in a reported span.
                                        NOTE: currently only controls max length of the path tag.
                                      format: int32
                                      type: integer
                                    port:
                                      description: REQUIRED. Specifies the port of
                                        the service.
                                      format: int32
                                      type: integer
                                    service:
                                      description: |-
                                        REQUIRED. Specifies the service for the Datadog agent.
                                        The format is `[<Namespace>/]<Hostname>`. The specification of `<Namespace>` is required only when it is insufficient
                                        to unambiguously resolve a service in the service registry. The `<Hostname>` is a fully qualified host name of a
                                        service defined by the Kubernetes service or ServiceEntry.

                                        Example: "datadog.default.svc.cluster.local" or "bar/datadog.example.com".
                                      type: string
                                  required:
                                  - port
                                  - service
                                  type: object
                                envoyExtAuthzGrpc:
                                  description: Configures an external authorizer that
                                    implements the Envoy ext_authz filter authorization
                                    check service using the gRPC API.
                                  properties:
                                    clearRouteCache:
                                      description: |-
                                        If true, clears route cache in order to allow the external authorization service to correctly affect routing decisions.
                                        If true, recalculate routes with the new ExtAuthZ added/removed headers.
                                        Default is false
                                      type: boolean
                                    failOpen:
                                      description: |-
                                        If true, the HTTP request or TCP connection will be allowed even if the communication with the authorization service has failed,
                                        or if the authorization service has returned a HTTP 5xx error.
                                        Default is false. For HTTP request, it will be rejected with 403 (HTTP Forbidden). For TCP connection, it will be closed immediately.
                                      type: boolean
                                    includeRequestBodyInCheck:
                                      description: If set, the client request body
                                        will be included in the authorization request
                                        sent to the authorization service.
                                      properties:
                                        allowPartialMessage:
                                          description: |-
                                            When this field is true, ext-authz filter will buffer the message until maxRequestBytes is reached.
                                            The authorization request will be dispatched and no 413 HTTP error will be returned by the filter.
                                            A "x-envoy-auth-partial-body: false|true" metadata header will be added to the authorization request message
                                            indicating if the body data is partial.
                                          type: boolean
                                        maxRequestBytes:
                                          description: |-
                                            Sets the maximum size of a message body that the ext-authz filter will hold in memory.
                                            If maxRequestBytes is reached, and allowPartialMessage is false, Envoy will return a 413 (Payload Too Large).
                                            Otherwise the request will be sent to the provider with a partial message.
                                            Note that this setting will have precedence over the failOpen field, the 413 will be returned even when the
                                            failOpen is set to true.
                                          format: int32
                                          type: integer
                                        packAsBytes:
                                          description: |-
                                            If true, the body sent to the external authorization service in the gRPC authorization request is set with raw bytes
                                            in the [raw_body field](https://github.com/envoyproxy/envoy/blame/cffb095d59d7935abda12b9509bcd136808367bb/api/envoy/service/auth/v3/attribute_context.proto#L153).
                                            Otherwise, it will be filled with UTF-8 string in the [body field](https://github.com/envoyproxy/envoy/blame/cffb095d59d7935abda12b9509bcd136808367bb/api/envoy/service/auth/v3/attribute_context.proto#L147).
                                            This field only works with the envoyExtAuthzGrpc provider and has no effect for the envoyExtAuthzHttp provider.
                                          type: boolean
                                      type: object
                                    port:
                                      description: REQUIRED. Specifies the port of
                                        the service.
                                      format: int32
                                      type: integer
                                    service:
                                      description: |-
                                        REQUIRED. Specifies the service that implements the Envoy ext_authz gRPC authorization service.
                                        The format is `[<Namespace>/]<Hostname>`. The specification of `<Namespace>` is required only when it is insufficient
                                        to unambiguously resolve a service in the service registry. The `<Hostname>` is a fully qualified host name of a
                                        service defined by the Kubernetes service or ServiceEntry.

                                        Example: "my-ext-authz.foo.svc.cluster.local" or "bar/my-ext-authz.example.com".
                                      type: string
                                    statusOnError:
                                      description: |-
                                        Sets the HTTP status that is returned to the client when there is a network error to the authorization service.
                                        The default status is "403" (HTTP Forbidden).
                                      type: string
                                    timeout:
                                      description: |-
                                        The maximum duration that the proxy will wait for a response from the provider, this is the timeout for a specific request (default timeout: 600s).
                                        When this timeout condition is met, the proxy marks the communication to the authorization service as failure.
                                        In this situation, the response sent back to the client will depend on the configured `failOpen` field.
                                      type: string
                                  required:
                                  - port
                                  - service
                                  type: object
                                envoyExtAuthzHttp:
                                  description: Configures an external authorizer that
                                    implements the Envoy ext_authz filter authorization
                                    check service using the HTTP API.
                                  properties:
                                    clearRouteCache:
                                      description: |-
                                        If true, clears route cache in order to allow the external authorization service to correctly affect routing decisions.
                                        If true, recalculate routes with the new ExtAuthZ added/removed headers.
                                        Default is false
                                      type: boolean
                                    failOpen:
                                      description: |-
                                        If true, the user request will be allowed even if the communication with the authorization service has failed,
                                        or if the authorization service has returned a HTTP 5xx error.
                                        Default is false and the request will be rejected with "Forbidden" response.
                                      type: boolean
                                    headersToDownstreamOnAllow:
                                      description: |-
                                        List of headers from the authorization service that should be forwarded to downstream when the authorization
                                        check result is allowed (HTTP code 200).
                                        If not specified, the original response will not be modified and forwarded to downstream as-is.
                                        Note, any existing headers will be overridden.

                                        Exact, prefix and suffix matches are supported (similar to the
                                        [authorization policy rule syntax](https://istio.io/latest/docs/reference/config/security/authorization-policy/#Rule)
                                        except the presence match):
                                        - Exact match: "abc" will match on value "abc".
                                        - Prefix match: "abc*" will match on value "abc" and "abcd".
                                        - Suffix match: "*abc" will match on value "abc" and "xabc".
                                      items:
                                        type: string
                                      type: array
                                    headersToDownstreamOnDeny:
                                      description: |-
                                        List of headers from the authorization service that should be forwarded to downstream when the authorization
                                        check result is not allowed (HTTP code other than 200).
                                        If not specified, all the authorization response headers, except *Authority (Host)* will be in the response to
                                        the downstream.
                                        When a header is included in this list, *Path*, *Status*, *Content-Length*, *WWWAuthenticate* and *Location* are
                                        automatically added.
                                        Note, the body from the authorization service is always included in the response to downstream.

                                        Exact, prefix and suffix matches are supported (similar to the
                                        [authorization policy rule syntax](https://istio.io/latest/docs/reference/config/security/authorization-policy/#Rule)
                                        except the presence match):
                                        - Exact match: "abc" will match on value "abc".
                                        - Prefix match: "abc*" will match on value "abc" and "abcd".
                                        - Suffix match: "*abc" will match on value "abc" and "xabc".
                                      items:
                                        type: string
                                      type: array
                                    headersToUpstreamOnAllow:
                                      description: |-
                                        List of headers from the authorization service that should be added or overridden in the original request and
                                        forwarded to the upstream when the authorization check result is allowed (HTTP code 200).
                                        If not specified, the original request will not be modified and forwarded to backend as-is.
                                        Note, any existing headers will be overridden.

                                        Exact, prefix and suffix matches are supported (similar to the
                                        [authorization policy rule syntax](https://istio.io/latest/docs/reference/config/security/authorization-policy/#Rule)
                                        except the presence match):
                                        - Exact match: "abc" will match on value "abc".
                                        - Prefix match: "abc*" will match on value "abc" and "abcd".
                                        - Suffix match: "*abc" will match on value "abc" and "xabc".
                                      items:
                                        type: string
                                      type: array
                                    includeAdditionalHeadersInCheck:
                                      additionalProperties:
                                        type: string
                                      description: |-
                                        Set of additional fixed headers that should be included in the authorization request sent to the authorization service.
                                        Key is the header name and value is the header value.
                                        Note that client request of the same key or headers specified in includeRequestHeadersInCheck will be overridden.
                                      type: object
                                    includeHeadersInCheck:
                                      description: |-
                                        DEPRECATED. Use includeRequestHeadersInCheck instead.

                                        Deprecated: Marked as deprecated in mesh/v1alpha1/config.proto.
                                      items:
                                        type: string
                                      type: array
                                    includeRequestBodyInCheck:
                                      description: If set, the client request body
                                        will be included in the authorization request
                                        sent to the authorization service.
                                      properties:
                                        allowPartialMessage:
                                          description: |-
                                            When this field is true, ext-authz filter will buffer the message until maxRequestBytes is reached.
                                            The authorization request will be dispatched and no 413 HTTP error will be returned by the filter.
                                            A "x-envoy-auth-partial-body: false|true" metadata header will be added to the authorization request message
                                            indicating if the body data is partial.
                                          type: boolean
                                        maxRequestBytes:
                                          description: |-
                                            Sets the maximum size of a message body that the ext-authz filter will hold in memory.
                                            If maxRequestBytes is reached, and allowPartialMessage is false, Envoy will return a 413 (Payload Too Large).
                                            Otherwise the request will be sent to the provider with a partial message.
                                            Note that this setting will have precedence over the failOpen field, the 413 will be returned even when the
                                            failOpen is set to true.
                                          format: int32
                                          type: integer
                                        packAsBytes:
                                          description: |-
                                            If true, the body sent to the external authorization service in the gRPC authorization request is set with raw bytes
                                            in the [raw_body field](https://github.com/envoyproxy/envoy/blame/cffb095d59d7935abda12b9509bcd136808367bb/api/envoy/service/auth/v3/attribute_context.proto#L153).
                                            Otherwise, it will be filled with UTF-8 string in the [body field](https://github.com/envoyproxy/envoy/blame/cffb095d59d7935abda12b9509bcd136808367bb/api/envoy/service/auth/v3/attribute_context.proto#L147).
                                            This field only works with the envoyExtAuthzGrpc provider and has no effect for the envoyExtAuthzHttp provider.
                                          type: boolean
                                      type: object
                                    includeRequestHeadersInCheck:
                                      description: |-
                                        List of client request headers that should be included in the authorization request sent to the authorization service.
                                        Note that in addition to the headers specified here following headers are included by default:
                                        1. *Host*, *Method*, *Path* and *Content-Length* are automatically sent.
                                        2. *Content-Length* will be set to 0 and the request will not have a message body. However, the authorization
                                        request can include the buffered client request body (controlled by includeRequestBodyInCheck setting),
                                        consequently the value of Content-Length of the authorization request reflects the size of its payload size.

                                        Exact, prefix and suffix matches are supported (similar to the
                                        [authorization policy rule syntax](https://istio.io/latest/docs/reference/config/security/authorization-policy/#Rule)
                                        except the presence match):
                                        - Exact match: "abc" will match on value "abc".
                                        - Prefix match: "abc*" will match on value "abc" and "abcd".
                                        - Suffix match: "*abc" will match on value "abc" and "xabc".
                                      items:
                                        type: string
                                      type: array
                                    pathPrefix:
                                      description: |-
                                        Sets a prefix to the value of authorization request header *Path*.
                                        For example, setting this to "/check" for an original user request at path "/admin" will cause the
                                        authorization check request to be sent to the authorization service at the path "/check/admin" instead of "/admin".
                                      type: string
                                    port:
                                      description: REQUIRED. Specifies the port of
                                        the service.
                                      format: int32
                                      type: integer
                                    service:
                                      description: |-
                                        REQUIRED. Specifies the service that implements the Envoy ext_authz HTTP authorization service.
                                        The format is `[<Namespace>/]<Hostname>`. The specification of `<Namespace>` is required only when it is insufficient
                                        to unambiguously resolve a service in the service registry. The `<Hostname>` is a fully qualified host name of a
                                        service defined by the Kubernetes service or ServiceEntry.

                                        Example: "my-ext-authz.foo.svc.cluster.local" or "bar/my-ext-authz.example.com".
                                      type: string
                                    statusOnError:
                                      description: |-
                                        Sets the HTTP status that is returned to the client when there is a network error to the authorization service.
                                        The default status is "403" (HTTP Forbidden).
                                      type: string
                                    timeout:
                                      description: |-
                                        The maximum duration that the proxy will wait for a response from the provider (default timeout: 600s).
                                        When this timeout condition is met, the proxy marks the communication to the authorization service as failure.
                                        In this situation, the response sent back to the client will depend on the configured `failOpen` field.
                                      type: string
                                  required:
                                  - port
                                  - service
                                  type: object
                                envoyFileAccessLog:
                                  description: Configures an Envoy File Access Log
                                    provider.
                                  properties:
                                    logFormat:
                                      description: Optional. Allows overriding of
                                        the default access log format.
                                      properties:
                                        labels:
                                          additionalProperties:
                                            type: string
                                          description: "JSON structured format for
                                            the envoy access logs. Envoy [command
                                            operators](https://www.envoyproxy.io/docs/envoy/latest/configuration/observability/access_log/usage#command-operators)\ncan
                                            be used as values for fields within the
                                            Struct. Values are rendered\nas strings,
                                            numbers, or boolean values, as appropriate\n(see:
                                            [format dictionaries](https://www.envoyproxy.io/docs/envoy/latest/configuration/observability/access_log/usage#config-access-log-format-dictionaries)).
                                            Nested JSON is\nsupported for some command
                                            operators (e.g. `FILTER_STATE` or `DYNAMIC_METADATA`).\nUse
                                            `labels: {}` for default envoy JSON log
                                            format.\n\nExample:\n```\nlabels:\n\n\tstatus:
                                            \"%RESPONSE_CODE%\"\n\tmessage: \"%LOCAL_REPLY_BODY%\"\n\n```"
                                          type: object
                                        text:
                                          description: |-
                                            Textual format for the envoy access logs. Envoy [command operators](https://www.envoyproxy.io/docs/envoy/latest/configuration/observability/access_log/usage#command-operators) may be
                                            used in the format. The [format string documentation](https://www.envoyproxy.io/docs/envoy/latest/configuration/observability/access_log/usage#config-access-log-format-strings)
                                            provides more information.

                                            NOTE: Istio will insert a newline ('\n') on all formats (if missing).

                                            Example: `text: "%LOCAL_REPLY_BODY%:%RESPONSE_CODE%:path=%REQ(:path)%"`
                                          type: string
                                      type: object
                                      x-kubernetes-validations:
                                      - message: At most one of [text labels] should
                                          be set
                                        rule: (has(self.text)?1:0) + (has(self.labels)?1:0)
                                          <= 1
                                    omitEmptyValues:
                                      description: |-
                                        Optional. If set to true, when command operators are evaluated to null,
                                        For text format, the output of the empty operator is changed from "-" to an empty string.
                                        For json format, the keys with null values are omitted in the output structure.
                                      type: boolean
                                    path:
                                      description: |-
                                        Path to a local file to write the access log entries.
                                        This may be used to write to streams, via `/dev/stderr` and `/dev/stdout`
                                        If unspecified, defaults to `/dev/stdout`.
                                      type: string
                                  type: object
                                envoyHttpAls:
                                  description: Configures an Envoy Access Logging
                                    Service provider for HTTP traffic.
                                  properties:
                                    additionalRequestHeadersToLog:
                                      description: Optional. Additional request headers
                                        to log.
                                      items:
                                        type: string
                                      type: array
                                    additionalResponseHeadersToLog:
                                      description: Optional. Additional response headers
                                        to log.
                                      items:
                                        type: string
                                      type: array
                                    additionalResponseTrailersToLog:
                                      description: Optional. Additional response trailers
                                        to log.
                                      items:
                                        type: string
                                      type: array
                                    filterStateObjectsToLog:
                                      description: Optional. Additional filter state
                                        objects to log.
                                      items:
                                        type: string
                                      type: array
                                    logName:
                                      description: |-
                                        Optional. The friendly name of the access log.
                                        Defaults:
                                        -  "http_envoy_accesslog"
                                        -  "listener_envoy_accesslog"
                                      type: string
                                    port:
                                      description: REQUIRED. Specifies the port of
                                        the service.
                                      format: int32
                                      type: integer
                                    service:
                                      description: |-
                                        REQUIRED. Specifies the service that implements the Envoy ALS gRPC authorization service.
                                        The format is `[<Namespace>/]<Hostname>`. The specification of `<Namespace>` is required only when it is insufficient
                                        to unambiguously resolve a service in the service registry. The `<Hostname>` is a fully qualified host name of a
                                        service defined by the Kubernetes service or ServiceEntry.

                                        Example: "envoy-als.foo.svc.cluster.local" or "bar/envoy-als.example.com".
                                      type: string
                                  required:
                                  - port
                                  - service
                                  type: object
                                envoyOtelAls:
                                  description: Configures an Envoy Open Telemetry
                                    Access Logging Service provider.
                                  properties:
                                    logFormat:
                                      description: |-
                                        Optional. Format for the proxy access log
                                        Empty value results in proxy's default access log format, following Envoy access logging formatting.
                                      properties:
                                        labels:
                                          additionalProperties:
                                            type: string
                                          description: "Optional. Additional attributes
                                            that describe the specific event occurrence.\nStructured
                                            format for the envoy access logs. Envoy
                                            [command operators](https://www.envoyproxy.io/docs/envoy/latest/configuration/observability/access_log/usage#command-operators)\ncan
                                            be used as values for fields within the
                                            Struct. Values are rendered\nas strings,
                                            numbers, or boolean values, as appropriate\n(see:
                                            [format dictionaries](https://www.envoyproxy.io/docs/envoy/latest/configuration/observability/access_log/usage#config-access-log-format-dictionaries)).
                                            Nested JSON is\nsupported for some command
                                            operators (e.g. FILTER_STATE or DYNAMIC_METADATA).\nAlias
                                            to `attributes` field in [Open Telemetry](https://www.envoyproxy.io/docs/envoy/latest/api-v3/extensions/access_loggers/open_telemetry/v3/logs_service.proto)\n\nExample:\n```\nlabels:\n\n\tstatus:
                                            \"%RESPONSE_CODE%\"\n\tmessage: \"%LOCAL_REPLY_BODY%\"\n\n```"
                                          type: object
                                        text:
                                          description: |-
                                            Textual format for the envoy access logs. Envoy [command operators](https://www.envoyproxy.io/docs/envoy/latest/configuration/observability/access_log/usage#command-operators) may be
                                            used in the format. The [format string documentation](https://www.envoyproxy.io/docs/envoy/latest/configuration/observability/access_log/usage#config-access-log-format-strings)
                                            provides more information.
                                            Alias to `body` field in [Open Telemetry](https://www.envoyproxy.io/docs/envoy/latest/api-v3/extensions/access_loggers/open_telemetry/v3/logs_service.proto)
                                            Example: `text: "%LOCAL_REPLY_BODY%:%RESPONSE_CODE%:path=%REQ(:path)%"`
                                          type: string
                                      type: object
                                    logName:
                                      description: |-
                                        Optional. The friendly name of the access log.
                                        Defaults:
                                        - "otel_envoy_accesslog"
                                      type: string
                                    port:
                                      description: REQUIRED. Specifies the port of
                                        the service.
                                      format: int32
                                      type: integer
                                    service:
                                      description: |-
                                        REQUIRED. Specifies the service that implements the Envoy ALS gRPC authorization service.
                                        The format is `[<Namespace>/]<Hostname>`. The specification of `<Namespace>` is required only when it is insufficient
                                        to unambiguously resolve a service in the service registry. The `<Hostname>` is a fully qualified host name of a
                                        service defined by the Kubernetes service or ServiceEntry.

                                        Example: "envoy-als.foo.svc.cluster.local" or "bar/envoy-als.example.com".
                                      type: string
                                  required:
                                  - port
                                  - service
                                  type: object
                                envoyTcpAls:
                                  description: Configures an Envoy Access Logging
                                    Service provider for TCP traffic.
                                  properties:
                                    filterStateObjectsToLog:
                                      description: Optional. Additional filter state
                                        objects to log.
                                      items:
                                        type: string
                                      type: array
                                    logName:
                                      description: |-
                                        Optional. The friendly name of the access log.
                                        Defaults:
                                        - "tcp_envoy_accesslog"
                                        - "listener_envoy_accesslog"
                                      type: string
                                    port:
                                      description: REQUIRED. Specifies the port of
                                        the service.
                                      format: int32
                                      type: integer
                                    service:
                                      description: |-
                                        REQUIRED. Specifies the service that implements the Envoy ALS gRPC authorization service.
                                        The format is `[<Namespace>/]<Hostname>`. The specification of `<Namespace>` is required only when it is insufficient
                                        to unambiguously resolve a service in the service registry. The `<Hostname>` is a fully qualified host name of a
                                        service defined by the Kubernetes service or ServiceEntry.

                                        Example: "envoy-als.foo.svc.cluster.local" or "bar/envoy-als.example.com".
                                      type: string
                                  required:
                                  - port
                                  - service
                                  type: object
                                lightstep:
                                  description: |-
                                    Configures a Lightstep tracing provider.
                                    Deprecated: For Istio 1.15+, please use an OpenTelemetryTracingProvider instead, more details can be found at https://github.com/istio/istio/issues/40027

                                    Deprecated: Marked as deprecated in mesh/v1alpha1/config.proto.
                                  properties:
                                    accessToken:
                                      description: The Lightstep access token.
                                      type: string
                                    maxTagLength:
                                      description: |-
                                        Optional. Controls the overall path length allowed in a reported span.
                                        NOTE: currently only controls max length of the path tag.
                                      format: int32
                                      type: integer
                                    port:
                                      description: REQUIRED. Specifies the port of
                                        the service.
                                      format: int32
                                      type: integer
                                    service:
                                      description: |-
                                        REQUIRED. Specifies the service for the Lightstep collector.
                                        The format is `[<Namespace>/]<Hostname>`. The specification of `<Namespace>` is required only when it is insufficient
                                        to unambiguously resolve a service in the service registry. The `<Hostname>` is a fully qualified host name of a
                                        service defined by the Kubernetes service or ServiceEntry.

                                        Example: "lightstep.default.svc.cluster.local" or "bar/lightstep.example.com".
                                      type: string
                                  required:
                                  - port
                                  - service
                                  type: object
                                name:
                                  description: REQUIRED. A unique name identifying
                                    the extension provider.
                                  type: string
                                opencensus:
                                  description: |-
                                    Configures an OpenCensusAgent tracing provider.
                                    Deprecated: OpenCensus is deprecated, more details can be found at https://opentelemetry.io/blog/2023/sunsetting-opencensus/

                                    Deprecated: Marked as deprecated in mesh/v1alpha1/config.proto.
                                  properties:
                                    context:
                                      description: |-
                                        Specifies the set of context propagation headers used for distributed
                                        tracing. Default is `["W3C_TRACE_CONTEXT"]`. If multiple values are specified,
                                        the proxy will attempt to read each header for each request and will
                                        write all headers.
                                      items:
                                        description: |-
                                          TraceContext selects the context propagation headers used for
                                          distributed tracing.
                                        enum:
                                        - UNSPECIFIED
                                        - W3C_TRACE_CONTEXT
                                        - GRPC_BIN
                                        - CLOUD_TRACE_CONTEXT
                                        - B3
                                        type: string
                                      type: array
                                    maxTagLength:
                                      description: |-
                                        Optional. Controls the overall path length allowed in a reported span.
                                        NOTE: currently only controls max length of the path tag.
                                      format: int32
                                      type: integer
                                    port:
                                      description: REQUIRED. Specifies the port of
                                        the service.
                                      format: int32
                                      type: integer
                                    service:
                                      description: |-
                                        REQUIRED. Specifies the service for the OpenCensusAgent.
                                        The format is `[<Namespace>/]<Hostname>`. The specification of `<Namespace>` is required only when it is insufficient
                                        to unambiguously resolve a service in the service registry. The `<Hostname>` is a fully qualified host name of a
                                        service defined by the Kubernetes service or ServiceEntry.

                                        Example: "ocagent.default.svc.cluster.local" or "bar/ocagent.example.com".
                                      type: string
                                  required:
                                  - port
                                  - service
                                  type: object
                                opentelemetry:
                                  description: Configures an OpenTelemetry tracing
                                    provider.
                                  properties:
                                    dynatraceSampler:
                                      description: |-
                                        The Dynatrace adaptive traffic management (ATM) sampler.

                                        Example configuration:

                                        ```yaml
                                          - name: otel-tracing
                                            opentelemetry:
                                            port: 443
                                            service: "{your-environment-id}.live.dynatrace.com"
                                            http:
                                            path: "/api/v2/otlp/v1/traces"
                                            timeout: 10s
                                            headers:
                                          - name: "Authorization"
                                            value: "Api-Token dt0c01."
                                            resourceDetectors:
                                            dynatrace: {}
                                            dynatraceSampler:
                                            tenant: "{your-environment-id}"
                                            clusterId: 1234
                                      properties:
                                        clusterId:
                                          description: |-
                                            REQUIRED. The identifier of the cluster in the Dynatrace platform.
                                            The cluster here is Dynatrace-specific concept and not related to the cluster concept in Istio/Envoy.

                                            The value can be obtained from the Istio deployment page in Dynatrace.
                                          format: int32
                                          type: integer
                                        httpService:
                                          description: |-
                                            Optional. Dynatrace HTTP API to obtain sampling configuration.

                                            When not provided, the Dynatrace Sampler will re-use the configuration from the OpenTelemetryTracingProvider HTTP Exporter
                                            (`service`, `port` and `http`), including the access token.
                                          properties:
                                            http:
                                              description: REQUIRED. Specifies sampling
                                                configuration URI.
                                              properties:
                                                headers:
                                                  description: |-
                                                    Optional. Allows specifying custom HTTP headers that will be added
                                                    to each HTTP request sent.
                                                  items:
                                                    properties:
                                                      envName:
                                                        description: |-
                                                          The HTTP header value from the environment variable.

                                                          Warning:
                                                          - The environment variable must be set in the istiod pod spec.
                                                          - This is not a end-to-end secure.
                                                        type: string
                                                      name:
                                                        description: REQUIRED. The
                                                          HTTP header name.
                                                        type: string
                                                      value:
                                                        description: The HTTP header
                                                          value.
                                                        type: string
                                                    required:
                                                    - name
                                                    type: object
                                                    x-kubernetes-validations:
                                                    - message: At most one of [value
                                                        envName] should be set
                                                      rule: (has(self.value)?1:0)
                                                        + (has(self.envName)?1:0)
                                                        <= 1
                                                  type: array
                                                path:
                                                  description: REQUIRED. Specifies
                                                    the path on the service.
                                                  type: string
                                                timeout:
                                                  description: |-
                                                    Optional. Specifies the timeout for the HTTP request.
                                                    If not specified, the default is 3s.
                                                  type: string
                                              required:
                                              - path
                                              type: object
                                            port:
                                              description: REQUIRED. Specifies the
                                                port of the service.
                                              format: int32
                                              type: integer
                                            service:
                                              description: |-
                                                REQUIRED. Specifies the Dynatrace environment to obtain the sampling configuration.
                                                The format is `<Hostname>`, where `<Hostname>` is the fully qualified Dynatrace environment
                                                host name defined in the ServiceEntry.

                                                Example: "{your-environment-id}.live.dynatrace.com".
                                              type: string
                                          required:
                                          - http
                                          - port
                                          - service
                                          type: object
                                        rootSpansPerMinute:
                                          description: |-
                                            Optional. Number of sampled spans per minute to be used
                                            when the adaptive value cannot be obtained from the Dynatrace API.

                                            A default value of `1000` is used when:

                                            - `rootSpansPerMinute` is unset
                                            - `rootSpansPerMinute` is set to 0
                                          format: int32
                                          type: integer
                                        tenant:
                                          description: |-
                                            REQUIRED. The Dynatrace customer's tenant identifier.

                                            The value can be obtained from the Istio deployment page in Dynatrace.
                                          type: string
                                      required:
                                      - clusterId
                                      - tenant
                                      type: object
                                    grpc:
                                      description: "Optional. Specifies the configuration
                                        for exporting OTLP traces via GRPC.\nWhen
                                        empty, traces will check whether HTTP is set.\nIf
                                        not, traces will use default GRPC configurations.\n\nThe
                                        following example shows how to configure the
                                        OpenTelemetry ExtensionProvider to export
                                        via GRPC:\n\n1. Add/change the OpenTelemetry
                                        extension provider in `MeshConfig`\n```yaml\n
                                        \ - name: opentelemetry\n    opentelemetry:\n
                                        \   port: 8090\n    service: tracing.example.com\n
                                        \   grpc:\n    timeout: 10s\n    initialMetadata:\n
                                        \ - name: \"Authentication\"\n    value: \"token-xxxxx\"\n\n```\n\n2.
                                        Deploy a `ServiceEntry` for the observability
                                        back-end\n```yaml\napiVersion: networking.istio.io/v1alpha3\nkind:
                                        ServiceEntry\nmetadata:\n\n\tname: tracing-grpc\n\nspec:\n\n\thosts:\n\t-
                                        tracing.example.com\n\tports:\n\t- number:
                                        8090\n\t  name: grpc-port\n\t  protocol: GRPC\n\tresolution:
                                        DNS\n\tlocation: MESH_EXTERNAL\n\n```"
                                      properties:
                                        initialMetadata:
                                          description: |-
                                            Optional. Additional metadata to include in streams initiated to the GrpcService. This can be used for
                                            scenarios in which additional ad hoc authorization headers (e.g. "x-foo-bar: baz-key") are to
                                            be injected.
                                          items:
                                            properties:
                                              envName:
                                                description: |-
                                                  The HTTP header value from the environment variable.

                                                  Warning:
                                                  - The environment variable must be set in the istiod pod spec.
                                                  - This is not a end-to-end secure.
                                                type: string
                                              name:
                                                description: REQUIRED. The HTTP header
                                                  name.
                                                type: string
                                              value:
                                                description: The HTTP header value.
                                                type: string
                                            required:
                                            - name
                                            type: object
                                            x-kubernetes-validations:
                                            - message: At most one of [value envName]
                                                should be set
                                              rule: (has(self.value)?1:0) + (has(self.envName)?1:0)
                                                <= 1
                                          type: array
                                        timeout:
                                          description: Optional. Specifies the timeout
                                            for the GRPC request.
                                          type: string
                                      type: object
                                    http:
                                      description: "Optional. Specifies the configuration
                                        for exporting OTLP traces via HTTP.\nWhen
                                        empty, traces will be exported via gRPC.\n\nThe
                                        following example shows how to configure the
                                        OpenTelemetry ExtensionProvider to export
                                        via HTTP:\n\n1. Add/change the OpenTelemetry
                                        extension provider in `MeshConfig`\n```yaml\n
                                        \ - name: otel-tracing\n    opentelemetry:\n
                                        \   port: 443\n    service: my.olly-backend.com\n
                                        \   http:\n    path: \"/api/otlp/traces\"\n
                                        \   timeout: 10s\n    headers:\n  - name:
                                        \"my-custom-header\"\n    value: \"some value\"\n\n```\n\n2.
                                        Deploy a `ServiceEntry` for the observability
                                        back-end\n```yaml\napiVersion: networking.istio.io/v1alpha3\nkind:
                                        ServiceEntry\nmetadata:\n\n\tname: my-olly-backend\n\nspec:\n\n\thosts:\n\t-
                                        my.olly-backend.com\n\tports:\n\t- number:
                                        443\n\t  name: https-port\n\t  protocol: HTTPS\n\tresolution:
                                        DNS\n\tlocation: MESH_EXTERNAL\n\n---\napiVersion:
                                        networking.istio.io/v1alpha3\nkind: DestinationRule\nmetadata:\n\n\tname:
                                        my-olly-backend\n\nspec:\n\n\thost: my.olly-backend.com\n\ttrafficPolicy:\n\t
                                        \ portLevelSettings:\n\t  - port:\n\t      number:
                                        443\n\t    tls:\n\t      mode: SIMPLE\n\n```"
                                      properties:
                                        headers:
                                          description: |-
                                            Optional. Allows specifying custom HTTP headers that will be added
                                            to each HTTP request sent.
                                          items:
                                            properties:
                                              envName:
                                                description: |-
                                                  The HTTP header value from the environment variable.

                                                  Warning:
                                                  - The environment variable must be set in the istiod pod spec.
                                                  - This is not a end-to-end secure.
                                                type: string
                                              name:
                                                description: REQUIRED. The HTTP header
                                                  name.
                                                type: string
                                              value:
                                                description: The HTTP header value.
                                                type: string
                                            required:
                                            - name
                                            type: object
                                            x-kubernetes-validations:
                                            - message: At most one of [value envName]
                                                should be set
                                              rule: (has(self.value)?1:0) + (has(self.envName)?1:0)
                                                <= 1
                                          type: array
                                        path:
                                          description: REQUIRED. Specifies the path
                                            on the service.
                                          type: string
                                        timeout:
                                          description: |-
                                            Optional. Specifies the timeout for the HTTP request.
                                            If not specified, the default is 3s.
                                          type: string
                                      required:
                                      - path
                                      type: object
                                    maxTagLength:
                                      description: |-
                                        Optional. Controls the overall path length allowed in a reported span.
                                        NOTE: currently only controls max length of the path tag.
                                      format: int32
                                      type: integer
                                    port:
                                      description: REQUIRED. Specifies the port of
                                        the service.
                                      format: int32
                                      type: integer
                                    resourceDetectors:
                                      description: |-
                                        Optional. Specifies [Resource Detectors](https://opentelemetry.io/docs/specs/otel/resource/sdk/)
                                        to be used by the OpenTelemetry Tracer. When multiple resources are provided, they are merged
                                        according to the OpenTelemetry [Resource specification](https://opentelemetry.io/docs/specs/otel/resource/sdk/#merge).

                                        The following example shows how to configure the Environment Resource Detector, that will
                                        read the attributes from the environment variable `OTEL_RESOURCE_ATTRIBUTES`:

                                        ```yaml
                                          - name: otel-tracing
                                            opentelemetry:
                                            port: 443
                                            service: my.olly-backend.com
                                            resourceDetectors:
                                            environment: {}

                                        ```
                                      properties:
                                        dynatrace:
                                          description: |-
                                            Dynatrace Resource Detector.
                                            The resource detector reads from the Dynatrace enrichment files
                                            and adds host/process related attributes to the OpenTelemetry resource.

                                            See: [Enrich ingested data with Dynatrace-specific dimensions](https://docs.dynatrace.com/docs/shortlink/enrichment-files)
                                          type: object
                                        environment:
                                          description: |-
                                            OpenTelemetry Environment Resource Detector.
                                            The resource detector reads attributes from the environment variable `OTEL_RESOURCE_ATTRIBUTES`
                                            and adds them to the OpenTelemetry resource.

                                            See: [Resource specification](https://opentelemetry.io/docs/specs/otel/resource/sdk/#specifying-resource-information-via-an-environment-variable)
                                          type: object
                                      type: object
                                    service:
                                      description: |-
                                        REQUIRED. Specifies the OpenTelemetry endpoint that will receive OTLP traces.
                                        The format is `[<Namespace>/]<Hostname>`. The specification of `<Namespace>` is required only when it is insufficient
                                        to unambiguously resolve a service in the service registry. The `<Hostname>` is a fully qualified host name of a
                                        service defined by the Kubernetes service or ServiceEntry.

                                        Example: "otlp.default.svc.cluster.local" or "bar/otlp.example.com".
                                      type: string
                                  required:
                                  - port
                                  - service
                                  type: object
                                  x-kubernetes-validations:
                                  - message: At most one of [dynatraceSampler] should
                                      be set
                                    rule: (has(self.dynatraceSampler)?1:0) <= 1
                                prometheus:
                                  description: Configures a Prometheus metrics provider.
                                  type: object
                                sds:
                                  description: |-
                                    Configures an Extension Provider for SDS. This can be used to
                                    configure an external SDS service to supply secrets for certain Gateways for example.
                                    This is useful for scenarios where the secrets are stored in an external secret store like Vault.
                                    The secret should be configured with sds://provider-name format.
                                  properties:
                                    name:
                                      description: REQUIRED. Specifies the name of
                                        the provider. This should be used to configure
                                        the Gateway SDS.
                                      type: string
                                    port:
                                      description: REQUIRED. Specifies the port of
                                        the service.
                                      format: int32
                                      type: integer
                                    service:
                                      description: |-
                                        REQUIRED. Specifies the service that implements the  SDS service.
                                        The format is `[<Namespace>/]<Hostname>`. The specification of `<Namespace>` is required only when it is insufficient
                                        to unambiguously resolve a service in the service registry. The `<Hostname>` is a fully qualified host name of a
                                        service defined by the Kubernetes service or ServiceEntry.

                                        Example: "gateway-sds.foo.svc.cluster.local" or "bar/gateway-sds.example.com".
                                      type: string
                                  required:
                                  - name
                                  - port
                                  - service
                                  type: object
                                skywalking:
                                  description: Configures a Apache SkyWalking provider.
                                  properties:
                                    accessToken:
                                      description: Optional. The SkyWalking OAP access
                                        token.
                                      type: string
                                    port:
                                      description: REQUIRED. Specifies the port of
                                        the service.
                                      format: int32
                                      type: integer
                                    service:
                                      description: |-
                                        REQUIRED. Specifies the service for the SkyWalking receiver.
                                        The format is `[<Namespace>/]<Hostname>`. The specification of `<Namespace>` is required only when it is insufficient
                                        to unambiguously resolve a service in the service registry. The `<Hostname>` is a fully qualified host name of a
                                        service defined by the Kubernetes service or ServiceEntry.

                                        Example: "skywalking.default.svc.cluster.local" or "bar/skywalking.example.com".
                                      type: string
                                  required:
                                  - port
                                  - service
                                  type: object
                                stackdriver:
                                  description: Configures a Stackdriver provider.
                                  properties:
                                    debug:
                                      description: |-
                                        debug enables trace output to stdout.

                                        Deprecated: Marked as deprecated in mesh/v1alpha1/config.proto.
                                      type: boolean
                                    logging:
                                      description: Optional. Controls Stackdriver
                                        logging behavior.
                                      properties:
                                        labels:
                                          additionalProperties:
                                            type: string
                                          description: "Collection of tag names and
                                            tag expressions to include in the log\nentry.
                                            Conflicts are resolved by the tag name
                                            by overriding previously\nsupplied values.\n\nExample:\n\n\tlabels:\n\t
                                            \ path: request.url_path\n\t  foo: request.headers['x-foo']"
                                          type: object
                                      type: object
                                    maxNumberOfAnnotations:
                                      description: |-
                                        The global default max number of annotation events per span.
                                        default is 200.

                                        Deprecated: Marked as deprecated in mesh/v1alpha1/config.proto.
                                      format: int64
                                      type: integer
                                    maxNumberOfAttributes:
                                      description: |-
                                        The global default max number of attributes per span.
                                        default is 200.

                                        Deprecated: Marked as deprecated in mesh/v1alpha1/config.proto.
                                      format: int64
                                      type: integer
                                    maxNumberOfMessageEvents:
                                      description: |-
                                        The global default max number of message events per span.
                                        default is 200.

                                        Deprecated: Marked as deprecated in mesh/v1alpha1/config.proto.
                                      format: int64
                                      type: integer
                                    maxTagLength:
                                      description: |-
                                        Optional. Controls the overall path length allowed in a reported span.
                                        NOTE: currently only controls max length of the path tag.
                                      format: int32
                                      type: integer
                                  type: object
                                zipkin:
                                  description: Configures a tracing provider that
                                    uses the Zipkin API.
                                  properties:
                                    enable64bitTraceId:
                                      description: |-
                                        Optional. A 128 bit trace id will be used in Istio.
                                        If true, will result in a 64 bit trace id being used.
                                      type: boolean
                                    maxTagLength:
                                      description: |-
                                        Optional. Controls the overall path length allowed in a reported span.
                                        NOTE: currently only controls max length of the path tag.
                                      format: int32
                                      type: integer
                                    path:
                                      description: |-
                                        Optional. Specifies the endpoint of Zipkin API.
                                        The default value is "/api/v2/spans".
                                      type: string
                                    port:
                                      description: REQUIRED. Specifies the port of
                                        the service.
                                      format: int32
                                      type: integer
                                    service:
                                      description: |-
                                        REQUIRED. Specifies the service that the Zipkin API.
                                        The format is `[<Namespace>/]<Hostname>`. The specification of `<Namespace>` is required only when it is insufficient
                                        to unambiguously resolve a service in the service registry. The `<Hostname>` is a fully qualified host name of a
                                        service defined by the Kubernetes service or ServiceEntry.

                                        Example: "zipkin.default.svc.cluster.local" or "bar/zipkin.example.com".
                                      type: string
                                  required:
                                  - port
                                  - service
                                  type: object
                              required:
                              - name
                              type: object
                              x-kubernetes-validations:
                              - message: At most one of [envoyExtAuthzHttp envoyExtAuthzGrpc
                                  zipkin lightstep datadog stackdriver opencensus
                                  skywalking opentelemetry prometheus envoyFileAccessLog
                                  envoyHttpAls envoyTcpAls envoyOtelAls sds] should
                                  be set
                                rule: (has(self.envoyExtAuthzHttp)?1:0) + (has(self.envoyExtAuthzGrpc)?1:0)
                                  + (has(self.zipkin)?1:0) + (has(self.lightstep)?1:0)
                                  + (has(self.datadog)?1:0) + (has(self.stackdriver)?1:0)
                                  + (has(self.opencensus)?1:0) + (has(self.skywalking)?1:0)
                                  + (has(self.opentelemetry)?1:0) + (has(self.prometheus)?1:0)
                                  + (has(self.envoyFileAccessLog)?1:0) + (has(self.envoyHttpAls)?1:0)
                                  + (has(self.envoyTcpAls)?1:0) + (has(self.envoyOtelAls)?1:0)
                                  + (has(self.sds)?1:0) <= 1
                            maxItems: 1000
                            type: array
                          h2UpgradePolicy:
                            description: |-
                              Specify if http1.1 connections should be upgraded to http2 by default.
                              if sidecar is installed on all pods in the mesh, then this should be set to `UPGRADE`.
                              If one or more services or namespaces do not have sidecar(s), then this should be set to `DO_NOT_UPGRADE`.
                              It can be enabled by destination using the `destinationRule.trafficPolicy.connectionPool.http.h2UpgradePolicy` override.
                            enum:
                            - DO_NOT_UPGRADE
                            - UPGRADE
                            type: string
                          inboundClusterStatName:
                            description: |-
                              Name to be used while emitting statistics for inbound clusters. The same pattern is used while computing stat prefix for
                              network filters like TCP and Redis.
                              By default, Istio emits statistics with the pattern `inbound|<port>|<port-name>|<service-FQDN>`.
                              For example `inbound|7443|grpc-reviews|reviews.prod.svc.cluster.local`. This can be used to override that pattern.

                              A Pattern can be composed of various pre-defined variables. The following variables are supported.

                              - `%SERVICE%` - Will be substituted with short hostname of the service.
                              - `%SERVICE_NAME%` - Will be substituted with name of the service.
                              - `%SERVICE_FQDN%` - Will be substituted with FQDN of the service.
                              - `%SERVICE_PORT%` - Will be substituted with port of the service.
                              - `%TARGET_PORT%`  - Will be substituted with the target port of the service.
                              - `%SERVICE_PORT_NAME%` - Will be substituted with port name of the service.

                              Following are some examples of supported patterns for reviews:

                              - `%SERVICE_FQDN%_%SERVICE_PORT%` will use reviews.prod.svc.cluster.local_7443 as the stats name.
                              - `%SERVICE%` will use reviews.prod as the stats name.
                            type: string
                          inboundTrafficPolicy:
                            description: |-
                              Set the default behavior of the sidecar for handling inbound
                              traffic to the application.  If your application listens on
                              localhost, you will need to set this to `LOCALHOST`.
                            properties:
                              mode:
                                enum:
                                - PASSTHROUGH
                                - LOCALHOST
                                type: string
                            type: object
                          ingressClass:
                            description: |-
                              Class of ingress resources to be processed by Istio ingress
                              controller. This corresponds to the value of
                              `kubernetes.io/ingress.class` annotation.
                            type: string
                          ingressControllerMode:
                            description: |-
                              Defines whether to use Istio ingress controller for annotated or all ingress resources.
                              Default mode is `STRICT`.
                            enum:
                            - UNSPECIFIED
                            - "OFF"
                            - DEFAULT
                            - STRICT
                            type: string
                          ingressSelector:
                            description: |-
                              Defines which gateway deployment to use as the Ingress controller. This field corresponds to
                              the Gateway.selector field, and will be set as `istio: INGRESS_SELECTOR`.
                              By default, `ingressgateway` is used, which will select the default IngressGateway as it has the
                              `istio: ingressgateway` labels.
                              It is recommended that this is the same value as ingressService.
                            type: string
                          ingressService:
                            description: |-
                              Name of the Kubernetes service used for the istio ingress controller.
                              If no ingress controller is specified, the default value `istio-ingressgateway` is used.
                            type: string
                          localityLbSetting:
                            description: |-
                              Locality based load balancing distribution or failover settings.
                              If unspecified, locality based load balancing will be enabled by default.
                              However, this requires outlierDetection to actually take effect for a particular
                              service, see https://istio.io/latest/docs/tasks/traffic-management/locality-load-balancing/failover/
                            properties:
                              distribute:
                                description: |-
                                  Optional: only one of distribute, failover or failoverPriority can be set.
                                  Explicitly specify loadbalancing weight across different zones and geographical locations.
                                  Refer to [Locality weighted load balancing](https://www.envoyproxy.io/docs/envoy/latest/intro/arch_overview/upstream/load_balancing/locality_weight)
                                  If empty, the locality weight is set according to the endpoints number within it.
                                items:
                                  description: |-
                                    Describes how traffic originating in the 'from' zone or sub-zone is
                                    distributed over a set of 'to' zones. Syntax for specifying a zone is
                                    {region}/{zone}/{sub-zone} and terminal wildcards are allowed on any
                                    segment of the specification. Examples:

                                    `*` - matches all localities

                                    `us-west/*` - all zones and sub-zones within the us-west region

                                    `us-west/zone-1/*` - all sub-zones within us-west/zone-1
                                  properties:
                                    from:
                                      description: Originating locality, '/' separated,
                                        e.g. 'region/zone/sub_zone'.
                                      type: string
                                    to:
                                      additionalProperties:
                                        format: int32
                                        type: integer
                                      description: |-
                                        Map of upstream localities to traffic distribution weights. The sum of
                                        all weights should be 100. Any locality not present will
                                        receive no traffic.
                                      type: object
                                  type: object
                                type: array
                              enabled:
                                description: |-
                                  Enable locality load balancing. This is DestinationRule-level and will override mesh-wide settings in entirety.
                                  e.g. true means that turn on locality load balancing for this DestinationRule no matter what mesh-wide settings is.
                                type: boolean
                              failover:
                                description: |-
                                  Optional: only one of distribute, failover or failoverPriority can be set.
                                  Explicitly specify the region traffic will land on when endpoints in local region becomes unhealthy.
                                  Should be used together with OutlierDetection to detect unhealthy endpoints.
                                  Note: if no OutlierDetection specified, this will not take effect.
                                items:
                                  description: |-
                                    Specify the traffic failover policy across regions. Since zone and sub-zone
                                    failover is supported by default this only needs to be specified for
                                    regions when the operator needs to constrain traffic failover so that
                                    the default behavior of failing over to any endpoint globally does not
                                    apply. This is useful when failing over traffic across regions would not
                                    improve service health or may need to be restricted for other reasons
                                    like regulatory controls.
                                  properties:
                                    from:
                                      description: Originating region.
                                      type: string
                                    to:
                                      description: |-
                                        Destination region the traffic will fail over to when endpoints in
                                        the 'from' region becomes unhealthy.
                                      type: string
                                  type: object
                                type: array
                              failoverPriority:
                                description: |-
                                  failoverPriority is an ordered list of labels used to sort endpoints to do priority based load balancing.
                                  This is to support traffic failover across different groups of endpoints.
                                  Two kinds of labels can be specified:

                                    - Specify only label keys `[key1, key2, key3]`, istio would compare the label values of client with endpoints.
                                      Suppose there are total N label keys `[key1, key2, key3, ...keyN]` specified:

                                      1. Endpoints matching all N labels with the client proxy have priority P(0) i.e. the highest priority.
                                      2. Endpoints matching the first N-1 labels with the client proxy have priority P(1) i.e. second highest priority.
                                      3. By extension of this logic, endpoints matching only the first label with the client proxy has priority P(N-1) i.e. second lowest priority.
                                      4. All the other endpoints have priority P(N) i.e. lowest priority.

                                    - Specify labels with key and value `[key1=value1, key2=value2, key3=value3]`, istio would compare the labels with endpoints.
                                      Suppose there are total N labels `[key1=value1, key2=value2, key3=value3, ...keyN=valueN]` specified:

                                      1. Endpoints matching all N labels have priority P(0) i.e. the highest priority.
                                      2. Endpoints matching the first N-1 labels have priority P(1) i.e. second highest priority.
                                      3. By extension of this logic, endpoints matching only the first label has priority P(N-1) i.e. second lowest priority.
                                      4. All the other endpoints have priority P(N) i.e. lowest priority.

                                  Note: For a label to be considered for match, the previous labels must match, i.e. nth label would be considered matched only if first n-1 labels match.

                                  It can be any label specified on both client and server workloads.
                                  The following labels which have special semantic meaning are also supported:

                                    - `topology.istio.io/network` is used to match the network metadata of an endpoint, which can be specified by pod/namespace label `topology.istio.io/network`, sidecar env `ISTIO_META_NETWORK` or MeshNetworks.
                                    - `topology.istio.io/cluster` is used to match the clusterID of an endpoint, which can be specified by pod label `topology.istio.io/cluster` or pod env `ISTIO_META_CLUSTER_ID`.
                                    - `topology.kubernetes.io/region` is used to match the region metadata of an endpoint, which maps to Kubernetes node label `topology.kubernetes.io/region` or the deprecated label `failure-domain.beta.kubernetes.io/region`.
                                    - `topology.kubernetes.io/zone` is used to match the zone metadata of an endpoint, which maps to Kubernetes node label `topology.kubernetes.io/zone` or the deprecated label `failure-domain.beta.kubernetes.io/zone`.
                                    - `topology.istio.io/subzone` is used to match the subzone metadata of an endpoint, which maps to Istio node label `topology.istio.io/subzone`.
                                    - `kubernetes.io/hostname` is used to match the current node of an endpoint, which maps to Kubernetes node label `kubernetes.io/hostname`.

                                  The below topology config indicates the following priority levels:

                                  ```yaml
                                  failoverPriority:
                                  - "topology.istio.io/network"
                                  - "topology.kubernetes.io/region"
                                  - "topology.kubernetes.io/zone"
                                  - "topology.istio.io/subzone"
                                  ```

                                  1. endpoints match same [network, region, zone, subzone] label with the client proxy have the highest priority.
                                  2. endpoints have same [network, region, zone] label but different [subzone] label with the client proxy have the second highest priority.
                                  3. endpoints have same [network, region] label but different [zone] label with the client proxy have the third highest priority.
                                  4. endpoints have same [network] but different [region] labels with the client proxy have the fourth highest priority.
                                  5. all the other endpoints have the same lowest priority.

                                  Suppose a service associated endpoints reside in multi clusters, the below example represents:
                                  1. endpoints in `clusterA` and has `version=v1` label have P(0) priority.
                                  2. endpoints not in `clusterA` but has `version=v1` label have P(1) priority.
                                  2. all the other endpoints have P(2) priority.

                                  ```yaml
                                  failoverPriority:
                                  - "version=v1"
                                  - "topology.istio.io/cluster=clusterA"
                                  ```

                                  Optional: only one of distribute, failover or failoverPriority can be set.
                                  And it should be used together with `OutlierDetection` to detect unhealthy endpoints, otherwise has no effect.
                                items:
                                  type: string
                                type: array
                            type: object
                          meshMTLS:
                            description: "The below configuration parameters can be
                              used to specify TLSConfig for mesh traffic.\nFor example,
                              a user could enable min TLS version for ISTIO_MUTUAL
                              traffic and specify a curve for non ISTIO_MUTUAL traffic
                              like below:\n```yaml\nmeshConfig:\n\n\tmeshMTLS:\n\t
                              \ minProtocolVersion: TLSV1_3\n\ttlsDefaults:\n\t  Note:
                              applicable only for non ISTIO_MUTUAL scenarios\n\t  ecdhCurves:\n\t
                              \   - P-256\n\t    - P-512\n\n```\nConfiguration of
                              mTLS for traffic between workloads with ISTIO_MUTUAL
                              TLS traffic.\n\nNote: Mesh mTLS does not respect ECDH
                              curves."
                            properties:
                              cipherSuites:
                                description: |-
                                  Optional: If specified, the TLS connection will only support the specified cipher list when negotiating TLS 1.0-1.2.
                                  If not specified, the following cipher suites will be used:
                                  ```
                                  ECDHE-ECDSA-AES256-GCM-SHA384
                                  ECDHE-RSA-AES256-GCM-SHA384
                                  ECDHE-ECDSA-AES128-GCM-SHA256
                                  ECDHE-RSA-AES128-GCM-SHA256
                                  AES256-GCM-SHA384
                                  AES128-GCM-SHA256
                                  ```
                                items:
                                  type: string
                                type: array
                              ecdhCurves:
                                description: |-
                                  Optional: If specified, the TLS connection will only support the specified ECDH curves for the DH key exchange.
                                  If not specified, the default curves enforced by Envoy will be used. For details about the default curves, refer to
                                  [Ecdh Curves](https://www.envoyproxy.io/docs/envoy/latest/api-v3/extensions/transport_sockets/tls/v3/common.proto).
                                items:
                                  type: string
                                type: array
                              minProtocolVersion:
                                description: |-
                                  Optional: the minimum TLS protocol version. The default minimum
                                  TLS version will be TLS 1.2. As servers may not be Envoy and be
                                  set to TLS 1.2 (e.g., workloads using mTLS without sidecars), the
                                  minimum TLS version for clients may also be TLS 1.2.
                                  In the current Istio implementation, the maximum TLS protocol version
                                  is TLS 1.3.
                                enum:
                                - TLS_AUTO
                                - TLSV1_2
                                - TLSV1_3
                                type: string
                            type: object
                          outboundClusterStatName:
                            description: |-
                              Name to be used while emitting statistics for outbound clusters. The same pattern is used while computing stat prefix for
                              network filters like TCP and Redis.
                              By default, Istio emits statistics with the pattern `outbound|<port>|<subsetname>|<service-FQDN>`.
                              For example `outbound|8080|v2|reviews.prod.svc.cluster.local`. This can be used to override that pattern.

                              A Pattern can be composed of various pre-defined variables. The following variables are supported.

                              - `%SERVICE%` - Will be substituted with short hostname of the service.
                              - `%SERVICE_NAME%` - Will be substituted with name of the service.
                              - `%SERVICE_FQDN%` - Will be substituted with FQDN of the service.
                              - `%SERVICE_PORT%` - Will be substituted with port of the service.
                              - `%SERVICE_PORT_NAME%` - Will be substituted with port name of the service.
                              - `%SUBSET_NAME%` - Will be substituted with subset.

                              Following are some examples of supported patterns for reviews:

                              - `%SERVICE_FQDN%_%SERVICE_PORT%` will use `reviews.prod.svc.cluster.local_7443` as the stats name.
                              - `%SERVICE%` will use reviews.prod as the stats name.
                            type: string
                          outboundTrafficPolicy:
                            description: |-
                              Set the default behavior of the sidecar for handling outbound
                              traffic from the application.

                              Can be overridden at a Sidecar level by setting the `OutboundTrafficPolicy` in the
                              [Sidecar API](https://istio.io/docs/reference/config/networking/sidecar/#OutboundTrafficPolicy).

                              Default mode is `ALLOW_ANY`, which means outbound traffic to unknown destinations will be allowed.
                            properties:
                              mode:
                                enum:
                                - REGISTRY_ONLY
                                - ALLOW_ANY
                                type: string
                            type: object
                          pathNormalization:
                            description: |-
                              ProxyPathNormalization configures how URL paths in incoming and outgoing HTTP requests are
                              normalized by the sidecars and gateways.
                              The normalized paths will be used in all aspects through the requests' lifetime on the
                              sidecars and gateways, which includes routing decisions in outbound direction (client proxy),
                              authorization policy match and enforcement in inbound direction (server proxy), and the URL
                              path proxied to the upstream service.
                              If not set, the NormalizationType.DEFAULT configuration will be used.
                            properties:
                              normalization:
                                enum:
                                - DEFAULT
                                - NONE
                                - BASE
                                - MERGE_SLASHES
                                - DECODE_AND_MERGE_SLASHES
                                type: string
                            type: object
                          protocolDetectionTimeout:
                            description: |-
                              Automatic protocol detection uses a set of heuristics to
                              determine whether the connection is using TLS or not (on the
                              server side), as well as the application protocol being used
                              (e.g., http vs tcp). These heuristics rely on the client sending
                              the first bits of data. For server first protocols like MySQL,
                              MongoDB, etc. Envoy will timeout on the protocol detection after
                              the specified period, defaulting to non mTLS plain TCP
                              traffic. Set this field to tweak the period that Envoy will wait
                              for the client to send the first bits of data. (MUST be >=1ms or
                              0s to disable). Default detection timeout is 0s (no timeout).

                              Setting a timeout is not recommended nor safe. Even high timeouts (>5s) will be hit
                              occasionally, and when they occur the result is typically broken traffic that may not
                              recover on its own. Exceptionally high values might solve this, but injecting 60s delays
                              onto new connections is generally not tenable anyways.
                            type: string
                          proxyHttpPort:
                            description: Port on which Envoy should listen for HTTP
                              PROXY requests if set.
                            format: int32
                            type: integer
                          proxyInboundListenPort:
                            description: |-
                              Port on which Envoy should listen for all inbound traffic to the pod/vm will be captured to.
                              Default port is 15006.
                            format: int32
                            type: integer
                          proxyListenPort:
                            description: |-
                              Port on which Envoy should listen for all outbound traffic to other services.
                              Default port is 15001.
                            format: int32
                            type: integer
                          rootNamespace:
                            description: |-
                              The namespace to treat as the administrative root namespace for
                              Istio configuration. When processing a leaf namespace Istio will search for
                              declarations in that namespace first and if none are found it will
                              search in the root namespace. Any matching declaration found in the root
                              namespace is processed as if it were declared in the leaf namespace.

                              The precise semantics of this processing are documented on each resource
                              type.
                            type: string
                          serviceScopeConfigs:
                            description: Scope to be applied to select services.
                            items:
                              description: |-
                                Configuration for ambient mode multicluster service scope. This setting allows mesh administrators
                                to define the criteria by which the cluster's control plane determines which services in other
                                clusters in the mesh are treated as global (accessible across multiple clusters) versus local
                                (restricted to a single cluster). The configuration can be applied to services based on namespace
                                and/or other matching criteria. This is particularly  useful in multicluster service mesh deployments
                                to control service visibility and access across clusters. This API is not intended to enforce
                                security policies. Resources like DestinationRules should be used to enforce authorization policies.
                                If a service matches a global service scope selector, the service's endpoints will be globally
                                exposed. If a service is locally scoped, its endpoints will only be exposed to local cluster
                                services.

                                For example, the following configures the scope of all services with the "istio.io/global" label
                                in matching namespaces to be available globally:

                                ```yaml
                                serviceScopeConfigs:
                                  - namespacesSelector:
                                    matchExpressions:
                                  - key: istio.io/global
                                    operator: In
                                    values: [true]
                                    servicesSelector:
                                    matchExpressions:
                                  - key: istio.io/global
                                    operator: Exists
                                    scope: GLOBAL

                                ```
                              properties:
                                namespaceSelector:
                                  description: Match expression for namespaces.
                                  properties:
                                    matchExpressions:
                                      description: matchExpressions is a list of label
                                        selector requirements. The requirements are
                                        ANDed.
                                      items:
                                        description: |-
                                          A label selector requirement is a selector that contains values, a key, and an operator that
                                          relates the key and values.
                                        properties:
                                          key:
                                            description: key is the label key that
                                              the selector applies to.
                                            type: string
                                          operator:
                                            description: |-
                                              operator represents a key's relationship to a set of values.
                                              Valid operators are In, NotIn, Exists and DoesNotExist.
                                            type: string
                                          values:
                                            description: |-
                                              values is an array of string values. If the operator is In or NotIn,
                                              the values array must be non-empty. If the operator is Exists or DoesNotExist,
                                              the values array must be empty. This array is replaced during a strategic
                                              merge patch.
                                            items:
                                              type: string
                                            type: array
                                            x-kubernetes-list-type: atomic
                                        required:
                                        - key
                                        - operator
                                        type: object
                                      type: array
                                      x-kubernetes-list-type: atomic
                                    matchLabels:
                                      additionalProperties:
                                        type: string
                                      description: |-
                                        matchLabels is a map of {key,value} pairs. A single {key,value} in the matchLabels
                                        map is equivalent to an element of matchExpressions, whose key field is "key", the
                                        operator is "In", and the values array contains only "value". The requirements are ANDed.
                                      type: object
                                  type: object
                                  x-kubernetes-map-type: atomic
                                scope:
                                  description: Specifics the available scope for matching
                                    services.
                                  enum:
                                  - LOCAL
                                  - GLOBAL
                                  type: string
                                servicesSelector:
                                  description: Match expression for serivces.
                                  properties:
                                    matchExpressions:
                                      description: matchExpressions is a list of label
                                        selector requirements. The requirements are
                                        ANDed.
                                      items:
                                        description: |-
                                          A label selector requirement is a selector that contains values, a key, and an operator that
                                          relates the key and values.
                                        properties:
                                          key:
                                            description: key is the label key that
                                              the selector applies to.
                                            type: string
                                          operator:
                                            description: |-
                                              operator represents a key's relationship to a set of values.
                                              Valid operators are In, NotIn, Exists and DoesNotExist.
                                            type: string
                                          values:
                                            description: |-
                                              values is an array of string values. If the operator is In or NotIn,
                                              the values array must be non-empty. If the operator is Exists or DoesNotExist,
                                              the values array must be empty. This array is replaced during a strategic
                                              merge patch.
                                            items:
                                              type: string
                                            type: array
                                            x-kubernetes-list-type: atomic
                                        required:
                                        - key
                                        - operator
                                        type: object
                                      type: array
                                      x-kubernetes-list-type: atomic
                                    matchLabels:
                                      additionalProperties:
                                        type: string
                                      description: |-
                                        matchLabels is a map of {key,value} pairs. A single {key,value} in the matchLabels
                                        map is equivalent to an element of matchExpressions, whose key field is "key", the
                                        operator is "In", and the values array contains only "value". The requirements are ANDed.
                                      type: object
                                  type: object
                                  x-kubernetes-map-type: atomic
                              type: object
                            type: array
                          serviceSettings:
                            description: Settings to be applied to select services.
                            items:
                              description: |-
                                Settings to be applied to select services.

                                For example, the following configures all services in namespace "foo" as well as the
                                "bar" service in namespace "baz" to be considered cluster-local:

                                ```yaml
                                serviceSettings:
                                  - settings:
                                    clusterLocal: true
                                    hosts:
                                  - "*.foo.svc.cluster.local"
                                  - "bar.baz.svc.cluster.local"

                                ```

                                When in ambient mode, if ServiceSettings are defined they will be considered in addition to the
                                ServiceScopeConfigs. If a service is defined by ServiceSetting to be cluster local and matches a
                                global service scope selector, the service will be considered cluster local. If a service is
                                considered global by ServiceSettings and does not match a global service scope selector
                                the serive will be considered local. Local scope takes precedence over global scope. Since
                                ServiceScopeConfigs is local by default, all services are considered local unless it is considered
                                global by ServiceSettings AND ServiceScopeConfigs.
                              properties:
                                hosts:
                                  description: |-
                                    The services to which the Settings should be applied. Services are selected using the hostname
                                    matching rules used by DestinationRule.

                                    For example: foo.bar.svc.cluster.local, *.baz.svc.cluster.local
                                  items:
                                    type: string
                                  type: array
                                settings:
                                  description: The settings to apply to the selected
                                    services.
                                  properties:
                                    clusterLocal:
                                      description: |-
                                        If true, specifies that the client and service endpoints must reside in the same cluster.
                                        By default, in multi-cluster deployments, the Istio control plane assumes all service
                                        endpoints to be reachable from any client in any of the clusters which are part of the
                                        mesh. This configuration option limits the set of service endpoints visible to a client
                                        to be cluster scoped.

                                        There are some common scenarios when this can be useful:

                                          - A service (or group of services) is inherently local to the cluster and has local storage
                                            for that cluster. For example, the kube-system namespace (e.g. the Kube API Server).
                                          - A mesh administrator wants to slowly migrate services to Istio. They might start by first
                                            having services cluster-local and then slowly transition them to mesh-wide. They could do
                                            this service-by-service (e.g. mysvc.myns.svc.cluster.local) or as a group
                                            (e.g. *.myns.svc.cluster.local).

                                        By default Istio will consider kubernetes.default.svc (i.e. the API Server) as well as all
                                        services in the kube-system namespace to be cluster-local, unless explicitly overridden here.
                                      type: boolean
                                  type: object
                              type: object
                            type: array
                          tcpKeepalive:
                            description: If set then set `SO_KEEPALIVE` on the socket
                              to enable TCP Keepalives.
                            properties:
                              interval:
                                description: |-
                                  The time duration between keep-alive probes.
                                  Default is to use the OS level configuration
                                  (unless overridden, Linux defaults to 75s.)
                                type: string
                              probes:
                                description: |-
                                  Maximum number of keepalive probes to send without response before
                                  deciding the connection is dead. Default is to use the OS level configuration
                                  (unless overridden, Linux defaults to 9.)
                                format: int32
                                type: integer
                              time:
                                description: |-
                                  The time duration a connection needs to be idle before keep-alive
                                  probes start being sent. Default is to use the OS level configuration
                                  (unless overridden, Linux defaults to 7200s (ie 2 hours.)
                                type: string
                            type: object
                          tlsDefaults:
                            description: |-
                              Configuration of TLS for all traffic except for ISTIO_MUTUAL mode.
                              Currently, this supports configuration of ecdhCurves and cipherSuites only.
                              For ISTIO_MUTUAL TLS settings, use meshMTLS configuration.
                            properties:
                              cipherSuites:
                                description: |-
                                  Optional: If specified, the TLS connection will only support the specified cipher list when negotiating TLS 1.0-1.2.
                                  If not specified, the following cipher suites will be used:
                                  ```
                                  ECDHE-ECDSA-AES256-GCM-SHA384
                                  ECDHE-RSA-AES256-GCM-SHA384
                                  ECDHE-ECDSA-AES128-GCM-SHA256
                                  ECDHE-RSA-AES128-GCM-SHA256
                                  AES256-GCM-SHA384
                                  AES128-GCM-SHA256
                                  ```
                                items:
                                  type: string
                                type: array
                              ecdhCurves:
                                description: |-
                                  Optional: If specified, the TLS connection will only support the specified ECDH curves for the DH key exchange.
                                  If not specified, the default curves enforced by Envoy will be used. For details about the default curves, refer to
                                  [Ecdh Curves](https://www.envoyproxy.io/docs/envoy/latest/api-v3/extensions/transport_sockets/tls/v3/common.proto).
                                items:
                                  type: string
                                type: array
                              minProtocolVersion:
                                description: |-
                                  Optional: the minimum TLS protocol version. The default minimum
                                  TLS version will be TLS 1.2. As servers may not be Envoy and be
                                  set to TLS 1.2 (e.g., workloads using mTLS without sidecars), the
                                  minimum TLS version for clients may also be TLS 1.2.
                                  In the current Istio implementation, the maximum TLS protocol version
                                  is TLS 1.3.
                                enum:
                                - TLS_AUTO
                                - TLSV1_2
                                - TLSV1_3
                                type: string
                            type: object
                          trustDomain:
                            description: |-
                              The trust domain corresponds to the trust root of a system.
                              Refer to [SPIFFE-ID](https://github.com/spiffe/spiffe/blob/master/standards/SPIFFE-ID.md#21-trust-domain)
                            type: string
                          trustDomainAliases:
                            description: |-
                              The trust domain aliases represent the aliases of `trustDomain`.
                              For example, if we have
                              ```yaml
                              trustDomain: td1
                              trustDomainAliases: ["td2", "td3"]
                              ```
                              Any service with the identity `td1/ns/foo/sa/a-service-account`, `td2/ns/foo/sa/a-service-account`,
                              or `td3/ns/foo/sa/a-service-account` will be treated the same in the Istio mesh.
                            items:
                              type: string
                            type: array
                          verifyCertificateAtClient:
                            description: |-
                              `VerifyCertificateAtClient` sets the mesh global default for peer certificate validation
                              at the client-side proxy when `SIMPLE` TLS or `MUTUAL` TLS (non `ISTIO_MUTUAL`) origination
                              modes are used. This setting can be overridden at the host level via DestinationRule API.
                              By default, `VerifyCertificateAtClient` is `true`.

                              `CaCertificates`: If set, proxy verifies CA signature based on given CaCertificates. If unset,
                              and VerifyCertificateAtClient is true, proxy uses default System CA bundle. If unset and
                              `VerifyCertificateAtClient` is false, proxy will not verify the CA.

                              `SubjectAltNames`: If set, proxy verifies subject alt names are present in the SAN. If unset,
                              and `VerifyCertificateAtClient` is true, proxy uses host in destination rule to verify the SANs.
                              If unset, and `VerifyCertificateAtClient` is false, proxy does not verify SANs.

                              For SAN, client-side proxy will exact match host in `DestinationRule` as well as one level
                              wildcard if the specified host in DestinationRule doesn't contain a wildcard.
                              For example, if the host in `DestinationRule` is `x.y.com`, client-side proxy will
                              match either `x.y.com` or `*.y.com` for the SAN in the presented server certificate.
                              For wildcard host name in DestinationRule, client-side proxy will do a suffix match. For example,
                              if host is `*.x.y.com`, client-side proxy will verify the presented server certificate SAN matches
                              `.x.y.com` suffix.

                              Deprecated: Marked as deprecated in mesh/v1alpha1/config.proto.
                            type: boolean
                        type: object
                      multiCluster:
                        description: |-
                          Settings for multicluster.
                          The name of the cluster we are installing in. Note this is a user-defined name, which must be consistent
                          with Istiod configuration.
                        properties:
                          clusterName:
                            description: |-
                              The name of the cluster this installation will run in. This is required for sidecar injection
                              to properly label proxies
                            type: string
                          enabled:
                            description: |-
                              Enables the connection between two kubernetes clusters via their respective ingressgateway services.
                              Use if the pods in each cluster cannot directly talk to one another.
                            type: boolean
                          globalDomainSuffix:
                            description: The suffix for global service names.
                            type: string
                          includeEnvoyFilter:
                            description: Enable envoy filter to translate `globalDomainSuffix`
                              to cluster local suffix for cross cluster communication.
                            type: boolean
                        type: object
                      podAnnotations:
                        additionalProperties:
                          type: string
                        description: Annotations added to each pod. The default annotations
                          are required for scraping prometheus (in most environments).
                        type: object
                      podLabels:
                        additionalProperties:
                          type: string
                        description: Additional labels to apply on the pod level.
                        type: object
                      resourceName:
                        description: |-
                          resourceName, if set, will override the naming of resources. If not set, will default to the release name.
                          It is recommended to not set this; this is primarily for backwards compatibility.
                        type: string
                      resources:
                        description: The k8s resource requests and limits for the
                          ztunnel Pods.
                        properties:
                          claims:
                            description: |-
                              Claims lists the names of resources, defined in spec.resourceClaims,
                              that are used by this container.

                              This field depends on the
                              DynamicResourceAllocation feature gate.

                              This field is immutable. It can only be set for containers.
                            items:
                              description: ResourceClaim references one entry in PodSpec.ResourceClaims.
                              properties:
                                name:
                                  description: |-
                                    Name must match the name of one entry in pod.spec.resourceClaims of
                                    the Pod where this field is used. It makes that resource available
                                    inside a container.
                                  type: string
                                request:
                                  description: |-
                                    Request is the name chosen for a request in the referenced claim.
                                    If empty, everything from the claim is made available, otherwise
                                    only the result of this request.
                                  type: string
                              required:
                              - name
                              type: object
                            type: array
                            x-kubernetes-list-map-keys:
                            - name
                            x-kubernetes-list-type: map
                          limits:
                            additionalProperties:
                              anyOf:
                              - type: integer
                              - type: string
                              pattern: ^(\+|-)?(([0-9]+(\.[0-9]*)?)|(\.[0-9]+))(([KMGTPE]i)|[numkMGTPE]|([eE](\+|-)?(([0-9]+(\.[0-9]*)?)|(\.[0-9]+))))?$
                              x-kubernetes-int-or-string: true
                            description: |-
                              Limits describes the maximum amount of compute resources allowed.
                              More info: https://kubernetes.io/docs/concepts/configuration/manage-resources-containers/
                            type: object
                          requests:
                            additionalProperties:
                              anyOf:
                              - type: integer
                              - type: string
                              pattern: ^(\+|-)?(([0-9]+(\.[0-9]*)?)|(\.[0-9]+))(([KMGTPE]i)|[numkMGTPE]|([eE](\+|-)?(([0-9]+(\.[0-9]*)?)|(\.[0-9]+))))?$
                              x-kubernetes-int-or-string: true
                            description: |-
                              Requests describes the minimum amount of compute resources required.
                              If Requests is omitted for a container, it defaults to Limits if that is explicitly specified,
                              otherwise to an implementation-defined value. Requests cannot exceed Limits.
                              More info: https://kubernetes.io/docs/concepts/configuration/manage-resources-containers/
                            type: object
                        type: object
                      revision:
                        description: Configures the revision this control plane is
                          a part of
                        type: string
                      tag:
                        description: The container image tag to pull. Image will be
                          `Hub/Image:Tag-Variant`.
                        type: string
                      terminationGracePeriodSeconds:
                        default: 30
                        description: |-
                          This value defines:
                          1. how many seconds kube waits for ztunnel pod to gracefully exit before forcibly terminating it (this value)
                          2. how many seconds ztunnel waits to drain its own connections (this value - 1 sec)
                        format: int64
                        minimum: 0
                        type: integer
                      variant:
                        description: The container image variant to pull. Options
                          are "debug" or "distroless". Unset will use the default
                          for the given version.
                        type: string
                      volumeMounts:
                        description: Additional volumeMounts to the ztunnel container
                        items:
                          description: VolumeMount describes a mounting of a Volume
                            within a container.
                          properties:
                            mountPath:
                              description: |-
                                Path within the container at which the volume should be mounted.  Must
                                not contain ':'.
                              type: string
                            mountPropagation:
                              description: |-
                                mountPropagation determines how mounts are propagated from the host
                                to container and the other way around.
                                When not set, MountPropagationNone is used.
                                This field is beta in 1.10.
                                When RecursiveReadOnly is set to IfPossible or to Enabled, MountPropagation must be None or unspecified
                                (which defaults to None).
                              type: string
                            name:
                              description: This must match the Name of a Volume.
                              type: string
                            readOnly:
                              description: |-
                                Mounted read-only if true, read-write otherwise (false or unspecified).
                                Defaults to false.
                              type: boolean
                            recursiveReadOnly:
                              description: |-
                                RecursiveReadOnly specifies whether read-only mounts should be handled
                                recursively.

                                If ReadOnly is false, this field has no meaning and must be unspecified.

                                If ReadOnly is true, and this field is set to Disabled, the mount is not made
                                recursively read-only.  If this field is set to IfPossible, the mount is made
                                recursively read-only, if it is supported by the container runtime.  If this
                                field is set to Enabled, the mount is made recursively read-only if it is
                                supported by the container runtime, otherwise the pod will not be started and
                                an error will be generated to indicate the reason.

                                If this field is set to IfPossible or Enabled, MountPropagation must be set to
                                None (or be unspecified, which defaults to None).

                                If this field is not specified, it is treated as an equivalent of Disabled.
                              type: string
                            subPath:
                              description: |-
                                Path within the volume from which the container's volume should be mounted.
                                Defaults to "" (volume's root).
                              type: string
                            subPathExpr:
                              description: |-
                                Expanded path within the volume from which the container's volume should be mounted.
                                Behaves similarly to SubPath but environment variable references $(VAR_NAME) are expanded using the container's environment.
                                Defaults to "" (volume's root).
                                SubPathExpr and SubPath are mutually exclusive.
                              type: string
                          required:
                          - mountPath
                          - name
                          type: object
                        type: array
                      volumes:
                        description: Additional volumes to add to the ztunnel Pod.
                        items:
                          description: Volume represents a named volume in a pod that
                            may be accessed by any container in the pod.
                          properties:
                            awsElasticBlockStore:
                              description: |-
                                awsElasticBlockStore represents an AWS Disk resource that is attached to a
                                kubelet's host machine and then exposed to the pod.
                                Deprecated: AWSElasticBlockStore is deprecated. All operations for the in-tree
                                awsElasticBlockStore type are redirected to the ebs.csi.aws.com CSI driver.
                                More info: https://kubernetes.io/docs/concepts/storage/volumes#awselasticblockstore
                              properties:
                                fsType:
                                  description: |-
                                    fsType is the filesystem type of the volume that you want to mount.
                                    Tip: Ensure that the filesystem type is supported by the host operating system.
                                    Examples: "ext4", "xfs", "ntfs". Implicitly inferred to be "ext4" if unspecified.
                                    More info: https://kubernetes.io/docs/concepts/storage/volumes#awselasticblockstore
                                  type: string
                                partition:
                                  description: |-
                                    partition is the partition in the volume that you want to mount.
                                    If omitted, the default is to mount by volume name.
                                    Examples: For volume /dev/sda1, you specify the partition as "1".
                                    Similarly, the volume partition for /dev/sda is "0" (or you can leave the property empty).
                                  format: int32
                                  type: integer
                                readOnly:
                                  description: |-
                                    readOnly value true will force the readOnly setting in VolumeMounts.
                                    More info: https://kubernetes.io/docs/concepts/storage/volumes#awselasticblockstore
                                  type: boolean
                                volumeID:
                                  description: |-
                                    volumeID is unique ID of the persistent disk resource in AWS (Amazon EBS volume).
                                    More info: https://kubernetes.io/docs/concepts/storage/volumes#awselasticblockstore
                                  type: string
                              required:
                              - volumeID
                              type: object
                            azureDisk:
                              description: |-
                                azureDisk represents an Azure Data Disk mount on the host and bind mount to the pod.
                                Deprecated: AzureDisk is deprecated. All operations for the in-tree azureDisk type
                                are redirected to the disk.csi.azure.com CSI driver.
                              properties:
                                cachingMode:
                                  description: 'cachingMode is the Host Caching mode:
                                    None, Read Only, Read Write.'
                                  type: string
                                diskName:
                                  description: diskName is the Name of the data disk
                                    in the blob storage
                                  type: string
                                diskURI:
                                  description: diskURI is the URI of data disk in
                                    the blob storage
                                  type: string
                                fsType:
                                  default: ext4
                                  description: |-
                                    fsType is Filesystem type to mount.
                                    Must be a filesystem type supported by the host operating system.
                                    Ex. "ext4", "xfs", "ntfs". Implicitly inferred to be "ext4" if unspecified.
                                  type: string
                                kind:
                                  description: 'kind expected values are Shared: multiple
                                    blob disks per storage account  Dedicated: single
                                    blob disk per storage account  Managed: azure
                                    managed data disk (only in managed availability
                                    set). defaults to shared'
                                  type: string
                                readOnly:
                                  default: false
                                  description: |-
                                    readOnly Defaults to false (read/write). ReadOnly here will force
                                    the ReadOnly setting in VolumeMounts.
                                  type: boolean
                              required:
                              - diskName
                              - diskURI
                              type: object
                            azureFile:
                              description: |-
                                azureFile represents an Azure File Service mount on the host and bind mount to the pod.
                                Deprecated: AzureFile is deprecated. All operations for the in-tree azureFile type
                                are redirected to the file.csi.azure.com CSI driver.
                              properties:
                                readOnly:
                                  description: |-
                                    readOnly defaults to false (read/write). ReadOnly here will force
                                    the ReadOnly setting in VolumeMounts.
                                  type: boolean
                                secretName:
                                  description: secretName is the  name of secret that
                                    contains Azure Storage Account Name and Key
                                  type: string
                                shareName:
                                  description: shareName is the azure share Name
                                  type: string
                              required:
                              - secretName
                              - shareName
                              type: object
                            cephfs:
                              description: |-
                                cephFS represents a Ceph FS mount on the host that shares a pod's lifetime.
                                Deprecated: CephFS is deprecated and the in-tree cephfs type is no longer supported.
                              properties:
                                monitors:
                                  description: |-
                                    monitors is Required: Monitors is a collection of Ceph monitors
                                    More info: https://examples.k8s.io/volumes/cephfs/README.md#how-to-use-it
                                  items:
                                    type: string
                                  type: array
                                  x-kubernetes-list-type: atomic
                                path:
                                  description: 'path is Optional: Used as the mounted
                                    root, rather than the full Ceph tree, default
                                    is /'
                                  type: string
                                readOnly:
                                  description: |-
                                    readOnly is Optional: Defaults to false (read/write). ReadOnly here will force
                                    the ReadOnly setting in VolumeMounts.
                                    More info: https://examples.k8s.io/volumes/cephfs/README.md#how-to-use-it
                                  type: boolean
                                secretFile:
                                  description: |-
                                    secretFile is Optional: SecretFile is the path to key ring for User, default is /etc/ceph/user.secret
                                    More info: https://examples.k8s.io/volumes/cephfs/README.md#how-to-use-it
                                  type: string
                                secretRef:
                                  description: |-
                                    secretRef is Optional: SecretRef is reference to the authentication secret for User, default is empty.
                                    More info: https://examples.k8s.io/volumes/cephfs/README.md#how-to-use-it
                                  properties:
                                    name:
                                      default: ""
                                      description: |-
                                        Name of the referent.
                                        This field is effectively required, but due to backwards compatibility is
                                        allowed to be empty. Instances of this type with an empty value here are
                                        almost certainly wrong.
                                        More info: https://kubernetes.io/docs/concepts/overview/working-with-objects/names/#names
                                      type: string
                                  type: object
                                  x-kubernetes-map-type: atomic
                                user:
                                  description: |-
                                    user is optional: User is the rados user name, default is admin
                                    More info: https://examples.k8s.io/volumes/cephfs/README.md#how-to-use-it
                                  type: string
                              required:
                              - monitors
                              type: object
                            cinder:
                              description: |-
                                cinder represents a cinder volume attached and mounted on kubelets host machine.
                                Deprecated: Cinder is deprecated. All operations for the in-tree cinder type
                                are redirected to the cinder.csi.openstack.org CSI driver.
                                More info: https://examples.k8s.io/mysql-cinder-pd/README.md
                              properties:
                                fsType:
                                  description: |-
                                    fsType is the filesystem type to mount.
                                    Must be a filesystem type supported by the host operating system.
                                    Examples: "ext4", "xfs", "ntfs". Implicitly inferred to be "ext4" if unspecified.
                                    More info: https://examples.k8s.io/mysql-cinder-pd/README.md
                                  type: string
                                readOnly:
                                  description: |-
                                    readOnly defaults to false (read/write). ReadOnly here will force
                                    the ReadOnly setting in VolumeMounts.
                                    More info: https://examples.k8s.io/mysql-cinder-pd/README.md
                                  type: boolean
                                secretRef:
                                  description: |-
                                    secretRef is optional: points to a secret object containing parameters used to connect
                                    to OpenStack.
                                  properties:
                                    name:
                                      default: ""
                                      description: |-
                                        Name of the referent.
                                        This field is effectively required, but due to backwards compatibility is
                                        allowed to be empty. Instances of this type with an empty value here are
                                        almost certainly wrong.
                                        More info: https://kubernetes.io/docs/concepts/overview/working-with-objects/names/#names
                                      type: string
                                  type: object
                                  x-kubernetes-map-type: atomic
                                volumeID:
                                  description: |-
                                    volumeID used to identify the volume in cinder.
                                    More info: https://examples.k8s.io/mysql-cinder-pd/README.md
                                  type: string
                              required:
                              - volumeID
                              type: object
                            configMap:
                              description: configMap represents a configMap that should
                                populate this volume
                              properties:
                                defaultMode:
                                  description: |-
                                    defaultMode is optional: mode bits used to set permissions on created files by default.
                                    Must be an octal value between 0000 and 0777 or a decimal value between 0 and 511.
                                    YAML accepts both octal and decimal values, JSON requires decimal values for mode bits.
                                    Defaults to 0644.
                                    Directories within the path are not affected by this setting.
                                    This might be in conflict with other options that affect the file
                                    mode, like fsGroup, and the result can be other mode bits set.
                                  format: int32
                                  type: integer
                                items:
                                  description: |-
                                    items if unspecified, each key-value pair in the Data field of the referenced
                                    ConfigMap will be projected into the volume as a file whose name is the
                                    key and content is the value. If specified, the listed keys will be
                                    projected into the specified paths, and unlisted keys will not be
                                    present. If a key is specified which is not present in the ConfigMap,
                                    the volume setup will error unless it is marked optional. Paths must be
                                    relative and may not contain the '..' path or start with '..'.
                                  items:
                                    description: Maps a string key to a path within
                                      a volume.
                                    properties:
                                      key:
                                        description: key is the key to project.
                                        type: string
                                      mode:
                                        description: |-
                                          mode is Optional: mode bits used to set permissions on this file.
                                          Must be an octal value between 0000 and 0777 or a decimal value between 0 and 511.
                                          YAML accepts both octal and decimal values, JSON requires decimal values for mode bits.
                                          If not specified, the volume defaultMode will be used.
                                          This might be in conflict with other options that affect the file
                                          mode, like fsGroup, and the result can be other mode bits set.
                                        format: int32
                                        type: integer
                                      path:
                                        description: |-
                                          path is the relative path of the file to map the key to.
                                          May not be an absolute path.
                                          May not contain the path element '..'.
                                          May not start with the string '..'.
                                        type: string
                                    required:
                                    - key
                                    - path
                                    type: object
                                  type: array
                                  x-kubernetes-list-type: atomic
                                name:
                                  default: ""
                                  description: |-
                                    Name of the referent.
                                    This field is effectively required, but due to backwards compatibility is
                                    allowed to be empty. Instances of this type with an empty value here are
                                    almost certainly wrong.
                                    More info: https://kubernetes.io/docs/concepts/overview/working-with-objects/names/#names
                                  type: string
                                optional:
                                  description: optional specify whether the ConfigMap
                                    or its keys must be defined
                                  type: boolean
                              type: object
                              x-kubernetes-map-type: atomic
                            csi:
                              description: csi (Container Storage Interface) represents
                                ephemeral storage that is handled by certain external
                                CSI drivers.
                              properties:
                                driver:
                                  description: |-
                                    driver is the name of the CSI driver that handles this volume.
                                    Consult with your admin for the correct name as registered in the cluster.
                                  type: string
                                fsType:
                                  description: |-
                                    fsType to mount. Ex. "ext4", "xfs", "ntfs".
                                    If not provided, the empty value is passed to the associated CSI driver
                                    which will determine the default filesystem to apply.
                                  type: string
                                nodePublishSecretRef:
                                  description: |-
                                    nodePublishSecretRef is a reference to the secret object containing
                                    sensitive information to pass to the CSI driver to complete the CSI
                                    NodePublishVolume and NodeUnpublishVolume calls.
                                    This field is optional, and  may be empty if no secret is required. If the
                                    secret object contains more than one secret, all secret references are passed.
                                  properties:
                                    name:
                                      default: ""
                                      description: |-
                                        Name of the referent.
                                        This field is effectively required, but due to backwards compatibility is
                                        allowed to be empty. Instances of this type with an empty value here are
                                        almost certainly wrong.
                                        More info: https://kubernetes.io/docs/concepts/overview/working-with-objects/names/#names
                                      type: string
                                  type: object
                                  x-kubernetes-map-type: atomic
                                readOnly:
                                  description: |-
                                    readOnly specifies a read-only configuration for the volume.
                                    Defaults to false (read/write).
                                  type: boolean
                                volumeAttributes:
                                  additionalProperties:
                                    type: string
                                  description: |-
                                    volumeAttributes stores driver-specific properties that are passed to the CSI
                                    driver. Consult your driver's documentation for supported values.
                                  type: object
                              required:
                              - driver
                              type: object
                            downwardAPI:
                              description: downwardAPI represents downward API about
                                the pod that should populate this volume
                              properties:
                                defaultMode:
                                  description: |-
                                    Optional: mode bits to use on created files by default. Must be a
                                    Optional: mode bits used to set permissions on created files by default.
                                    Must be an octal value between 0000 and 0777 or a decimal value between 0 and 511.
                                    YAML accepts both octal and decimal values, JSON requires decimal values for mode bits.
                                    Defaults to 0644.
                                    Directories within the path are not affected by this setting.
                                    This might be in conflict with other options that affect the file
                                    mode, like fsGroup, and the result can be other mode bits set.
                                  format: int32
                                  type: integer
                                items:
                                  description: Items is a list of downward API volume
                                    file
                                  items:
                                    description: DownwardAPIVolumeFile represents
                                      information to create the file containing the
                                      pod field
                                    properties:
                                      fieldRef:
                                        description: 'Required: Selects a field of
                                          the pod: only annotations, labels, name,
                                          namespace and uid are supported.'
                                        properties:
                                          apiVersion:
                                            description: Version of the schema the
                                              FieldPath is written in terms of, defaults
                                              to "v1".
                                            type: string
                                          fieldPath:
                                            description: Path of the field to select
                                              in the specified API version.
                                            type: string
                                        required:
                                        - fieldPath
                                        type: object
                                        x-kubernetes-map-type: atomic
                                      mode:
                                        description: |-
                                          Optional: mode bits used to set permissions on this file, must be an octal value
                                          between 0000 and 0777 or a decimal value between 0 and 511.
                                          YAML accepts both octal and decimal values, JSON requires decimal values for mode bits.
                                          If not specified, the volume defaultMode will be used.
                                          This might be in conflict with other options that affect the file
                                          mode, like fsGroup, and the result can be other mode bits set.
                                        format: int32
                                        type: integer
                                      path:
                                        description: 'Required: Path is  the relative
                                          path name of the file to be created. Must
                                          not be absolute or contain the ''..'' path.
                                          Must be utf-8 encoded. The first item of
                                          the relative path must not start with ''..'''
                                        type: string
                                      resourceFieldRef:
                                        description: |-
                                          Selects a resource of the container: only resources limits and requests
                                          (limits.cpu, limits.memory, requests.cpu and requests.memory) are currently supported.
                                        properties:
                                          containerName:
                                            description: 'Container name: required
                                              for volumes, optional for env vars'
                                            type: string
                                          divisor:
                                            anyOf:
                                            - type: integer
                                            - type: string
                                            description: Specifies the output format
                                              of the exposed resources, defaults to
                                              "1"
                                            pattern: ^(\+|-)?(([0-9]+(\.[0-9]*)?)|(\.[0-9]+))(([KMGTPE]i)|[numkMGTPE]|([eE](\+|-)?(([0-9]+(\.[0-9]*)?)|(\.[0-9]+))))?$
                                            x-kubernetes-int-or-string: true
                                          resource:
                                            description: 'Required: resource to select'
                                            type: string
                                        required:
                                        - resource
                                        type: object
                                        x-kubernetes-map-type: atomic
                                    required:
                                    - path
                                    type: object
                                  type: array
                                  x-kubernetes-list-type: atomic
                              type: object
                            emptyDir:
                              description: |-
                                emptyDir represents a temporary directory that shares a pod's lifetime.
                                More info: https://kubernetes.io/docs/concepts/storage/volumes#emptydir
                              properties:
                                medium:
                                  description: |-
                                    medium represents what type of storage medium should back this directory.
                                    The default is "" which means to use the node's default medium.
                                    Must be an empty string (default) or Memory.
                                    More info: https://kubernetes.io/docs/concepts/storage/volumes#emptydir
                                  type: string
                                sizeLimit:
                                  anyOf:
                                  - type: integer
                                  - type: string
                                  description: |-
                                    sizeLimit is the total amount of local storage required for this EmptyDir volume.
                                    The size limit is also applicable for memory medium.
                                    The maximum usage on memory medium EmptyDir would be the minimum value between
                                    the SizeLimit specified here and the sum of memory limits of all containers in a pod.
                                    The default is nil which means that the limit is undefined.
                                    More info: https://kubernetes.io/docs/concepts/storage/volumes#emptydir
                                  pattern: ^(\+|-)?(([0-9]+(\.[0-9]*)?)|(\.[0-9]+))(([KMGTPE]i)|[numkMGTPE]|([eE](\+|-)?(([0-9]+(\.[0-9]*)?)|(\.[0-9]+))))?$
                                  x-kubernetes-int-or-string: true
                              type: object
                            ephemeral:
                              description: |-
                                ephemeral represents a volume that is handled by a cluster storage driver.
                                The volume's lifecycle is tied to the pod that defines it - it will be created before the pod starts,
                                and deleted when the pod is removed.

                                Use this if:
                                a) the volume is only needed while the pod runs,
                                b) features of normal volumes like restoring from snapshot or capacity
                                   tracking are needed,
                                c) the storage driver is specified through a storage class, and
                                d) the storage driver supports dynamic volume provisioning through
                                   a PersistentVolumeClaim (see EphemeralVolumeSource for more
                                   information on the connection between this volume type
                                   and PersistentVolumeClaim).

                                Use PersistentVolumeClaim or one of the vendor-specific
                                APIs for volumes that persist for longer than the lifecycle
                                of an individual pod.

                                Use CSI for light-weight local ephemeral volumes if the CSI driver is meant to
                                be used that way - see the documentation of the driver for
                                more information.

                                A pod can use both types of ephemeral volumes and
                                persistent volumes at the same time.
                              properties:
                                volumeClaimTemplate:
                                  description: |-
                                    Will be used to create a stand-alone PVC to provision the volume.
                                    The pod in which this EphemeralVolumeSource is embedded will be the
                                    owner of the PVC, i.e. the PVC will be deleted together with the
                                    pod.  The name of the PVC will be `<pod name>-<volume name>` where
                                    `<volume name>` is the name from the `PodSpec.Volumes` array
                                    entry. Pod validation will reject the pod if the concatenated name
                                    is not valid for a PVC (for example, too long).

                                    An existing PVC with that name that is not owned by the pod
                                    will *not* be used for the pod to avoid using an unrelated
                                    volume by mistake. Starting the pod is then blocked until
                                    the unrelated PVC is removed. If such a pre-created PVC is
                                    meant to be used by the pod, the PVC has to updated with an
                                    owner reference to the pod once the pod exists. Normally
                                    this should not be necessary, but it may be useful when
                                    manually reconstructing a broken cluster.

                                    This field is read-only and no changes will be made by Kubernetes
                                    to the PVC after it has been created.

                                    Required, must not be nil.
                                  properties:
                                    metadata:
                                      description: |-
                                        May contain labels and annotations that will be copied into the PVC
                                        when creating it. No other fields are allowed and will be rejected during
                                        validation.
                                      type: object
                                    spec:
                                      description: |-
                                        The specification for the PersistentVolumeClaim. The entire content is
                                        copied unchanged into the PVC that gets created from this
                                        template. The same fields as in a PersistentVolumeClaim
                                        are also valid here.
                                      properties:
                                        accessModes:
                                          description: |-
                                            accessModes contains the desired access modes the volume should have.
                                            More info: https://kubernetes.io/docs/concepts/storage/persistent-volumes#access-modes-1
                                          items:
                                            type: string
                                          type: array
                                          x-kubernetes-list-type: atomic
                                        dataSource:
                                          description: |-
                                            dataSource field can be used to specify either:
                                            * An existing VolumeSnapshot object (snapshot.storage.k8s.io/VolumeSnapshot)
                                            * An existing PVC (PersistentVolumeClaim)
                                            If the provisioner or an external controller can support the specified data source,
                                            it will create a new volume based on the contents of the specified data source.
                                            When the AnyVolumeDataSource feature gate is enabled, dataSource contents will be copied to dataSourceRef,
                                            and dataSourceRef contents will be copied to dataSource when dataSourceRef.namespace is not specified.
                                            If the namespace is specified, then dataSourceRef will not be copied to dataSource.
                                          properties:
                                            apiGroup:
                                              description: |-
                                                APIGroup is the group for the resource being referenced.
                                                If APIGroup is not specified, the specified Kind must be in the core API group.
                                                For any other third-party types, APIGroup is required.
                                              type: string
                                            kind:
                                              description: Kind is the type of resource
                                                being referenced
                                              type: string
                                            name:
                                              description: Name is the name of resource
                                                being referenced
                                              type: string
                                          required:
                                          - kind
                                          - name
                                          type: object
                                          x-kubernetes-map-type: atomic
                                        dataSourceRef:
                                          description: |-
                                            dataSourceRef specifies the object from which to populate the volume with data, if a non-empty
                                            volume is desired. This may be any object from a non-empty API group (non
                                            core object) or a PersistentVolumeClaim object.
                                            When this field is specified, volume binding will only succeed if the type of
                                            the specified object matches some installed volume populator or dynamic
                                            provisioner.
                                            This field will replace the functionality of the dataSource field and as such
                                            if both fields are non-empty, they must have the same value. For backwards
                                            compatibility, when namespace isn't specified in dataSourceRef,
                                            both fields (dataSource and dataSourceRef) will be set to the same
                                            value automatically if one of them is empty and the other is non-empty.
                                            When namespace is specified in dataSourceRef,
                                            dataSource isn't set to the same value and must be empty.
                                            There are three important differences between dataSource and dataSourceRef:
                                            * While dataSource only allows two specific types of objects, dataSourceRef
                                              allows any non-core object, as well as PersistentVolumeClaim objects.
                                            * While dataSource ignores disallowed values (dropping them), dataSourceRef
                                              preserves all values, and generates an error if a disallowed value is
                                              specified.
                                            * While dataSource only allows local objects, dataSourceRef allows objects
                                              in any namespaces.
                                            (Beta) Using this field requires the AnyVolumeDataSource feature gate to be enabled.
                                            (Alpha) Using the namespace field of dataSourceRef requires the CrossNamespaceVolumeDataSource feature gate to be enabled.
                                          properties:
                                            apiGroup:
                                              description: |-
                                                APIGroup is the group for the resource being referenced.
                                                If APIGroup is not specified, the specified Kind must be in the core API group.
                                                For any other third-party types, APIGroup is required.
                                              type: string
                                            kind:
                                              description: Kind is the type of resource
                                                being referenced
                                              type: string
                                            name:
                                              description: Name is the name of resource
                                                being referenced
                                              type: string
                                            namespace:
                                              description: |-
                                                Namespace is the namespace of resource being referenced
                                                Note that when a namespace is specified, a gateway.networking.k8s.io/ReferenceGrant object is required in the referent namespace to allow that namespace's owner to accept the reference. See the ReferenceGrant documentation for details.
                                                (Alpha) This field requires the CrossNamespaceVolumeDataSource feature gate to be enabled.
                                              type: string
                                          required:
                                          - kind
                                          - name
                                          type: object
                                        resources:
                                          description: |-
                                            resources represents the minimum resources the volume should have.
                                            If RecoverVolumeExpansionFailure feature is enabled users are allowed to specify resource requirements
                                            that are lower than previous value but must still be higher than capacity recorded in the
                                            status field of the claim.
                                            More info: https://kubernetes.io/docs/concepts/storage/persistent-volumes#resources
                                          properties:
                                            limits:
                                              additionalProperties:
                                                anyOf:
                                                - type: integer
                                                - type: string
                                                pattern: ^(\+|-)?(([0-9]+(\.[0-9]*)?)|(\.[0-9]+))(([KMGTPE]i)|[numkMGTPE]|([eE](\+|-)?(([0-9]+(\.[0-9]*)?)|(\.[0-9]+))))?$
                                                x-kubernetes-int-or-string: true
                                              description: |-
                                                Limits describes the maximum amount of compute resources allowed.
                                                More info: https://kubernetes.io/docs/concepts/configuration/manage-resources-containers/
                                              type: object
                                            requests:
                                              additionalProperties:
                                                anyOf:
                                                - type: integer
                                                - type: string
                                                pattern: ^(\+|-)?(([0-9]+(\.[0-9]*)?)|(\.[0-9]+))(([KMGTPE]i)|[numkMGTPE]|([eE](\+|-)?(([0-9]+(\.[0-9]*)?)|(\.[0-9]+))))?$
                                                x-kubernetes-int-or-string: true
                                              description: |-
                                                Requests describes the minimum amount of compute resources required.
                                                If Requests is omitted for a container, it defaults to Limits if that is explicitly specified,
                                                otherwise to an implementation-defined value. Requests cannot exceed Limits.
                                                More info: https://kubernetes.io/docs/concepts/configuration/manage-resources-containers/
                                              type: object
                                          type: object
                                        selector:
                                          description: selector is a label query over
                                            volumes to consider for binding.
                                          properties:
                                            matchExpressions:
                                              description: matchExpressions is a list
                                                of label selector requirements. The
                                                requirements are ANDed.
                                              items:
                                                description: |-
                                                  A label selector requirement is a selector that contains values, a key, and an operator that
                                                  relates the key and values.
                                                properties:
                                                  key:
                                                    description: key is the label
                                                      key that the selector applies
                                                      to.
                                                    type: string
                                                  operator:
                                                    description: |-
                                                      operator represents a key's relationship to a set of values.
                                                      Valid operators are In, NotIn, Exists and DoesNotExist.
                                                    type: string
                                                  values:
                                                    description: |-
                                                      values is an array of string values. If the operator is In or NotIn,
                                                      the values array must be non-empty. If the operator is Exists or DoesNotExist,
                                                      the values array must be empty. This array is replaced during a strategic
                                                      merge patch.
                                                    items:
                                                      type: string
                                                    type: array
                                                    x-kubernetes-list-type: atomic
                                                required:
                                                - key
                                                - operator
                                                type: object
                                              type: array
                                              x-kubernetes-list-type: atomic
                                            matchLabels:
                                              additionalProperties:
                                                type: string
                                              description: |-
                                                matchLabels is a map of {key,value} pairs. A single {key,value} in the matchLabels
                                                map is equivalent to an element of matchExpressions, whose key field is "key", the
                                                operator is "In", and the values array contains only "value". The requirements are ANDed.
                                              type: object
                                          type: object
                                          x-kubernetes-map-type: atomic
                                        storageClassName:
                                          description: |-
                                            storageClassName is the name of the StorageClass required by the claim.
                                            More info: https://kubernetes.io/docs/concepts/storage/persistent-volumes#class-1
                                          type: string
                                        volumeAttributesClassName:
                                          description: |-
                                            volumeAttributesClassName may be used to set the VolumeAttributesClass used by this claim.
                                            If specified, the CSI driver will create or update the volume with the attributes defined
                                            in the corresponding VolumeAttributesClass. This has a different purpose than storageClassName,
                                            it can be changed after the claim is created. An empty string or nil value indicates that no
                                            VolumeAttributesClass will be applied to the claim. If the claim enters an Infeasible error state,
                                            this field can be reset to its previous value (including nil) to cancel the modification.
                                            If the resource referred to by volumeAttributesClass does not exist, this PersistentVolumeClaim will be
                                            set to a Pending state, as reflected by the modifyVolumeStatus field, until such as a resource
                                            exists.
                                            More info: https://kubernetes.io/docs/concepts/storage/volume-attributes-classes/
                                          type: string
                                        volumeMode:
                                          description: |-
                                            volumeMode defines what type of volume is required by the claim.
                                            Value of Filesystem is implied when not included in claim spec.
                                          type: string
                                        volumeName:
                                          description: volumeName is the binding reference
                                            to the PersistentVolume backing this claim.
                                          type: string
                                      type: object
                                  required:
                                  - spec
                                  type: object
                              type: object
                            fc:
                              description: fc represents a Fibre Channel resource
                                that is attached to a kubelet's host machine and then
                                exposed to the pod.
                              properties:
                                fsType:
                                  description: |-
                                    fsType is the filesystem type to mount.
                                    Must be a filesystem type supported by the host operating system.
                                    Ex. "ext4", "xfs", "ntfs". Implicitly inferred to be "ext4" if unspecified.
                                  type: string
                                lun:
                                  description: 'lun is Optional: FC target lun number'
                                  format: int32
                                  type: integer
                                readOnly:
                                  description: |-
                                    readOnly is Optional: Defaults to false (read/write). ReadOnly here will force
                                    the ReadOnly setting in VolumeMounts.
                                  type: boolean
                                targetWWNs:
                                  description: 'targetWWNs is Optional: FC target
                                    worldwide names (WWNs)'
                                  items:
                                    type: string
                                  type: array
                                  x-kubernetes-list-type: atomic
                                wwids:
                                  description: |-
                                    wwids Optional: FC volume world wide identifiers (wwids)
                                    Either wwids or combination of targetWWNs and lun must be set, but not both simultaneously.
                                  items:
                                    type: string
                                  type: array
                                  x-kubernetes-list-type: atomic
                              type: object
                            flexVolume:
                              description: |-
                                flexVolume represents a generic volume resource that is
                                provisioned/attached using an exec based plugin.
                                Deprecated: FlexVolume is deprecated. Consider using a CSIDriver instead.
                              properties:
                                driver:
                                  description: driver is the name of the driver to
                                    use for this volume.
                                  type: string
                                fsType:
                                  description: |-
                                    fsType is the filesystem type to mount.
                                    Must be a filesystem type supported by the host operating system.
                                    Ex. "ext4", "xfs", "ntfs". The default filesystem depends on FlexVolume script.
                                  type: string
                                options:
                                  additionalProperties:
                                    type: string
                                  description: 'options is Optional: this field holds
                                    extra command options if any.'
                                  type: object
                                readOnly:
                                  description: |-
                                    readOnly is Optional: defaults to false (read/write). ReadOnly here will force
                                    the ReadOnly setting in VolumeMounts.
                                  type: boolean
                                secretRef:
                                  description: |-
                                    secretRef is Optional: secretRef is reference to the secret object containing
                                    sensitive information to pass to the plugin scripts. This may be
                                    empty if no secret object is specified. If the secret object
                                    contains more than one secret, all secrets are passed to the plugin
                                    scripts.
                                  properties:
                                    name:
                                      default: ""
                                      description: |-
                                        Name of the referent.
                                        This field is effectively required, but due to backwards compatibility is
                                        allowed to be empty. Instances of this type with an empty value here are
                                        almost certainly wrong.
                                        More info: https://kubernetes.io/docs/concepts/overview/working-with-objects/names/#names
                                      type: string
                                  type: object
                                  x-kubernetes-map-type: atomic
                              required:
                              - driver
                              type: object
                            flocker:
                              description: |-
                                flocker represents a Flocker volume attached to a kubelet's host machine. This depends on the Flocker control service being running.
                                Deprecated: Flocker is deprecated and the in-tree flocker type is no longer supported.
                              properties:
                                datasetName:
                                  description: |-
                                    datasetName is Name of the dataset stored as metadata -> name on the dataset for Flocker
                                    should be considered as deprecated
                                  type: string
                                datasetUUID:
                                  description: datasetUUID is the UUID of the dataset.
                                    This is unique identifier of a Flocker dataset
                                  type: string
                              type: object
                            gcePersistentDisk:
                              description: |-
                                gcePersistentDisk represents a GCE Disk resource that is attached to a
                                kubelet's host machine and then exposed to the pod.
                                Deprecated: GCEPersistentDisk is deprecated. All operations for the in-tree
                                gcePersistentDisk type are redirected to the pd.csi.storage.gke.io CSI driver.
                                More info: https://kubernetes.io/docs/concepts/storage/volumes#gcepersistentdisk
                              properties:
                                fsType:
                                  description: |-
                                    fsType is filesystem type of the volume that you want to mount.
                                    Tip: Ensure that the filesystem type is supported by the host operating system.
                                    Examples: "ext4", "xfs", "ntfs". Implicitly inferred to be "ext4" if unspecified.
                                    More info: https://kubernetes.io/docs/concepts/storage/volumes#gcepersistentdisk
                                  type: string
                                partition:
                                  description: |-
                                    partition is the partition in the volume that you want to mount.
                                    If omitted, the default is to mount by volume name.
                                    Examples: For volume /dev/sda1, you specify the partition as "1".
                                    Similarly, the volume partition for /dev/sda is "0" (or you can leave the property empty).
                                    More info: https://kubernetes.io/docs/concepts/storage/volumes#gcepersistentdisk
                                  format: int32
                                  type: integer
                                pdName:
                                  description: |-
                                    pdName is unique name of the PD resource in GCE. Used to identify the disk in GCE.
                                    More info: https://kubernetes.io/docs/concepts/storage/volumes#gcepersistentdisk
                                  type: string
                                readOnly:
                                  description: |-
                                    readOnly here will force the ReadOnly setting in VolumeMounts.
                                    Defaults to false.
                                    More info: https://kubernetes.io/docs/concepts/storage/volumes#gcepersistentdisk
                                  type: boolean
                              required:
                              - pdName
                              type: object
                            gitRepo:
                              description: |-
                                gitRepo represents a git repository at a particular revision.
                                Deprecated: GitRepo is deprecated. To provision a container with a git repo, mount an
                                EmptyDir into an InitContainer that clones the repo using git, then mount the EmptyDir
                                into the Pod's container.
                              properties:
                                directory:
                                  description: |-
                                    directory is the target directory name.
                                    Must not contain or start with '..'.  If '.' is supplied, the volume directory will be the
                                    git repository.  Otherwise, if specified, the volume will contain the git repository in
                                    the subdirectory with the given name.
                                  type: string
                                repository:
                                  description: repository is the URL
                                  type: string
                                revision:
                                  description: revision is the commit hash for the
                                    specified revision.
                                  type: string
                              required:
                              - repository
                              type: object
                            glusterfs:
                              description: |-
                                glusterfs represents a Glusterfs mount on the host that shares a pod's lifetime.
                                Deprecated: Glusterfs is deprecated and the in-tree glusterfs type is no longer supported.
                              properties:
                                endpoints:
                                  description: endpoints is the endpoint name that
                                    details Glusterfs topology.
                                  type: string
                                path:
                                  description: |-
                                    path is the Glusterfs volume path.
                                    More info: https://examples.k8s.io/volumes/glusterfs/README.md#create-a-pod
                                  type: string
                                readOnly:
                                  description: |-
                                    readOnly here will force the Glusterfs volume to be mounted with read-only permissions.
                                    Defaults to false.
                                    More info: https://examples.k8s.io/volumes/glusterfs/README.md#create-a-pod
                                  type: boolean
                              required:
                              - endpoints
                              - path
                              type: object
                            hostPath:
                              description: |-
                                hostPath represents a pre-existing file or directory on the host
                                machine that is directly exposed to the container. This is generally
                                used for system agents or other privileged things that are allowed
                                to see the host machine. Most containers will NOT need this.
                                More info: https://kubernetes.io/docs/concepts/storage/volumes#hostpath
                              properties:
                                path:
                                  description: |-
                                    path of the directory on the host.
                                    If the path is a symlink, it will follow the link to the real path.
                                    More info: https://kubernetes.io/docs/concepts/storage/volumes#hostpath
                                  type: string
                                type:
                                  description: |-
                                    type for HostPath Volume
                                    Defaults to ""
                                    More info: https://kubernetes.io/docs/concepts/storage/volumes#hostpath
                                  type: string
                              required:
                              - path
                              type: object
                            image:
                              description: |-
                                image represents an OCI object (a container image or artifact) pulled and mounted on the kubelet's host machine.
                                The volume is resolved at pod startup depending on which PullPolicy value is provided:

                                - Always: the kubelet always attempts to pull the reference. Container creation will fail If the pull fails.
                                - Never: the kubelet never pulls the reference and only uses a local image or artifact. Container creation will fail if the reference isn't present.
                                - IfNotPresent: the kubelet pulls if the reference isn't already present on disk. Container creation will fail if the reference isn't present and the pull fails.

                                The volume gets re-resolved if the pod gets deleted and recreated, which means that new remote content will become available on pod recreation.
                                A failure to resolve or pull the image during pod startup will block containers from starting and may add significant latency. Failures will be retried using normal volume backoff and will be reported on the pod reason and message.
                                The types of objects that may be mounted by this volume are defined by the container runtime implementation on a host machine and at minimum must include all valid types supported by the container image field.
                                The OCI object gets mounted in a single directory (spec.containers[*].volumeMounts.mountPath) by merging the manifest layers in the same way as for container images.
                                The volume will be mounted read-only (ro) and non-executable files (noexec).
                                Sub path mounts for containers are not supported (spec.containers[*].volumeMounts.subpath) before 1.33.
                                The field spec.securityContext.fsGroupChangePolicy has no effect on this volume type.
                              properties:
                                pullPolicy:
                                  description: |-
                                    Policy for pulling OCI objects. Possible values are:
                                    Always: the kubelet always attempts to pull the reference. Container creation will fail If the pull fails.
                                    Never: the kubelet never pulls the reference and only uses a local image or artifact. Container creation will fail if the reference isn't present.
                                    IfNotPresent: the kubelet pulls if the reference isn't already present on disk. Container creation will fail if the reference isn't present and the pull fails.
                                    Defaults to Always if :latest tag is specified, or IfNotPresent otherwise.
                                  type: string
                                reference:
                                  description: |-
                                    Required: Image or artifact reference to be used.
                                    Behaves in the same way as pod.spec.containers[*].image.
                                    Pull secrets will be assembled in the same way as for the container image by looking up node credentials, SA image pull secrets, and pod spec image pull secrets.
                                    More info: https://kubernetes.io/docs/concepts/containers/images
                                    This field is optional to allow higher level config management to default or override
                                    container images in workload controllers like Deployments and StatefulSets.
                                  type: string
                              type: object
                            iscsi:
                              description: |-
                                iscsi represents an ISCSI Disk resource that is attached to a
                                kubelet's host machine and then exposed to the pod.
                                More info: https://kubernetes.io/docs/concepts/storage/volumes/#iscsi
                              properties:
                                chapAuthDiscovery:
                                  description: chapAuthDiscovery defines whether support
                                    iSCSI Discovery CHAP authentication
                                  type: boolean
                                chapAuthSession:
                                  description: chapAuthSession defines whether support
                                    iSCSI Session CHAP authentication
                                  type: boolean
                                fsType:
                                  description: |-
                                    fsType is the filesystem type of the volume that you want to mount.
                                    Tip: Ensure that the filesystem type is supported by the host operating system.
                                    Examples: "ext4", "xfs", "ntfs". Implicitly inferred to be "ext4" if unspecified.
                                    More info: https://kubernetes.io/docs/concepts/storage/volumes#iscsi
                                  type: string
                                initiatorName:
                                  description: |-
                                    initiatorName is the custom iSCSI Initiator Name.
                                    If initiatorName is specified with iscsiInterface simultaneously, new iSCSI interface
                                    <target portal>:<volume name> will be created for the connection.
                                  type: string
                                iqn:
                                  description: iqn is the target iSCSI Qualified Name.
                                  type: string
                                iscsiInterface:
                                  default: default
                                  description: |-
                                    iscsiInterface is the interface Name that uses an iSCSI transport.
                                    Defaults to 'default' (tcp).
                                  type: string
                                lun:
                                  description: lun represents iSCSI Target Lun number.
                                  format: int32
                                  type: integer
                                portals:
                                  description: |-
                                    portals is the iSCSI Target Portal List. The portal is either an IP or ip_addr:port if the port
                                    is other than default (typically TCP ports 860 and 3260).
                                  items:
                                    type: string
                                  type: array
                                  x-kubernetes-list-type: atomic
                                readOnly:
                                  description: |-
                                    readOnly here will force the ReadOnly setting in VolumeMounts.
                                    Defaults to false.
                                  type: boolean
                                secretRef:
                                  description: secretRef is the CHAP Secret for iSCSI
                                    target and initiator authentication
                                  properties:
                                    name:
                                      default: ""
                                      description: |-
                                        Name of the referent.
                                        This field is effectively required, but due to backwards compatibility is
                                        allowed to be empty. Instances of this type with an empty value here are
                                        almost certainly wrong.
                                        More info: https://kubernetes.io/docs/concepts/overview/working-with-objects/names/#names
                                      type: string
                                  type: object
                                  x-kubernetes-map-type: atomic
                                targetPortal:
                                  description: |-
                                    targetPortal is iSCSI Target Portal. The Portal is either an IP or ip_addr:port if the port
                                    is other than default (typically TCP ports 860 and 3260).
                                  type: string
                              required:
                              - iqn
                              - lun
                              - targetPortal
                              type: object
                            name:
                              description: |-
                                name of the volume.
                                Must be a DNS_LABEL and unique within the pod.
                                More info: https://kubernetes.io/docs/concepts/overview/working-with-objects/names/#names
                              type: string
                            nfs:
                              description: |-
                                nfs represents an NFS mount on the host that shares a pod's lifetime
                                More info: https://kubernetes.io/docs/concepts/storage/volumes#nfs
                              properties:
                                path:
                                  description: |-
                                    path that is exported by the NFS server.
                                    More info: https://kubernetes.io/docs/concepts/storage/volumes#nfs
                                  type: string
                                readOnly:
                                  description: |-
                                    readOnly here will force the NFS export to be mounted with read-only permissions.
                                    Defaults to false.
                                    More info: https://kubernetes.io/docs/concepts/storage/volumes#nfs
                                  type: boolean
                                server:
                                  description: |-
                                    server is the hostname or IP address of the NFS server.
                                    More info: https://kubernetes.io/docs/concepts/storage/volumes#nfs
                                  type: string
                              required:
                              - path
                              - server
                              type: object
                            persistentVolumeClaim:
                              description: |-
                                persistentVolumeClaimVolumeSource represents a reference to a
                                PersistentVolumeClaim in the same namespace.
                                More info: https://kubernetes.io/docs/concepts/storage/persistent-volumes#persistentvolumeclaims
                              properties:
                                claimName:
                                  description: |-
                                    claimName is the name of a PersistentVolumeClaim in the same namespace as the pod using this volume.
                                    More info: https://kubernetes.io/docs/concepts/storage/persistent-volumes#persistentvolumeclaims
                                  type: string
                                readOnly:
                                  description: |-
                                    readOnly Will force the ReadOnly setting in VolumeMounts.
                                    Default false.
                                  type: boolean
                              required:
                              - claimName
                              type: object
                            photonPersistentDisk:
                              description: |-
                                photonPersistentDisk represents a PhotonController persistent disk attached and mounted on kubelets host machine.
                                Deprecated: PhotonPersistentDisk is deprecated and the in-tree photonPersistentDisk type is no longer supported.
                              properties:
                                fsType:
                                  description: |-
                                    fsType is the filesystem type to mount.
                                    Must be a filesystem type supported by the host operating system.
                                    Ex. "ext4", "xfs", "ntfs". Implicitly inferred to be "ext4" if unspecified.
                                  type: string
                                pdID:
                                  description: pdID is the ID that identifies Photon
                                    Controller persistent disk
                                  type: string
                              required:
                              - pdID
                              type: object
                            portworxVolume:
                              description: |-
                                portworxVolume represents a portworx volume attached and mounted on kubelets host machine.
                                Deprecated: PortworxVolume is deprecated. All operations for the in-tree portworxVolume type
                                are redirected to the pxd.portworx.com CSI driver when the CSIMigrationPortworx feature-gate
                                is on.
                              properties:
                                fsType:
                                  description: |-
                                    fSType represents the filesystem type to mount
                                    Must be a filesystem type supported by the host operating system.
                                    Ex. "ext4", "xfs". Implicitly inferred to be "ext4" if unspecified.
                                  type: string
                                readOnly:
                                  description: |-
                                    readOnly defaults to false (read/write). ReadOnly here will force
                                    the ReadOnly setting in VolumeMounts.
                                  type: boolean
                                volumeID:
                                  description: volumeID uniquely identifies a Portworx
                                    volume
                                  type: string
                              required:
                              - volumeID
                              type: object
                            projected:
                              description: projected items for all in one resources
                                secrets, configmaps, and downward API
                              properties:
                                defaultMode:
                                  description: |-
                                    defaultMode are the mode bits used to set permissions on created files by default.
                                    Must be an octal value between 0000 and 0777 or a decimal value between 0 and 511.
                                    YAML accepts both octal and decimal values, JSON requires decimal values for mode bits.
                                    Directories within the path are not affected by this setting.
                                    This might be in conflict with other options that affect the file
                                    mode, like fsGroup, and the result can be other mode bits set.
                                  format: int32
                                  type: integer
                                sources:
                                  description: |-
                                    sources is the list of volume projections. Each entry in this list
                                    handles one source.
                                  items:
                                    description: |-
                                      Projection that may be projected along with other supported volume types.
                                      Exactly one of these fields must be set.
                                    properties:
                                      clusterTrustBundle:
                                        description: |-
                                          ClusterTrustBundle allows a pod to access the `.spec.trustBundle` field
                                          of ClusterTrustBundle objects in an auto-updating file.

                                          Alpha, gated by the ClusterTrustBundleProjection feature gate.

                                          ClusterTrustBundle objects can either be selected by name, or by the
                                          combination of signer name and a label selector.

                                          Kubelet performs aggressive normalization of the PEM contents written
                                          into the pod filesystem.  Esoteric PEM features such as inter-block
                                          comments and block headers are stripped.  Certificates are deduplicated.
                                          The ordering of certificates within the file is arbitrary, and Kubelet
                                          may change the order over time.
                                        properties:
                                          labelSelector:
                                            description: |-
                                              Select all ClusterTrustBundles that match this label selector.  Only has
                                              effect if signerName is set.  Mutually-exclusive with name.  If unset,
                                              interpreted as "match nothing".  If set but empty, interpreted as "match
                                              everything".
                                            properties:
                                              matchExpressions:
                                                description: matchExpressions is a
                                                  list of label selector requirements.
                                                  The requirements are ANDed.
                                                items:
                                                  description: |-
                                                    A label selector requirement is a selector that contains values, a key, and an operator that
                                                    relates the key and values.
                                                  properties:
                                                    key:
                                                      description: key is the label
                                                        key that the selector applies
                                                        to.
                                                      type: string
                                                    operator:
                                                      description: |-
                                                        operator represents a key's relationship to a set of values.
                                                        Valid operators are In, NotIn, Exists and DoesNotExist.
                                                      type: string
                                                    values:
                                                      description: |-
                                                        values is an array of string values. If the operator is In or NotIn,
                                                        the values array must be non-empty. If the operator is Exists or DoesNotExist,
                                                        the values array must be empty. This array is replaced during a strategic
                                                        merge patch.
                                                      items:
                                                        type: string
                                                      type: array
                                                      x-kubernetes-list-type: atomic
                                                  required:
                                                  - key
                                                  - operator
                                                  type: object
                                                type: array
                                                x-kubernetes-list-type: atomic
                                              matchLabels:
                                                additionalProperties:
                                                  type: string
                                                description: |-
                                                  matchLabels is a map of {key,value} pairs. A single {key,value} in the matchLabels
                                                  map is equivalent to an element of matchExpressions, whose key field is "key", the
                                                  operator is "In", and the values array contains only "value". The requirements are ANDed.
                                                type: object
                                            type: object
                                            x-kubernetes-map-type: atomic
                                          name:
                                            description: |-
                                              Select a single ClusterTrustBundle by object name.  Mutually-exclusive
                                              with signerName and labelSelector.
                                            type: string
                                          optional:
                                            description: |-
                                              If true, don't block pod startup if the referenced ClusterTrustBundle(s)
                                              aren't available.  If using name, then the named ClusterTrustBundle is
                                              allowed not to exist.  If using signerName, then the combination of
                                              signerName and labelSelector is allowed to match zero
                                              ClusterTrustBundles.
                                            type: boolean
                                          path:
                                            description: Relative path from the volume
                                              root to write the bundle.
                                            type: string
                                          signerName:
                                            description: |-
                                              Select all ClusterTrustBundles that match this signer name.
                                              Mutually-exclusive with name.  The contents of all selected
                                              ClusterTrustBundles will be unified and deduplicated.
                                            type: string
                                        required:
                                        - path
                                        type: object
                                      configMap:
                                        description: configMap information about the
                                          configMap data to project
                                        properties:
                                          items:
                                            description: |-
                                              items if unspecified, each key-value pair in the Data field of the referenced
                                              ConfigMap will be projected into the volume as a file whose name is the
                                              key and content is the value. If specified, the listed keys will be
                                              projected into the specified paths, and unlisted keys will not be
                                              present. If a key is specified which is not present in the ConfigMap,
                                              the volume setup will error unless it is marked optional. Paths must be
                                              relative and may not contain the '..' path or start with '..'.
                                            items:
                                              description: Maps a string key to a
                                                path within a volume.
                                              properties:
                                                key:
                                                  description: key is the key to project.
                                                  type: string
                                                mode:
                                                  description: |-
                                                    mode is Optional: mode bits used to set permissions on this file.
                                                    Must be an octal value between 0000 and 0777 or a decimal value between 0 and 511.
                                                    YAML accepts both octal and decimal values, JSON requires decimal values for mode bits.
                                                    If not specified, the volume defaultMode will be used.
                                                    This might be in conflict with other options that affect the file
                                                    mode, like fsGroup, and the result can be other mode bits set.
                                                  format: int32
                                                  type: integer
                                                path:
                                                  description: |-
                                                    path is the relative path of the file to map the key to.
                                                    May not be an absolute path.
                                                    May not contain the path element '..'.
                                                    May not start with the string '..'.
                                                  type: string
                                              required:
                                              - key
                                              - path
                                              type: object
                                            type: array
                                            x-kubernetes-list-type: atomic
                                          name:
                                            default: ""
                                            description: |-
                                              Name of the referent.
                                              This field is effectively required, but due to backwards compatibility is
                                              allowed to be empty. Instances of this type with an empty value here are
                                              almost certainly wrong.
                                              More info: https://kubernetes.io/docs/concepts/overview/working-with-objects/names/#names
                                            type: string
                                          optional:
                                            description: optional specify whether
                                              the ConfigMap or its keys must be defined
                                            type: boolean
                                        type: object
                                        x-kubernetes-map-type: atomic
                                      downwardAPI:
                                        description: downwardAPI information about
                                          the downwardAPI data to project
                                        properties:
                                          items:
                                            description: Items is a list of DownwardAPIVolume
                                              file
                                            items:
                                              description: DownwardAPIVolumeFile represents
                                                information to create the file containing
                                                the pod field
                                              properties:
                                                fieldRef:
                                                  description: 'Required: Selects
                                                    a field of the pod: only annotations,
                                                    labels, name, namespace and uid
                                                    are supported.'
                                                  properties:
                                                    apiVersion:
                                                      description: Version of the
                                                        schema the FieldPath is written
                                                        in terms of, defaults to "v1".
                                                      type: string
                                                    fieldPath:
                                                      description: Path of the field
                                                        to select in the specified
                                                        API version.
                                                      type: string
                                                  required:
                                                  - fieldPath
                                                  type: object
                                                  x-kubernetes-map-type: atomic
                                                mode:
                                                  description: |-
                                                    Optional: mode bits used to set permissions on this file, must be an octal value
                                                    between 0000 and 0777 or a decimal value between 0 and 511.
                                                    YAML accepts both octal and decimal values, JSON requires decimal values for mode bits.
                                                    If not specified, the volume defaultMode will be used.
                                                    This might be in conflict with other options that affect the file
                                                    mode, like fsGroup, and the result can be other mode bits set.
                                                  format: int32
                                                  type: integer
                                                path:
                                                  description: 'Required: Path is  the
                                                    relative path name of the file
                                                    to be created. Must not be absolute
                                                    or contain the ''..'' path. Must
                                                    be utf-8 encoded. The first item
                                                    of the relative path must not
                                                    start with ''..'''
                                                  type: string
                                                resourceFieldRef:
                                                  description: |-
                                                    Selects a resource of the container: only resources limits and requests
                                                    (limits.cpu, limits.memory, requests.cpu and requests.memory) are currently supported.
                                                  properties:
                                                    containerName:
                                                      description: 'Container name:
                                                        required for volumes, optional
                                                        for env vars'
                                                      type: string
                                                    divisor:
                                                      anyOf:
                                                      - type: integer
                                                      - type: string
                                                      description: Specifies the output
                                                        format of the exposed resources,
                                                        defaults to "1"
                                                      pattern: ^(\+|-)?(([0-9]+(\.[0-9]*)?)|(\.[0-9]+))(([KMGTPE]i)|[numkMGTPE]|([eE](\+|-)?(([0-9]+(\.[0-9]*)?)|(\.[0-9]+))))?$
                                                      x-kubernetes-int-or-string: true
                                                    resource:
                                                      description: 'Required: resource
                                                        to select'
                                                      type: string
                                                  required:
                                                  - resource
                                                  type: object
                                                  x-kubernetes-map-type: atomic
                                              required:
                                              - path
                                              type: object
                                            type: array
                                            x-kubernetes-list-type: atomic
                                        type: object
                                      podCertificate:
                                        description: |-
                                          Projects an auto-rotating credential bundle (private key and certificate
                                          chain) that the pod can use either as a TLS client or server.

                                          Kubelet generates a private key and uses it to send a
                                          PodCertificateRequest to the named signer.  Once the signer approves the
                                          request and issues a certificate chain, Kubelet writes the key and
                                          certificate chain to the pod filesystem.  The pod does not start until
                                          certificates have been issued for each podCertificate projected volume
                                          source in its spec.

                                          Kubelet will begin trying to rotate the certificate at the time indicated
                                          by the signer using the PodCertificateRequest.Status.BeginRefreshAt
                                          timestamp.

                                          Kubelet can write a single file, indicated by the credentialBundlePath
                                          field, or separate files, indicated by the keyPath and
                                          certificateChainPath fields.

                                          The credential bundle is a single file in PEM format.  The first PEM
                                          entry is the private key (in PKCS#8 format), and the remaining PEM
                                          entries are the certificate chain issued by the signer (typically,
                                          signers will return their certificate chain in leaf-to-root order).

                                          Prefer using the credential bundle format, since your application code
                                          can read it atomically.  If you use keyPath and certificateChainPath,
                                          your application must make two separate file reads. If these coincide
                                          with a certificate rotation, it is possible that the private key and leaf
                                          certificate you read may not correspond to each other.  Your application
                                          will need to check for this condition, and re-read until they are
                                          consistent.

                                          The named signer controls chooses the format of the certificate it
                                          issues; consult the signer implementation's documentation to learn how to
                                          use the certificates it issues.
                                        properties:
                                          certificateChainPath:
                                            description: |-
                                              Write the certificate chain at this path in the projected volume.

                                              Most applications should use credentialBundlePath.  When using keyPath
                                              and certificateChainPath, your application needs to check that the key
                                              and leaf certificate are consistent, because it is possible to read the
                                              files mid-rotation.
                                            type: string
                                          credentialBundlePath:
                                            description: |-
                                              Write the credential bundle at this path in the projected volume.

                                              The credential bundle is a single file that contains multiple PEM blocks.
                                              The first PEM block is a PRIVATE KEY block, containing a PKCS#8 private
                                              key.

                                              The remaining blocks are CERTIFICATE blocks, containing the issued
                                              certificate chain from the signer (leaf and any intermediates).

                                              Using credentialBundlePath lets your Pod's application code make a single
                                              atomic read that retrieves a consistent key and certificate chain.  If you
                                              project them to separate files, your application code will need to
                                              additionally check that the leaf certificate was issued to the key.
                                            type: string
                                          keyPath:
                                            description: |-
                                              Write the key at this path in the projected volume.

                                              Most applications should use credentialBundlePath.  When using keyPath
                                              and certificateChainPath, your application needs to check that the key
                                              and leaf certificate are consistent, because it is possible to read the
                                              files mid-rotation.
                                            type: string
                                          keyType:
                                            description: |-
                                              The type of keypair Kubelet will generate for the pod.

                                              Valid values are "RSA3072", "RSA4096", "ECDSAP256", "ECDSAP384",
                                              "ECDSAP521", and "ED25519".
                                            type: string
                                          maxExpirationSeconds:
                                            description: |-
                                              maxExpirationSeconds is the maximum lifetime permitted for the
                                              certificate.

                                              Kubelet copies this value verbatim into the PodCertificateRequests it
                                              generates for this projection.

                                              If omitted, kube-apiserver will set it to 86400(24 hours). kube-apiserver
                                              will reject values shorter than 3600 (1 hour).  The maximum allowable
                                              value is 7862400 (91 days).

                                              The signer implementation is then free to issue a certificate with any
                                              lifetime *shorter* than MaxExpirationSeconds, but no shorter than 3600
                                              seconds (1 hour).  This constraint is enforced by kube-apiserver.
                                              `kubernetes.io` signers will never issue certificates with a lifetime
                                              longer than 24 hours.
                                            format: int32
                                            type: integer
                                          signerName:
                                            description: Kubelet's generated CSRs
                                              will be addressed to this signer.
                                            type: string
                                        required:
                                        - keyType
                                        - signerName
                                        type: object
                                      secret:
                                        description: secret information about the
                                          secret data to project
                                        properties:
                                          items:
                                            description: |-
                                              items if unspecified, each key-value pair in the Data field of the referenced
                                              Secret will be projected into the volume as a file whose name is the
                                              key and content is the value. If specified, the listed keys will be
                                              projected into the specified paths, and unlisted keys will not be
                                              present. If a key is specified which is not present in the Secret,
                                              the volume setup will error unless it is marked optional. Paths must be
                                              relative and may not contain the '..' path or start with '..'.
                                            items:
                                              description: Maps a string key to a
                                                path within a volume.
                                              properties:
                                                key:
                                                  description: key is the key to project.
                                                  type: string
                                                mode:
                                                  description: |-
                                                    mode is Optional: mode bits used to set permissions on this file.
                                                    Must be an octal value between 0000 and 0777 or a decimal value between 0 and 511.
                                                    YAML accepts both octal and decimal values, JSON requires decimal values for mode bits.
                                                    If not specified, the volume defaultMode will be used.
                                                    This might be in conflict with other options that affect the file
                                                    mode, like fsGroup, and the result can be other mode bits set.
                                                  format: int32
                                                  type: integer
                                                path:
                                                  description: |-
                                                    path is the relative path of the file to map the key to.
                                                    May not be an absolute path.
                                                    May not contain the path element '..'.
                                                    May not start with the string '..'.
                                                  type: string
                                              required:
                                              - key
                                              - path
                                              type: object
                                            type: array
                                            x-kubernetes-list-type: atomic
                                          name:
                                            default: ""
                                            description: |-
                                              Name of the referent.
                                              This field is effectively required, but due to backwards compatibility is
                                              allowed to be empty. Instances of this type with an empty value here are
                                              almost certainly wrong.
                                              More info: https://kubernetes.io/docs/concepts/overview/working-with-objects/names/#names
                                            type: string
                                          optional:
                                            description: optional field specify whether
                                              the Secret or its key must be defined
                                            type: boolean
                                        type: object
                                        x-kubernetes-map-type: atomic
                                      serviceAccountToken:
                                        description: serviceAccountToken is information
                                          about the serviceAccountToken data to project
                                        properties:
                                          audience:
                                            description: |-
                                              audience is the intended audience of the token. A recipient of a token
                                              must identify itself with an identifier specified in the audience of the
                                              token, and otherwise should reject the token. The audience defaults to the
                                              identifier of the apiserver.
                                            type: string
                                          expirationSeconds:
                                            description: |-
                                              expirationSeconds is the requested duration of validity of the service
                                              account token. As the token approaches expiration, the kubelet volume
                                              plugin will proactively rotate the service account token. The kubelet will
                                              start trying to rotate the token if the token is older than 80 percent of
                                              its time to live or if the token is older than 24 hours.Defaults to 1 hour
                                              and must be at least 10 minutes.
                                            format: int64
                                            type: integer
                                          path:
                                            description: |-
                                              path is the path relative to the mount point of the file to project the
                                              token into.
                                            type: string
                                        required:
                                        - path
                                        type: object
                                    type: object
                                  type: array
                                  x-kubernetes-list-type: atomic
                              type: object
                            quobyte:
                              description: |-
                                quobyte represents a Quobyte mount on the host that shares a pod's lifetime.
                                Deprecated: Quobyte is deprecated and the in-tree quobyte type is no longer supported.
                              properties:
                                group:
                                  description: |-
                                    group to map volume access to
                                    Default is no group
                                  type: string
                                readOnly:
                                  description: |-
                                    readOnly here will force the Quobyte volume to be mounted with read-only permissions.
                                    Defaults to false.
                                  type: boolean
                                registry:
                                  description: |-
                                    registry represents a single or multiple Quobyte Registry services
                                    specified as a string as host:port pair (multiple entries are separated with commas)
                                    which acts as the central registry for volumes
                                  type: string
                                tenant:
                                  description: |-
                                    tenant owning the given Quobyte volume in the Backend
                                    Used with dynamically provisioned Quobyte volumes, value is set by the plugin
                                  type: string
                                user:
                                  description: |-
                                    user to map volume access to
                                    Defaults to serivceaccount user
                                  type: string
                                volume:
                                  description: volume is a string that references
                                    an already created Quobyte volume by name.
                                  type: string
                              required:
                              - registry
                              - volume
                              type: object
                            rbd:
                              description: |-
                                rbd represents a Rados Block Device mount on the host that shares a pod's lifetime.
                                Deprecated: RBD is deprecated and the in-tree rbd type is no longer supported.
                              properties:
                                fsType:
                                  description: |-
                                    fsType is the filesystem type of the volume that you want to mount.
                                    Tip: Ensure that the filesystem type is supported by the host operating system.
                                    Examples: "ext4", "xfs", "ntfs". Implicitly inferred to be "ext4" if unspecified.
                                    More info: https://kubernetes.io/docs/concepts/storage/volumes#rbd
                                  type: string
                                image:
                                  description: |-
                                    image is the rados image name.
                                    More info: https://examples.k8s.io/volumes/rbd/README.md#how-to-use-it
                                  type: string
                                keyring:
                                  default: /etc/ceph/keyring
                                  description: |-
                                    keyring is the path to key ring for RBDUser.
                                    Default is /etc/ceph/keyring.
                                    More info: https://examples.k8s.io/volumes/rbd/README.md#how-to-use-it
                                  type: string
                                monitors:
                                  description: |-
                                    monitors is a collection of Ceph monitors.
                                    More info: https://examples.k8s.io/volumes/rbd/README.md#how-to-use-it
                                  items:
                                    type: string
                                  type: array
                                  x-kubernetes-list-type: atomic
                                pool:
                                  default: rbd
                                  description: |-
                                    pool is the rados pool name.
                                    Default is rbd.
                                    More info: https://examples.k8s.io/volumes/rbd/README.md#how-to-use-it
                                  type: string
                                readOnly:
                                  description: |-
                                    readOnly here will force the ReadOnly setting in VolumeMounts.
                                    Defaults to false.
                                    More info: https://examples.k8s.io/volumes/rbd/README.md#how-to-use-it
                                  type: boolean
                                secretRef:
                                  description: |-
                                    secretRef is name of the authentication secret for RBDUser. If provided
                                    overrides keyring.
                                    Default is nil.
                                    More info: https://examples.k8s.io/volumes/rbd/README.md#how-to-use-it
                                  properties:
                                    name:
                                      default: ""
                                      description: |-
                                        Name of the referent.
                                        This field is effectively required, but due to backwards compatibility is
                                        allowed to be empty. Instances of this type with an empty value here are
                                        almost certainly wrong.
                                        More info: https://kubernetes.io/docs/concepts/overview/working-with-objects/names/#names
                                      type: string
                                  type: object
                                  x-kubernetes-map-type: atomic
                                user:
                                  default: admin
                                  description: |-
                                    user is the rados user name.
                                    Default is admin.
                                    More info: https://examples.k8s.io/volumes/rbd/README.md#how-to-use-it
                                  type: string
                              required:
                              - image
                              - monitors
                              type: object
                            scaleIO:
                              description: |-
                                scaleIO represents a ScaleIO persistent volume attached and mounted on Kubernetes nodes.
                                Deprecated: ScaleIO is deprecated and the in-tree scaleIO type is no longer supported.
                              properties:
                                fsType:
                                  default: xfs
                                  description: |-
                                    fsType is the filesystem type to mount.
                                    Must be a filesystem type supported by the host operating system.
                                    Ex. "ext4", "xfs", "ntfs".
                                    Default is "xfs".
                                  type: string
                                gateway:
                                  description: gateway is the host address of the
                                    ScaleIO API Gateway.
                                  type: string
                                protectionDomain:
                                  description: protectionDomain is the name of the
                                    ScaleIO Protection Domain for the configured storage.
                                  type: string
                                readOnly:
                                  description: |-
                                    readOnly Defaults to false (read/write). ReadOnly here will force
                                    the ReadOnly setting in VolumeMounts.
                                  type: boolean
                                secretRef:
                                  description: |-
                                    secretRef references to the secret for ScaleIO user and other
                                    sensitive information. If this is not provided, Login operation will fail.
                                  properties:
                                    name:
                                      default: ""
                                      description: |-
                                        Name of the referent.
                                        This field is effectively required, but due to backwards compatibility is
                                        allowed to be empty. Instances of this type with an empty value here are
                                        almost certainly wrong.
                                        More info: https://kubernetes.io/docs/concepts/overview/working-with-objects/names/#names
                                      type: string
                                  type: object
                                  x-kubernetes-map-type: atomic
                                sslEnabled:
                                  description: sslEnabled Flag enable/disable SSL
                                    communication with Gateway, default false
                                  type: boolean
                                storageMode:
                                  default: ThinProvisioned
                                  description: |-
                                    storageMode indicates whether the storage for a volume should be ThickProvisioned or ThinProvisioned.
                                    Default is ThinProvisioned.
                                  type: string
                                storagePool:
                                  description: storagePool is the ScaleIO Storage
                                    Pool associated with the protection domain.
                                  type: string
                                system:
                                  description: system is the name of the storage system
                                    as configured in ScaleIO.
                                  type: string
                                volumeName:
                                  description: |-
                                    volumeName is the name of a volume already created in the ScaleIO system
                                    that is associated with this volume source.
                                  type: string
                              required:
                              - gateway
                              - secretRef
                              - system
                              type: object
                            secret:
                              description: |-
                                secret represents a secret that should populate this volume.
                                More info: https://kubernetes.io/docs/concepts/storage/volumes#secret
                              properties:
                                defaultMode:
                                  description: |-
                                    defaultMode is Optional: mode bits used to set permissions on created files by default.
                                    Must be an octal value between 0000 and 0777 or a decimal value between 0 and 511.
                                    YAML accepts both octal and decimal values, JSON requires decimal values
                                    for mode bits. Defaults to 0644.
                                    Directories within the path are not affected by this setting.
                                    This might be in conflict with other options that affect the file
                                    mode, like fsGroup, and the result can be other mode bits set.
                                  format: int32
                                  type: integer
                                items:
                                  description: |-
                                    items If unspecified, each key-value pair in the Data field of the referenced
                                    Secret will be projected into the volume as a file whose name is the
                                    key and content is the value. If specified, the listed keys will be
                                    projected into the specified paths, and unlisted keys will not be
                                    present. If a key is specified which is not present in the Secret,
                                    the volume setup will error unless it is marked optional. Paths must be
                                    relative and may not contain the '..' path or start with '..'.
                                  items:
                                    description: Maps a string key to a path within
                                      a volume.
                                    properties:
                                      key:
                                        description: key is the key to project.
                                        type: string
                                      mode:
                                        description: |-
                                          mode is Optional: mode bits used to set permissions on this file.
                                          Must be an octal value between 0000 and 0777 or a decimal value between 0 and 511.
                                          YAML accepts both octal and decimal values, JSON requires decimal values for mode bits.
                                          If not specified, the volume defaultMode will be used.
                                          This might be in conflict with other options that affect the file
                                          mode, like fsGroup, and the result can be other mode bits set.
                                        format: int32
                                        type: integer
                                      path:
                                        description: |-
                                          path is the relative path of the file to map the key to.
                                          May not be an absolute path.
                                          May not contain the path element '..'.
                                          May not start with the string '..'.
                                        type: string
                                    required:
                                    - key
                                    - path
                                    type: object
                                  type: array
                                  x-kubernetes-list-type: atomic
                                optional:
                                  description: optional field specify whether the
                                    Secret or its keys must be defined
                                  type: boolean
                                secretName:
                                  description: |-
                                    secretName is the name of the secret in the pod's namespace to use.
                                    More info: https://kubernetes.io/docs/concepts/storage/volumes#secret
                                  type: string
                              type: object
                            storageos:
                              description: |-
                                storageOS represents a StorageOS volume attached and mounted on Kubernetes nodes.
                                Deprecated: StorageOS is deprecated and the in-tree storageos type is no longer supported.
                              properties:
                                fsType:
                                  description: |-
                                    fsType is the filesystem type to mount.
                                    Must be a filesystem type supported by the host operating system.
                                    Ex. "ext4", "xfs", "ntfs". Implicitly inferred to be "ext4" if unspecified.
                                  type: string
                                readOnly:
                                  description: |-
                                    readOnly defaults to false (read/write). ReadOnly here will force
                                    the ReadOnly setting in VolumeMounts.
                                  type: boolean
                                secretRef:
                                  description: |-
                                    secretRef specifies the secret to use for obtaining the StorageOS API
                                    credentials.  If not specified, default values will be attempted.
                                  properties:
                                    name:
                                      default: ""
                                      description: |-
                                        Name of the referent.
                                        This field is effectively required, but due to backwards compatibility is
                                        allowed to be empty. Instances of this type with an empty value here are
                                        almost certainly wrong.
                                        More info: https://kubernetes.io/docs/concepts/overview/working-with-objects/names/#names
                                      type: string
                                  type: object
                                  x-kubernetes-map-type: atomic
                                volumeName:
                                  description: |-
                                    volumeName is the human-readable name of the StorageOS volume.  Volume
                                    names are only unique within a namespace.
                                  type: string
                                volumeNamespace:
                                  description: |-
                                    volumeNamespace specifies the scope of the volume within StorageOS.  If no
                                    namespace is specified then the Pod's namespace will be used.  This allows the
                                    Kubernetes name scoping to be mirrored within StorageOS for tighter integration.
                                    Set VolumeName to any name to override the default behaviour.
                                    Set to "default" if you are not using namespaces within StorageOS.
                                    Namespaces that do not pre-exist within StorageOS will be created.
                                  type: string
                              type: object
                            vsphereVolume:
                              description: |-
                                vsphereVolume represents a vSphere volume attached and mounted on kubelets host machine.
                                Deprecated: VsphereVolume is deprecated. All operations for the in-tree vsphereVolume type
                                are redirected to the csi.vsphere.vmware.com CSI driver.
                              properties:
                                fsType:
                                  description: |-
                                    fsType is filesystem type to mount.
                                    Must be a filesystem type supported by the host operating system.
                                    Ex. "ext4", "xfs", "ntfs". Implicitly inferred to be "ext4" if unspecified.
                                  type: string
                                storagePolicyID:
                                  description: storagePolicyID is the storage Policy
                                    Based Management (SPBM) profile ID associated
                                    with the StoragePolicyName.
                                  type: string
                                storagePolicyName:
                                  description: storagePolicyName is the storage Policy
                                    Based Management (SPBM) profile name.
                                  type: string
                                volumePath:
                                  description: volumePath is the path that identifies
                                    vSphere volume vmdk
                                  type: string
                              required:
                              - volumePath
                              type: object
                          required:
                          - name
                          type: object
                        type: array
                      xdsAddress:
                        description: The customized XDS address to retrieve configuration.
                        type: string
                    type: object
                type: object
              version:
                default: v1.27.1
                description: |-
                  Defines the version of Istio to install.
<<<<<<< HEAD
                  Must be one of: v1.27-latest, v1.27.0, v1.26-latest, v1.26.3, v1.26.2, v1.24-latest, v1.24.6, v1.24.5, v1.24.4, v1.24.3.
=======
                  Must be one of: v1.27-latest, v1.27.1, v1.27.0, v1.26-latest, v1.26.4, v1.26.3, v1.26.2, v1.26.0, v1.25-latest, v1.25.5, v1.25.4, v1.25.3, v1.25.2, v1.25.1, v1.24-latest, v1.24.6, v1.24.5, v1.24.4, v1.24.3, v1.24.2, v1.24.1, v1.24.0.
>>>>>>> 18c67038
                enum:
                - v1.27-latest
                - v1.27.1
                - v1.27.0
                - v1.26-latest
                - v1.26.4
                - v1.26.3
                - v1.26.2
<<<<<<< HEAD
=======
                - v1.26.0
                - v1.25-latest
                - v1.25.5
                - v1.25.4
                - v1.25.3
                - v1.25.2
                - v1.25.1
>>>>>>> 18c67038
                - v1.24-latest
                - v1.24.6
                - v1.24.5
                - v1.24.4
                - v1.24.3
                type: string
            required:
            - namespace
            - version
            type: object
          status:
            description: ZTunnelStatus defines the observed state of ZTunnel
            properties:
              conditions:
                description: Represents the latest available observations of the object's
                  current state.
                items:
                  description: ZTunnelCondition represents a specific observation
                    of the ZTunnel object's state.
                  properties:
                    lastTransitionTime:
                      description: Last time the condition transitioned from one status
                        to another.
                      format: date-time
                      type: string
                    message:
                      description: Human-readable message indicating details about
                        the last transition.
                      type: string
                    reason:
                      description: Unique, single-word, CamelCase reason for the condition's
                        last transition.
                      type: string
                    status:
                      description: The status of this condition. Can be True, False
                        or Unknown.
                      type: string
                    type:
                      description: The type of this condition.
                      type: string
                  type: object
                type: array
              observedGeneration:
                description: |-
                  ObservedGeneration is the most recent generation observed for this
                  ZTunnel object. It corresponds to the object's generation, which is
                  updated on mutation by the API Server. The information in the status
                  pertains to this particular generation of the object.
                format: int64
                type: integer
              state:
                description: Reports the current state of the object.
                type: string
            type: object
        type: object
        x-kubernetes-validations:
        - message: metadata.name must be 'default'
          rule: self.metadata.name == 'default'
    served: true
    storage: true
    subresources:
      status: {}<|MERGE_RESOLUTION|>--- conflicted
+++ resolved
@@ -5869,11 +5869,7 @@
                 default: v1.27.1
                 description: |-
                   Defines the version of Istio to install.
-<<<<<<< HEAD
-                  Must be one of: v1.27-latest, v1.27.0, v1.26-latest, v1.26.3, v1.26.2, v1.24-latest, v1.24.6, v1.24.5, v1.24.4, v1.24.3.
-=======
                   Must be one of: v1.27-latest, v1.27.1, v1.27.0, v1.26-latest, v1.26.4, v1.26.3, v1.26.2, v1.26.0, v1.25-latest, v1.25.5, v1.25.4, v1.25.3, v1.25.2, v1.25.1, v1.24-latest, v1.24.6, v1.24.5, v1.24.4, v1.24.3, v1.24.2, v1.24.1, v1.24.0.
->>>>>>> 18c67038
                 enum:
                 - v1.27-latest
                 - v1.27.1
@@ -5882,8 +5878,6 @@
                 - v1.26.4
                 - v1.26.3
                 - v1.26.2
-<<<<<<< HEAD
-=======
                 - v1.26.0
                 - v1.25-latest
                 - v1.25.5
@@ -5891,7 +5885,6 @@
                 - v1.25.3
                 - v1.25.2
                 - v1.25.1
->>>>>>> 18c67038
                 - v1.24-latest
                 - v1.24.6
                 - v1.24.5
