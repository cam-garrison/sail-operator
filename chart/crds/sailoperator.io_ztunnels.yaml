--- conflicted
+++ resolved
@@ -59,7 +59,7 @@
             default:
               namespace: ztunnel
               profile: ambient
-              version: v1.24.5
+              version: v1.24.4
             description: ZTunnelSpec defines the desired state of ZTunnel
             properties:
               namespace:
@@ -5485,17 +5485,12 @@
                     type: object
                 type: object
               version:
-                default: v1.24.5
+                default: v1.24.4
                 description: |-
                   Defines the version of Istio to install.
-<<<<<<< HEAD
                   Must be one of: v1.24-latest, v1.24.4, v1.24.3.
-=======
-                  Must be one of: v1.24-latest, v1.24.5, v1.24.4, v1.24.3, v1.24.2, v1.24.1.
->>>>>>> eac43122
                 enum:
                 - v1.24-latest
-                - v1.24.5
                 - v1.24.4
                 - v1.24.3
                 type: string
