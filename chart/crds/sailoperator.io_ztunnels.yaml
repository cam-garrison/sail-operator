--- conflicted
+++ resolved
@@ -5488,19 +5488,10 @@
                 default: v1.24.3
                 description: |-
                   Defines the version of Istio to install.
-<<<<<<< HEAD
                   Must be one of: v1.24-latest, v1.24.3.
                 enum:
                 - v1.24-latest
                 - v1.24.3
-=======
-                  Must be one of: v1.24-latest, v1.24.3, v1.24.2, v1.24.1.
-                enum:
-                - v1.24-latest
-                - v1.24.3
-                - v1.24.2
-                - v1.24.1
->>>>>>> e1d5fb90
                 type: string
             required:
             - namespace
