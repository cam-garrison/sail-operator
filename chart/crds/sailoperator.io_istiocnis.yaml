--- conflicted
+++ resolved
@@ -66,11 +66,7 @@
           spec:
             default:
               namespace: istio-cni
-<<<<<<< HEAD
-              version: v1.27.0
-=======
               version: v1.27.2
->>>>>>> 61ddc2a0
             description: IstioCNISpec defines the desired state of IstioCNI
             properties:
               namespace:
@@ -1457,14 +1453,6 @@
                     type: object
                 type: object
               version:
-<<<<<<< HEAD
-                default: v1.27.0
-                description: |-
-                  Defines the version of Istio to install.
-                  Must be one of: v1.27-latest, v1.27.0, v1.26-latest, v1.26.4, v1.26.3, v1.26.2, v1.24-latest, v1.24.6, v1.24.5, v1.24.4, v1.24.3.
-                enum:
-                - v1.27-latest
-=======
                 default: v1.27.2
                 description: |-
                   Defines the version of Istio to install.
@@ -1473,7 +1461,6 @@
                 - v1.27-latest
                 - v1.27.2
                 - v1.27.1
->>>>>>> 61ddc2a0
                 - v1.27.0
                 - v1.26-latest
                 - v1.26.5
