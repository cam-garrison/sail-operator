--- conflicted
+++ resolved
@@ -1456,11 +1456,7 @@
                 default: v1.27.3
                 description: |-
                   Defines the version of Istio to install.
-<<<<<<< HEAD
-                  Must be one of: v1.27-latest, v1.27.2, v1.26-latest, v1.26.5, v1.26.4, v1.26.3, v1.26.2, v1.24-latest, v1.24.6, v1.24.5, v1.24.4, v1.24.3.
-=======
                   Must be one of: v1.27-latest, v1.27.3, v1.27.2, v1.27.1, v1.27.0, v1.26-latest, v1.26.6, v1.26.5, v1.26.4, v1.26.3, v1.26.2, v1.26.1, v1.26.0, v1.25-latest, v1.25.5, v1.25.4, v1.25.3, v1.25.2, v1.25.1, v1.24-latest, v1.24.6, v1.24.5, v1.24.4, v1.24.3, v1.24.2, v1.24.1, v1.24.0.
->>>>>>> 2bd0e29b
                 enum:
                 - v1.27-latest
                 - v1.27.3
