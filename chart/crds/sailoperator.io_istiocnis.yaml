---
apiVersion: apiextensions.k8s.io/v1
kind: CustomResourceDefinition
metadata:
  annotations:
    controller-gen.kubebuilder.io/version: v0.17.2
  name: istiocnis.sailoperator.io
spec:
  group: sailoperator.io
  names:
    categories:
    - istio-io
    kind: IstioCNI
    listKind: IstioCNIList
    plural: istiocnis
    singular: istiocni
  scope: Cluster
  versions:
  - additionalPrinterColumns:
    - description: Whether the Istio CNI installation is ready to handle requests.
      jsonPath: .status.conditions[?(@.type=="Ready")].status
      name: Ready
      type: string
    - description: The current state of this object.
      jsonPath: .status.state
      name: Status
      type: string
    - description: The version of the Istio CNI installation.
      jsonPath: .spec.version
      name: Version
      type: string
    - description: The age of the object
      jsonPath: .metadata.creationTimestamp
      name: Age
      type: date
    name: v1
    schema:
      openAPIV3Schema:
        description: IstioCNI represents a deployment of the Istio CNI component.
        properties:
          apiVersion:
            description: |-
              APIVersion defines the versioned schema of this representation of an object.
              Servers should convert recognized schemas to the latest internal value, and
              may reject unrecognized values.
              More info: https://git.k8s.io/community/contributors/devel/sig-architecture/api-conventions.md#resources
            type: string
          kind:
            description: |-
              Kind is a string value representing the REST resource this object represents.
              Servers may infer this from the endpoint the client submits requests to.
              Cannot be updated.
              In CamelCase.
              More info: https://git.k8s.io/community/contributors/devel/sig-architecture/api-conventions.md#types-kinds
            type: string
          metadata:
            type: object
          spec:
            default:
              namespace: istio-cni
              version: v1.24.2
            description: IstioCNISpec defines the desired state of IstioCNI
            properties:
              namespace:
                default: istio-cni
                description: Namespace to which the Istio CNI component should be
                  installed.
                type: string
              profile:
                description: |-
                  The built-in installation configuration profile to use.
                  The 'default' profile is always applied. On OpenShift, the 'openshift' profile is also applied on top of 'default'.
                  Must be one of: ambient, default, demo, empty, openshift-ambient, openshift, preview, remote, stable.
                enum:
                - ambient
                - default
                - demo
                - empty
                - openshift-ambient
                - openshift
                - preview
                - remote
                - stable
                type: string
              values:
                description: Defines the values to be passed to the Helm charts when
                  installing Istio CNI.
                properties:
                  cni:
                    description: Configuration for the Istio CNI plugin.
                    properties:
                      affinity:
                        description: K8s affinity to set on the istio-cni Pods. Can
                          be used to exclude istio-cni from being scheduled on specified
                          nodes.
                        properties:
                          nodeAffinity:
                            description: Describes node affinity scheduling rules
                              for the pod.
                            properties:
                              preferredDuringSchedulingIgnoredDuringExecution:
                                description: |-
                                  The scheduler will prefer to schedule pods to nodes that satisfy
                                  the affinity expressions specified by this field, but it may choose
                                  a node that violates one or more of the expressions. The node that is
                                  most preferred is the one with the greatest sum of weights, i.e.
                                  for each node that meets all of the scheduling requirements (resource
                                  request, requiredDuringScheduling affinity expressions, etc.),
                                  compute a sum by iterating through the elements of this field and adding
                                  "weight" to the sum if the node matches the corresponding matchExpressions; the
                                  node(s) with the highest sum are the most preferred.
                                items:
                                  description: |-
                                    An empty preferred scheduling term matches all objects with implicit weight 0
                                    (i.e. it's a no-op). A null preferred scheduling term matches no objects (i.e. is also a no-op).
                                  properties:
                                    preference:
                                      description: A node selector term, associated
                                        with the corresponding weight.
                                      properties:
                                        matchExpressions:
                                          description: A list of node selector requirements
                                            by node's labels.
                                          items:
                                            description: |-
                                              A node selector requirement is a selector that contains values, a key, and an operator
                                              that relates the key and values.
                                            properties:
                                              key:
                                                description: The label key that the
                                                  selector applies to.
                                                type: string
                                              operator:
                                                description: |-
                                                  Represents a key's relationship to a set of values.
                                                  Valid operators are In, NotIn, Exists, DoesNotExist. Gt, and Lt.
                                                type: string
                                              values:
                                                description: |-
                                                  An array of string values. If the operator is In or NotIn,
                                                  the values array must be non-empty. If the operator is Exists or DoesNotExist,
                                                  the values array must be empty. If the operator is Gt or Lt, the values
                                                  array must have a single element, which will be interpreted as an integer.
                                                  This array is replaced during a strategic merge patch.
                                                items:
                                                  type: string
                                                type: array
                                                x-kubernetes-list-type: atomic
                                            required:
                                            - key
                                            - operator
                                            type: object
                                          type: array
                                          x-kubernetes-list-type: atomic
                                        matchFields:
                                          description: A list of node selector requirements
                                            by node's fields.
                                          items:
                                            description: |-
                                              A node selector requirement is a selector that contains values, a key, and an operator
                                              that relates the key and values.
                                            properties:
                                              key:
                                                description: The label key that the
                                                  selector applies to.
                                                type: string
                                              operator:
                                                description: |-
                                                  Represents a key's relationship to a set of values.
                                                  Valid operators are In, NotIn, Exists, DoesNotExist. Gt, and Lt.
                                                type: string
                                              values:
                                                description: |-
                                                  An array of string values. If the operator is In or NotIn,
                                                  the values array must be non-empty. If the operator is Exists or DoesNotExist,
                                                  the values array must be empty. If the operator is Gt or Lt, the values
                                                  array must have a single element, which will be interpreted as an integer.
                                                  This array is replaced during a strategic merge patch.
                                                items:
                                                  type: string
                                                type: array
                                                x-kubernetes-list-type: atomic
                                            required:
                                            - key
                                            - operator
                                            type: object
                                          type: array
                                          x-kubernetes-list-type: atomic
                                      type: object
                                      x-kubernetes-map-type: atomic
                                    weight:
                                      description: Weight associated with matching
                                        the corresponding nodeSelectorTerm, in the
                                        range 1-100.
                                      format: int32
                                      type: integer
                                  required:
                                  - preference
                                  - weight
                                  type: object
                                type: array
                                x-kubernetes-list-type: atomic
                              requiredDuringSchedulingIgnoredDuringExecution:
                                description: |-
                                  If the affinity requirements specified by this field are not met at
                                  scheduling time, the pod will not be scheduled onto the node.
                                  If the affinity requirements specified by this field cease to be met
                                  at some point during pod execution (e.g. due to an update), the system
                                  may or may not try to eventually evict the pod from its node.
                                properties:
                                  nodeSelectorTerms:
                                    description: Required. A list of node selector
                                      terms. The terms are ORed.
                                    items:
                                      description: |-
                                        A null or empty node selector term matches no objects. The requirements of
                                        them are ANDed.
                                        The TopologySelectorTerm type implements a subset of the NodeSelectorTerm.
                                      properties:
                                        matchExpressions:
                                          description: A list of node selector requirements
                                            by node's labels.
                                          items:
                                            description: |-
                                              A node selector requirement is a selector that contains values, a key, and an operator
                                              that relates the key and values.
                                            properties:
                                              key:
                                                description: The label key that the
                                                  selector applies to.
                                                type: string
                                              operator:
                                                description: |-
                                                  Represents a key's relationship to a set of values.
                                                  Valid operators are In, NotIn, Exists, DoesNotExist. Gt, and Lt.
                                                type: string
                                              values:
                                                description: |-
                                                  An array of string values. If the operator is In or NotIn,
                                                  the values array must be non-empty. If the operator is Exists or DoesNotExist,
                                                  the values array must be empty. If the operator is Gt or Lt, the values
                                                  array must have a single element, which will be interpreted as an integer.
                                                  This array is replaced during a strategic merge patch.
                                                items:
                                                  type: string
                                                type: array
                                                x-kubernetes-list-type: atomic
                                            required:
                                            - key
                                            - operator
                                            type: object
                                          type: array
                                          x-kubernetes-list-type: atomic
                                        matchFields:
                                          description: A list of node selector requirements
                                            by node's fields.
                                          items:
                                            description: |-
                                              A node selector requirement is a selector that contains values, a key, and an operator
                                              that relates the key and values.
                                            properties:
                                              key:
                                                description: The label key that the
                                                  selector applies to.
                                                type: string
                                              operator:
                                                description: |-
                                                  Represents a key's relationship to a set of values.
                                                  Valid operators are In, NotIn, Exists, DoesNotExist. Gt, and Lt.
                                                type: string
                                              values:
                                                description: |-
                                                  An array of string values. If the operator is In or NotIn,
                                                  the values array must be non-empty. If the operator is Exists or DoesNotExist,
                                                  the values array must be empty. If the operator is Gt or Lt, the values
                                                  array must have a single element, which will be interpreted as an integer.
                                                  This array is replaced during a strategic merge patch.
                                                items:
                                                  type: string
                                                type: array
                                                x-kubernetes-list-type: atomic
                                            required:
                                            - key
                                            - operator
                                            type: object
                                          type: array
                                          x-kubernetes-list-type: atomic
                                      type: object
                                      x-kubernetes-map-type: atomic
                                    type: array
                                    x-kubernetes-list-type: atomic
                                required:
                                - nodeSelectorTerms
                                type: object
                                x-kubernetes-map-type: atomic
                            type: object
                          podAffinity:
                            description: Describes pod affinity scheduling rules (e.g.
                              co-locate this pod in the same node, zone, etc. as some
                              other pod(s)).
                            properties:
                              preferredDuringSchedulingIgnoredDuringExecution:
                                description: |-
                                  The scheduler will prefer to schedule pods to nodes that satisfy
                                  the affinity expressions specified by this field, but it may choose
                                  a node that violates one or more of the expressions. The node that is
                                  most preferred is the one with the greatest sum of weights, i.e.
                                  for each node that meets all of the scheduling requirements (resource
                                  request, requiredDuringScheduling affinity expressions, etc.),
                                  compute a sum by iterating through the elements of this field and adding
                                  "weight" to the sum if the node has pods which matches the corresponding podAffinityTerm; the
                                  node(s) with the highest sum are the most preferred.
                                items:
                                  description: The weights of all of the matched WeightedPodAffinityTerm
                                    fields are added per-node to find the most preferred
                                    node(s)
                                  properties:
                                    podAffinityTerm:
                                      description: Required. A pod affinity term,
                                        associated with the corresponding weight.
                                      properties:
                                        labelSelector:
                                          description: |-
                                            A label query over a set of resources, in this case pods.
                                            If it's null, this PodAffinityTerm matches with no Pods.
                                          properties:
                                            matchExpressions:
                                              description: matchExpressions is a list
                                                of label selector requirements. The
                                                requirements are ANDed.
                                              items:
                                                description: |-
                                                  A label selector requirement is a selector that contains values, a key, and an operator that
                                                  relates the key and values.
                                                properties:
                                                  key:
                                                    description: key is the label
                                                      key that the selector applies
                                                      to.
                                                    type: string
                                                  operator:
                                                    description: |-
                                                      operator represents a key's relationship to a set of values.
                                                      Valid operators are In, NotIn, Exists and DoesNotExist.
                                                    type: string
                                                  values:
                                                    description: |-
                                                      values is an array of string values. If the operator is In or NotIn,
                                                      the values array must be non-empty. If the operator is Exists or DoesNotExist,
                                                      the values array must be empty. This array is replaced during a strategic
                                                      merge patch.
                                                    items:
                                                      type: string
                                                    type: array
                                                    x-kubernetes-list-type: atomic
                                                required:
                                                - key
                                                - operator
                                                type: object
                                              type: array
                                              x-kubernetes-list-type: atomic
                                            matchLabels:
                                              additionalProperties:
                                                type: string
                                              description: |-
                                                matchLabels is a map of {key,value} pairs. A single {key,value} in the matchLabels
                                                map is equivalent to an element of matchExpressions, whose key field is "key", the
                                                operator is "In", and the values array contains only "value". The requirements are ANDed.
                                              type: object
                                          type: object
                                          x-kubernetes-map-type: atomic
                                        matchLabelKeys:
                                          description: |-
                                            MatchLabelKeys is a set of pod label keys to select which pods will
                                            be taken into consideration. The keys are used to lookup values from the
                                            incoming pod labels, those key-value labels are merged with `labelSelector` as `key in (value)`
                                            to select the group of existing pods which pods will be taken into consideration
                                            for the incoming pod's pod (anti) affinity. Keys that don't exist in the incoming
                                            pod labels will be ignored. The default value is empty.
                                            The same key is forbidden to exist in both matchLabelKeys and labelSelector.
                                            Also, matchLabelKeys cannot be set when labelSelector isn't set.
                                            This is a beta field and requires enabling MatchLabelKeysInPodAffinity feature gate (enabled by default).
                                          items:
                                            type: string
                                          type: array
                                          x-kubernetes-list-type: atomic
                                        mismatchLabelKeys:
                                          description: |-
                                            MismatchLabelKeys is a set of pod label keys to select which pods will
                                            be taken into consideration. The keys are used to lookup values from the
                                            incoming pod labels, those key-value labels are merged with `labelSelector` as `key notin (value)`
                                            to select the group of existing pods which pods will be taken into consideration
                                            for the incoming pod's pod (anti) affinity. Keys that don't exist in the incoming
                                            pod labels will be ignored. The default value is empty.
                                            The same key is forbidden to exist in both mismatchLabelKeys and labelSelector.
                                            Also, mismatchLabelKeys cannot be set when labelSelector isn't set.
                                            This is a beta field and requires enabling MatchLabelKeysInPodAffinity feature gate (enabled by default).
                                          items:
                                            type: string
                                          type: array
                                          x-kubernetes-list-type: atomic
                                        namespaceSelector:
                                          description: |-
                                            A label query over the set of namespaces that the term applies to.
                                            The term is applied to the union of the namespaces selected by this field
                                            and the ones listed in the namespaces field.
                                            null selector and null or empty namespaces list means "this pod's namespace".
                                            An empty selector ({}) matches all namespaces.
                                          properties:
                                            matchExpressions:
                                              description: matchExpressions is a list
                                                of label selector requirements. The
                                                requirements are ANDed.
                                              items:
                                                description: |-
                                                  A label selector requirement is a selector that contains values, a key, and an operator that
                                                  relates the key and values.
                                                properties:
                                                  key:
                                                    description: key is the label
                                                      key that the selector applies
                                                      to.
                                                    type: string
                                                  operator:
                                                    description: |-
                                                      operator represents a key's relationship to a set of values.
                                                      Valid operators are In, NotIn, Exists and DoesNotExist.
                                                    type: string
                                                  values:
                                                    description: |-
                                                      values is an array of string values. If the operator is In or NotIn,
                                                      the values array must be non-empty. If the operator is Exists or DoesNotExist,
                                                      the values array must be empty. This array is replaced during a strategic
                                                      merge patch.
                                                    items:
                                                      type: string
                                                    type: array
                                                    x-kubernetes-list-type: atomic
                                                required:
                                                - key
                                                - operator
                                                type: object
                                              type: array
                                              x-kubernetes-list-type: atomic
                                            matchLabels:
                                              additionalProperties:
                                                type: string
                                              description: |-
                                                matchLabels is a map of {key,value} pairs. A single {key,value} in the matchLabels
                                                map is equivalent to an element of matchExpressions, whose key field is "key", the
                                                operator is "In", and the values array contains only "value". The requirements are ANDed.
                                              type: object
                                          type: object
                                          x-kubernetes-map-type: atomic
                                        namespaces:
                                          description: |-
                                            namespaces specifies a static list of namespace names that the term applies to.
                                            The term is applied to the union of the namespaces listed in this field
                                            and the ones selected by namespaceSelector.
                                            null or empty namespaces list and null namespaceSelector means "this pod's namespace".
                                          items:
                                            type: string
                                          type: array
                                          x-kubernetes-list-type: atomic
                                        topologyKey:
                                          description: |-
                                            This pod should be co-located (affinity) or not co-located (anti-affinity) with the pods matching
                                            the labelSelector in the specified namespaces, where co-located is defined as running on a node
                                            whose value of the label with key topologyKey matches that of any node on which any of the
                                            selected pods is running.
                                            Empty topologyKey is not allowed.
                                          type: string
                                      required:
                                      - topologyKey
                                      type: object
                                    weight:
                                      description: |-
                                        weight associated with matching the corresponding podAffinityTerm,
                                        in the range 1-100.
                                      format: int32
                                      type: integer
                                  required:
                                  - podAffinityTerm
                                  - weight
                                  type: object
                                type: array
                                x-kubernetes-list-type: atomic
                              requiredDuringSchedulingIgnoredDuringExecution:
                                description: |-
                                  If the affinity requirements specified by this field are not met at
                                  scheduling time, the pod will not be scheduled onto the node.
                                  If the affinity requirements specified by this field cease to be met
                                  at some point during pod execution (e.g. due to a pod label update), the
                                  system may or may not try to eventually evict the pod from its node.
                                  When there are multiple elements, the lists of nodes corresponding to each
                                  podAffinityTerm are intersected, i.e. all terms must be satisfied.
                                items:
                                  description: |-
                                    Defines a set of pods (namely those matching the labelSelector
                                    relative to the given namespace(s)) that this pod should be
                                    co-located (affinity) or not co-located (anti-affinity) with,
                                    where co-located is defined as running on a node whose value of
                                    the label with key <topologyKey> matches that of any node on which
                                    a pod of the set of pods is running
                                  properties:
                                    labelSelector:
                                      description: |-
                                        A label query over a set of resources, in this case pods.
                                        If it's null, this PodAffinityTerm matches with no Pods.
                                      properties:
                                        matchExpressions:
                                          description: matchExpressions is a list
                                            of label selector requirements. The requirements
                                            are ANDed.
                                          items:
                                            description: |-
                                              A label selector requirement is a selector that contains values, a key, and an operator that
                                              relates the key and values.
                                            properties:
                                              key:
                                                description: key is the label key
                                                  that the selector applies to.
                                                type: string
                                              operator:
                                                description: |-
                                                  operator represents a key's relationship to a set of values.
                                                  Valid operators are In, NotIn, Exists and DoesNotExist.
                                                type: string
                                              values:
                                                description: |-
                                                  values is an array of string values. If the operator is In or NotIn,
                                                  the values array must be non-empty. If the operator is Exists or DoesNotExist,
                                                  the values array must be empty. This array is replaced during a strategic
                                                  merge patch.
                                                items:
                                                  type: string
                                                type: array
                                                x-kubernetes-list-type: atomic
                                            required:
                                            - key
                                            - operator
                                            type: object
                                          type: array
                                          x-kubernetes-list-type: atomic
                                        matchLabels:
                                          additionalProperties:
                                            type: string
                                          description: |-
                                            matchLabels is a map of {key,value} pairs. A single {key,value} in the matchLabels
                                            map is equivalent to an element of matchExpressions, whose key field is "key", the
                                            operator is "In", and the values array contains only "value". The requirements are ANDed.
                                          type: object
                                      type: object
                                      x-kubernetes-map-type: atomic
                                    matchLabelKeys:
                                      description: |-
                                        MatchLabelKeys is a set of pod label keys to select which pods will
                                        be taken into consideration. The keys are used to lookup values from the
                                        incoming pod labels, those key-value labels are merged with `labelSelector` as `key in (value)`
                                        to select the group of existing pods which pods will be taken into consideration
                                        for the incoming pod's pod (anti) affinity. Keys that don't exist in the incoming
                                        pod labels will be ignored. The default value is empty.
                                        The same key is forbidden to exist in both matchLabelKeys and labelSelector.
                                        Also, matchLabelKeys cannot be set when labelSelector isn't set.
                                        This is a beta field and requires enabling MatchLabelKeysInPodAffinity feature gate (enabled by default).
                                      items:
                                        type: string
                                      type: array
                                      x-kubernetes-list-type: atomic
                                    mismatchLabelKeys:
                                      description: |-
                                        MismatchLabelKeys is a set of pod label keys to select which pods will
                                        be taken into consideration. The keys are used to lookup values from the
                                        incoming pod labels, those key-value labels are merged with `labelSelector` as `key notin (value)`
                                        to select the group of existing pods which pods will be taken into consideration
                                        for the incoming pod's pod (anti) affinity. Keys that don't exist in the incoming
                                        pod labels will be ignored. The default value is empty.
                                        The same key is forbidden to exist in both mismatchLabelKeys and labelSelector.
                                        Also, mismatchLabelKeys cannot be set when labelSelector isn't set.
                                        This is a beta field and requires enabling MatchLabelKeysInPodAffinity feature gate (enabled by default).
                                      items:
                                        type: string
                                      type: array
                                      x-kubernetes-list-type: atomic
                                    namespaceSelector:
                                      description: |-
                                        A label query over the set of namespaces that the term applies to.
                                        The term is applied to the union of the namespaces selected by this field
                                        and the ones listed in the namespaces field.
                                        null selector and null or empty namespaces list means "this pod's namespace".
                                        An empty selector ({}) matches all namespaces.
                                      properties:
                                        matchExpressions:
                                          description: matchExpressions is a list
                                            of label selector requirements. The requirements
                                            are ANDed.
                                          items:
                                            description: |-
                                              A label selector requirement is a selector that contains values, a key, and an operator that
                                              relates the key and values.
                                            properties:
                                              key:
                                                description: key is the label key
                                                  that the selector applies to.
                                                type: string
                                              operator:
                                                description: |-
                                                  operator represents a key's relationship to a set of values.
                                                  Valid operators are In, NotIn, Exists and DoesNotExist.
                                                type: string
                                              values:
                                                description: |-
                                                  values is an array of string values. If the operator is In or NotIn,
                                                  the values array must be non-empty. If the operator is Exists or DoesNotExist,
                                                  the values array must be empty. This array is replaced during a strategic
                                                  merge patch.
                                                items:
                                                  type: string
                                                type: array
                                                x-kubernetes-list-type: atomic
                                            required:
                                            - key
                                            - operator
                                            type: object
                                          type: array
                                          x-kubernetes-list-type: atomic
                                        matchLabels:
                                          additionalProperties:
                                            type: string
                                          description: |-
                                            matchLabels is a map of {key,value} pairs. A single {key,value} in the matchLabels
                                            map is equivalent to an element of matchExpressions, whose key field is "key", the
                                            operator is "In", and the values array contains only "value". The requirements are ANDed.
                                          type: object
                                      type: object
                                      x-kubernetes-map-type: atomic
                                    namespaces:
                                      description: |-
                                        namespaces specifies a static list of namespace names that the term applies to.
                                        The term is applied to the union of the namespaces listed in this field
                                        and the ones selected by namespaceSelector.
                                        null or empty namespaces list and null namespaceSelector means "this pod's namespace".
                                      items:
                                        type: string
                                      type: array
                                      x-kubernetes-list-type: atomic
                                    topologyKey:
                                      description: |-
                                        This pod should be co-located (affinity) or not co-located (anti-affinity) with the pods matching
                                        the labelSelector in the specified namespaces, where co-located is defined as running on a node
                                        whose value of the label with key topologyKey matches that of any node on which any of the
                                        selected pods is running.
                                        Empty topologyKey is not allowed.
                                      type: string
                                  required:
                                  - topologyKey
                                  type: object
                                type: array
                                x-kubernetes-list-type: atomic
                            type: object
                          podAntiAffinity:
                            description: Describes pod anti-affinity scheduling rules
                              (e.g. avoid putting this pod in the same node, zone,
                              etc. as some other pod(s)).
                            properties:
                              preferredDuringSchedulingIgnoredDuringExecution:
                                description: |-
                                  The scheduler will prefer to schedule pods to nodes that satisfy
                                  the anti-affinity expressions specified by this field, but it may choose
                                  a node that violates one or more of the expressions. The node that is
                                  most preferred is the one with the greatest sum of weights, i.e.
                                  for each node that meets all of the scheduling requirements (resource
                                  request, requiredDuringScheduling anti-affinity expressions, etc.),
                                  compute a sum by iterating through the elements of this field and adding
                                  "weight" to the sum if the node has pods which matches the corresponding podAffinityTerm; the
                                  node(s) with the highest sum are the most preferred.
                                items:
                                  description: The weights of all of the matched WeightedPodAffinityTerm
                                    fields are added per-node to find the most preferred
                                    node(s)
                                  properties:
                                    podAffinityTerm:
                                      description: Required. A pod affinity term,
                                        associated with the corresponding weight.
                                      properties:
                                        labelSelector:
                                          description: |-
                                            A label query over a set of resources, in this case pods.
                                            If it's null, this PodAffinityTerm matches with no Pods.
                                          properties:
                                            matchExpressions:
                                              description: matchExpressions is a list
                                                of label selector requirements. The
                                                requirements are ANDed.
                                              items:
                                                description: |-
                                                  A label selector requirement is a selector that contains values, a key, and an operator that
                                                  relates the key and values.
                                                properties:
                                                  key:
                                                    description: key is the label
                                                      key that the selector applies
                                                      to.
                                                    type: string
                                                  operator:
                                                    description: |-
                                                      operator represents a key's relationship to a set of values.
                                                      Valid operators are In, NotIn, Exists and DoesNotExist.
                                                    type: string
                                                  values:
                                                    description: |-
                                                      values is an array of string values. If the operator is In or NotIn,
                                                      the values array must be non-empty. If the operator is Exists or DoesNotExist,
                                                      the values array must be empty. This array is replaced during a strategic
                                                      merge patch.
                                                    items:
                                                      type: string
                                                    type: array
                                                    x-kubernetes-list-type: atomic
                                                required:
                                                - key
                                                - operator
                                                type: object
                                              type: array
                                              x-kubernetes-list-type: atomic
                                            matchLabels:
                                              additionalProperties:
                                                type: string
                                              description: |-
                                                matchLabels is a map of {key,value} pairs. A single {key,value} in the matchLabels
                                                map is equivalent to an element of matchExpressions, whose key field is "key", the
                                                operator is "In", and the values array contains only "value". The requirements are ANDed.
                                              type: object
                                          type: object
                                          x-kubernetes-map-type: atomic
                                        matchLabelKeys:
                                          description: |-
                                            MatchLabelKeys is a set of pod label keys to select which pods will
                                            be taken into consideration. The keys are used to lookup values from the
                                            incoming pod labels, those key-value labels are merged with `labelSelector` as `key in (value)`
                                            to select the group of existing pods which pods will be taken into consideration
                                            for the incoming pod's pod (anti) affinity. Keys that don't exist in the incoming
                                            pod labels will be ignored. The default value is empty.
                                            The same key is forbidden to exist in both matchLabelKeys and labelSelector.
                                            Also, matchLabelKeys cannot be set when labelSelector isn't set.
                                            This is a beta field and requires enabling MatchLabelKeysInPodAffinity feature gate (enabled by default).
                                          items:
                                            type: string
                                          type: array
                                          x-kubernetes-list-type: atomic
                                        mismatchLabelKeys:
                                          description: |-
                                            MismatchLabelKeys is a set of pod label keys to select which pods will
                                            be taken into consideration. The keys are used to lookup values from the
                                            incoming pod labels, those key-value labels are merged with `labelSelector` as `key notin (value)`
                                            to select the group of existing pods which pods will be taken into consideration
                                            for the incoming pod's pod (anti) affinity. Keys that don't exist in the incoming
                                            pod labels will be ignored. The default value is empty.
                                            The same key is forbidden to exist in both mismatchLabelKeys and labelSelector.
                                            Also, mismatchLabelKeys cannot be set when labelSelector isn't set.
                                            This is a beta field and requires enabling MatchLabelKeysInPodAffinity feature gate (enabled by default).
                                          items:
                                            type: string
                                          type: array
                                          x-kubernetes-list-type: atomic
                                        namespaceSelector:
                                          description: |-
                                            A label query over the set of namespaces that the term applies to.
                                            The term is applied to the union of the namespaces selected by this field
                                            and the ones listed in the namespaces field.
                                            null selector and null or empty namespaces list means "this pod's namespace".
                                            An empty selector ({}) matches all namespaces.
                                          properties:
                                            matchExpressions:
                                              description: matchExpressions is a list
                                                of label selector requirements. The
                                                requirements are ANDed.
                                              items:
                                                description: |-
                                                  A label selector requirement is a selector that contains values, a key, and an operator that
                                                  relates the key and values.
                                                properties:
                                                  key:
                                                    description: key is the label
                                                      key that the selector applies
                                                      to.
                                                    type: string
                                                  operator:
                                                    description: |-
                                                      operator represents a key's relationship to a set of values.
                                                      Valid operators are In, NotIn, Exists and DoesNotExist.
                                                    type: string
                                                  values:
                                                    description: |-
                                                      values is an array of string values. If the operator is In or NotIn,
                                                      the values array must be non-empty. If the operator is Exists or DoesNotExist,
                                                      the values array must be empty. This array is replaced during a strategic
                                                      merge patch.
                                                    items:
                                                      type: string
                                                    type: array
                                                    x-kubernetes-list-type: atomic
                                                required:
                                                - key
                                                - operator
                                                type: object
                                              type: array
                                              x-kubernetes-list-type: atomic
                                            matchLabels:
                                              additionalProperties:
                                                type: string
                                              description: |-
                                                matchLabels is a map of {key,value} pairs. A single {key,value} in the matchLabels
                                                map is equivalent to an element of matchExpressions, whose key field is "key", the
                                                operator is "In", and the values array contains only "value". The requirements are ANDed.
                                              type: object
                                          type: object
                                          x-kubernetes-map-type: atomic
                                        namespaces:
                                          description: |-
                                            namespaces specifies a static list of namespace names that the term applies to.
                                            The term is applied to the union of the namespaces listed in this field
                                            and the ones selected by namespaceSelector.
                                            null or empty namespaces list and null namespaceSelector means "this pod's namespace".
                                          items:
                                            type: string
                                          type: array
                                          x-kubernetes-list-type: atomic
                                        topologyKey:
                                          description: |-
                                            This pod should be co-located (affinity) or not co-located (anti-affinity) with the pods matching
                                            the labelSelector in the specified namespaces, where co-located is defined as running on a node
                                            whose value of the label with key topologyKey matches that of any node on which any of the
                                            selected pods is running.
                                            Empty topologyKey is not allowed.
                                          type: string
                                      required:
                                      - topologyKey
                                      type: object
                                    weight:
                                      description: |-
                                        weight associated with matching the corresponding podAffinityTerm,
                                        in the range 1-100.
                                      format: int32
                                      type: integer
                                  required:
                                  - podAffinityTerm
                                  - weight
                                  type: object
                                type: array
                                x-kubernetes-list-type: atomic
                              requiredDuringSchedulingIgnoredDuringExecution:
                                description: |-
                                  If the anti-affinity requirements specified by this field are not met at
                                  scheduling time, the pod will not be scheduled onto the node.
                                  If the anti-affinity requirements specified by this field cease to be met
                                  at some point during pod execution (e.g. due to a pod label update), the
                                  system may or may not try to eventually evict the pod from its node.
                                  When there are multiple elements, the lists of nodes corresponding to each
                                  podAffinityTerm are intersected, i.e. all terms must be satisfied.
                                items:
                                  description: |-
                                    Defines a set of pods (namely those matching the labelSelector
                                    relative to the given namespace(s)) that this pod should be
                                    co-located (affinity) or not co-located (anti-affinity) with,
                                    where co-located is defined as running on a node whose value of
                                    the label with key <topologyKey> matches that of any node on which
                                    a pod of the set of pods is running
                                  properties:
                                    labelSelector:
                                      description: |-
                                        A label query over a set of resources, in this case pods.
                                        If it's null, this PodAffinityTerm matches with no Pods.
                                      properties:
                                        matchExpressions:
                                          description: matchExpressions is a list
                                            of label selector requirements. The requirements
                                            are ANDed.
                                          items:
                                            description: |-
                                              A label selector requirement is a selector that contains values, a key, and an operator that
                                              relates the key and values.
                                            properties:
                                              key:
                                                description: key is the label key
                                                  that the selector applies to.
                                                type: string
                                              operator:
                                                description: |-
                                                  operator represents a key's relationship to a set of values.
                                                  Valid operators are In, NotIn, Exists and DoesNotExist.
                                                type: string
                                              values:
                                                description: |-
                                                  values is an array of string values. If the operator is In or NotIn,
                                                  the values array must be non-empty. If the operator is Exists or DoesNotExist,
                                                  the values array must be empty. This array is replaced during a strategic
                                                  merge patch.
                                                items:
                                                  type: string
                                                type: array
                                                x-kubernetes-list-type: atomic
                                            required:
                                            - key
                                            - operator
                                            type: object
                                          type: array
                                          x-kubernetes-list-type: atomic
                                        matchLabels:
                                          additionalProperties:
                                            type: string
                                          description: |-
                                            matchLabels is a map of {key,value} pairs. A single {key,value} in the matchLabels
                                            map is equivalent to an element of matchExpressions, whose key field is "key", the
                                            operator is "In", and the values array contains only "value". The requirements are ANDed.
                                          type: object
                                      type: object
                                      x-kubernetes-map-type: atomic
                                    matchLabelKeys:
                                      description: |-
                                        MatchLabelKeys is a set of pod label keys to select which pods will
                                        be taken into consideration. The keys are used to lookup values from the
                                        incoming pod labels, those key-value labels are merged with `labelSelector` as `key in (value)`
                                        to select the group of existing pods which pods will be taken into consideration
                                        for the incoming pod's pod (anti) affinity. Keys that don't exist in the incoming
                                        pod labels will be ignored. The default value is empty.
                                        The same key is forbidden to exist in both matchLabelKeys and labelSelector.
                                        Also, matchLabelKeys cannot be set when labelSelector isn't set.
                                        This is a beta field and requires enabling MatchLabelKeysInPodAffinity feature gate (enabled by default).
                                      items:
                                        type: string
                                      type: array
                                      x-kubernetes-list-type: atomic
                                    mismatchLabelKeys:
                                      description: |-
                                        MismatchLabelKeys is a set of pod label keys to select which pods will
                                        be taken into consideration. The keys are used to lookup values from the
                                        incoming pod labels, those key-value labels are merged with `labelSelector` as `key notin (value)`
                                        to select the group of existing pods which pods will be taken into consideration
                                        for the incoming pod's pod (anti) affinity. Keys that don't exist in the incoming
                                        pod labels will be ignored. The default value is empty.
                                        The same key is forbidden to exist in both mismatchLabelKeys and labelSelector.
                                        Also, mismatchLabelKeys cannot be set when labelSelector isn't set.
                                        This is a beta field and requires enabling MatchLabelKeysInPodAffinity feature gate (enabled by default).
                                      items:
                                        type: string
                                      type: array
                                      x-kubernetes-list-type: atomic
                                    namespaceSelector:
                                      description: |-
                                        A label query over the set of namespaces that the term applies to.
                                        The term is applied to the union of the namespaces selected by this field
                                        and the ones listed in the namespaces field.
                                        null selector and null or empty namespaces list means "this pod's namespace".
                                        An empty selector ({}) matches all namespaces.
                                      properties:
                                        matchExpressions:
                                          description: matchExpressions is a list
                                            of label selector requirements. The requirements
                                            are ANDed.
                                          items:
                                            description: |-
                                              A label selector requirement is a selector that contains values, a key, and an operator that
                                              relates the key and values.
                                            properties:
                                              key:
                                                description: key is the label key
                                                  that the selector applies to.
                                                type: string
                                              operator:
                                                description: |-
                                                  operator represents a key's relationship to a set of values.
                                                  Valid operators are In, NotIn, Exists and DoesNotExist.
                                                type: string
                                              values:
                                                description: |-
                                                  values is an array of string values. If the operator is In or NotIn,
                                                  the values array must be non-empty. If the operator is Exists or DoesNotExist,
                                                  the values array must be empty. This array is replaced during a strategic
                                                  merge patch.
                                                items:
                                                  type: string
                                                type: array
                                                x-kubernetes-list-type: atomic
                                            required:
                                            - key
                                            - operator
                                            type: object
                                          type: array
                                          x-kubernetes-list-type: atomic
                                        matchLabels:
                                          additionalProperties:
                                            type: string
                                          description: |-
                                            matchLabels is a map of {key,value} pairs. A single {key,value} in the matchLabels
                                            map is equivalent to an element of matchExpressions, whose key field is "key", the
                                            operator is "In", and the values array contains only "value". The requirements are ANDed.
                                          type: object
                                      type: object
                                      x-kubernetes-map-type: atomic
                                    namespaces:
                                      description: |-
                                        namespaces specifies a static list of namespace names that the term applies to.
                                        The term is applied to the union of the namespaces listed in this field
                                        and the ones selected by namespaceSelector.
                                        null or empty namespaces list and null namespaceSelector means "this pod's namespace".
                                      items:
                                        type: string
                                      type: array
                                      x-kubernetes-list-type: atomic
                                    topologyKey:
                                      description: |-
                                        This pod should be co-located (affinity) or not co-located (anti-affinity) with the pods matching
                                        the labelSelector in the specified namespaces, where co-located is defined as running on a node
                                        whose value of the label with key topologyKey matches that of any node on which any of the
                                        selected pods is running.
                                        Empty topologyKey is not allowed.
                                      type: string
                                  required:
                                  - topologyKey
                                  type: object
                                type: array
                                x-kubernetes-list-type: atomic
                            type: object
                        type: object
                      ambient:
                        description: Configuration for Istio Ambient.
                        properties:
                          configDir:
                            description: The directory path containing the configuration
                              files for Ambient. Defaults to /etc/ambient-config.
                            type: string
                          dnsCapture:
                            description: If enabled, and ambient is enabled, DNS redirection
                              will be enabled.
                            type: boolean
                          enabled:
                            description: Controls whether ambient redirection is enabled
                            type: boolean
                          ipv6:
                            description: 'UNSTABLE: If enabled, and ambient is enabled,
                              enables ipv6 support'
                            type: boolean
                        type: object
                      chained:
                        description: |-
                          Configure the plugin as a chained CNI plugin. When true, the configuration is added to the CNI chain; when false,
                          the configuration is added as a standalone file in the CNI configuration directory.
                        type: boolean
                      cniBinDir:
                        description: The directory path within the cluster node's
                          filesystem where the CNI binaries are to be installed. Typically
                          /var/lib/cni/bin.
                        type: string
                      cniConfDir:
                        description: The directory path within the cluster node's
                          filesystem where the CNI configuration files are to be installed.
                          Typically /etc/cni/net.d.
                        type: string
                      cniConfFileName:
                        description: The name of the CNI plugin configuration file.
                          Defaults to istio-cni.conf.
                        type: string
                      cniNetnsDir:
                        description: |-
                          The directory path within the cluster node's filesystem where network namespaces are located.
                          Defaults to '/var/run/netns', in minikube/docker/others can be '/var/run/docker/netns'.
                        type: string
                      excludeNamespaces:
                        description: List of namespaces that should be ignored by
                          the CNI plugin.
                        items:
                          type: string
                        type: array
                      hub:
                        description: Hub to pull the container image from. Image will
                          be `Hub/Image:Tag-Variant`.
                        type: string
                      image:
                        description: |-
                          Image name to pull from. Image will be `Hub/Image:Tag-Variant`.
                          If Image contains a "/", it will replace the entire `image` in the pod.
                        type: string
                      logging:
                        description: Same as `global.logging.level`, but will override
                          it if set
                        properties:
                          level:
                            description: |-
                              Comma-separated minimum per-scope logging level of messages to output, in the form of <scope>:<level>,<scope>:<level>
                              The control plane has different scopes depending on component, but can configure default log level across all components
                              If empty, default scope and level will be used as configured in code
                            type: string
                        type: object
                      podAnnotations:
                        additionalProperties:
                          type: string
                        description: |-
                          Additional annotations to apply to the istio-cni Pods.

                          Deprecated: Marked as deprecated in pkg/apis/values_types.proto.
                        type: object
                      privileged:
                        description: |-
                          No longer used for CNI. See: https://github.com/istio/istio/issues/49004

                          Deprecated: Marked as deprecated in pkg/apis/values_types.proto.
                        type: boolean
                      provider:
                        description: |-
                          Specifies the CNI provider. Can be either "default" or "multus". When set to "multus", an additional
                          NetworkAttachmentDefinition resource is deployed to the cluster to allow the istio-cni plugin to be
                          invoked in a cluster using the Multus CNI plugin.
                        type: string
                      psp_cluster_role:
                        description: PodSecurityPolicy cluster role. No longer used
                          anywhere.
                        type: string
                      pullPolicy:
                        description: |-
                          Specifies the image pull policy. one of Always, Never, IfNotPresent.
                          Defaults to Always if :latest tag is specified, or IfNotPresent otherwise. Cannot be updated.

                          More info: https://kubernetes.io/docs/concepts/containers/images#updating-images
                        enum:
                        - Always
                        - Never
                        - IfNotPresent
                        type: string
                      repair:
                        description: Configuration for the CNI Repair controller.
                        properties:
                          brokenPodLabelKey:
                            description: The label key to apply to a broken pod when
                              the controller is in labelPods mode.
                            type: string
                          brokenPodLabelValue:
                            description: The label value to apply to a broken pod
                              when the controller is in labelPods mode.
                            type: string
                          createEvents:
                            description: |-
                              No longer used.

                              Deprecated: Marked as deprecated in pkg/apis/values_types.proto.
                            type: string
                          deletePods:
                            description: |-
                              The Repair controller has 3 modes (labelPods, deletePods, and repairPods). Pick which one meets your use cases. Note only one may be used.
                              The mode defines the action the controller will take when a pod is detected as broken.
                              If deletePods is true, the controller will delete the broken pod. The pod will then be rescheduled, hopefully onto a node that is fully ready.
                              Note this gives the DaemonSet a relatively high privilege, as it can delete any Pod.
                            type: boolean
                          enabled:
                            description: Controls whether repair behavior is enabled.
                            type: boolean
                          hub:
                            description: Hub to pull the container image from. Image
                              will be `Hub/Image:Tag-Variant`.
                            type: string
                          image:
                            description: |-
                              Image name to pull from. Image will be `Hub/Image:Tag-Variant`.
                              If Image contains a "/", it will replace the entire `image` in the pod.
                            type: string
                          initContainerName:
                            description: The name of the init container to use for
                              the repairPods mode.
                            type: string
                          labelPods:
                            description: |-
                              The Repair controller has 3 modes (labelPods, deletePods, and repairPods). Pick which one meets your use cases. Note only one may be used.
                              The mode defines the action the controller will take when a pod is detected as broken.
                              If labelPods is true, the controller will label all broken pods with <brokenPodLabelKey>=<brokenPodLabelValue>.
                              This is only capable of identifying broken pods; the user is responsible for fixing them (generally, by deleting them).
                              Note this gives the DaemonSet a relatively high privilege, as modifying pod metadata/status can have wider impacts.
                            type: boolean
                          repairPods:
                            description: |-
                              The Repair controller has 3 modes (labelPods, deletePods, and repairPods). Pick which one meets your use cases. Note only one may be used.
                              The mode defines the action the controller will take when a pod is detected as broken.
                              If repairPods is true, the controller will dynamically repair any broken pod by setting up the pod networking configuration even after it has started.
                              Note the pod will be crashlooping, so this may take a few minutes to become fully functional based on when the retry occurs.
                              This requires no RBAC privilege, but will require the CNI agent to run as a privileged pod.
                            type: boolean
                          tag:
                            description: The container image tag to pull. Image will
                              be `Hub/Image:Tag-Variant`.
                            type: string
                        type: object
                      resource_quotas:
                        description: The resource quotas configration for the CNI
                          DaemonSet.
                        properties:
                          enabled:
                            description: Controls whether to create resource quotas
                              or not for the CNI DaemonSet.
                            type: boolean
                          pods:
                            description: The hard limit on the number of pods in the
                              namespace where the CNI DaemonSet is deployed.
                            format: int64
                            type: integer
                        type: object
                      resources:
                        description: The k8s resource requests and limits for the
                          istio-cni Pods.
                        properties:
                          claims:
                            description: |-
                              Claims lists the names of resources, defined in spec.resourceClaims,
                              that are used by this container.

                              This is an alpha field and requires enabling the
                              DynamicResourceAllocation feature gate.

                              This field is immutable. It can only be set for containers.
                            items:
                              description: ResourceClaim references one entry in PodSpec.ResourceClaims.
                              properties:
                                name:
                                  description: |-
                                    Name must match the name of one entry in pod.spec.resourceClaims of
                                    the Pod where this field is used. It makes that resource available
                                    inside a container.
                                  type: string
                                request:
                                  description: |-
                                    Request is the name chosen for a request in the referenced claim.
                                    If empty, everything from the claim is made available, otherwise
                                    only the result of this request.
                                  type: string
                              required:
                              - name
                              type: object
                            type: array
                            x-kubernetes-list-map-keys:
                            - name
                            x-kubernetes-list-type: map
                          limits:
                            additionalProperties:
                              anyOf:
                              - type: integer
                              - type: string
                              pattern: ^(\+|-)?(([0-9]+(\.[0-9]*)?)|(\.[0-9]+))(([KMGTPE]i)|[numkMGTPE]|([eE](\+|-)?(([0-9]+(\.[0-9]*)?)|(\.[0-9]+))))?$
                              x-kubernetes-int-or-string: true
                            description: |-
                              Limits describes the maximum amount of compute resources allowed.
                              More info: https://kubernetes.io/docs/concepts/configuration/manage-resources-containers/
                            type: object
                          requests:
                            additionalProperties:
                              anyOf:
                              - type: integer
                              - type: string
                              pattern: ^(\+|-)?(([0-9]+(\.[0-9]*)?)|(\.[0-9]+))(([KMGTPE]i)|[numkMGTPE]|([eE](\+|-)?(([0-9]+(\.[0-9]*)?)|(\.[0-9]+))))?$
                              x-kubernetes-int-or-string: true
                            description: |-
                              Requests describes the minimum amount of compute resources required.
                              If Requests is omitted for a container, it defaults to Limits if that is explicitly specified,
                              otherwise to an implementation-defined value. Requests cannot exceed Limits.
                              More info: https://kubernetes.io/docs/concepts/configuration/manage-resources-containers/
                            type: object
                        type: object
                      rollingMaxUnavailable:
                        anyOf:
                        - type: integer
                        - type: string
                        description: |-
                          The number of pods that can be unavailable during a rolling update of the CNI DaemonSet (see
                          `updateStrategy.rollingUpdate.maxUnavailable` here:
                          https://kubernetes.io/docs/reference/kubernetes-api/workload-resources/daemon-set-v1/#DaemonSetSpec).
                          May be specified as a number of pods or as a percent of the total number
                          of pods at the start of the update.
                        x-kubernetes-int-or-string: true
                      seccompProfile:
                        description: |-
                          The Container seccompProfile

                          See: https://kubernetes.io/docs/tutorials/security/seccomp/
                        properties:
                          localhostProfile:
                            description: |-
                              localhostProfile indicates a profile defined in a file on the node should be used.
                              The profile must be preconfigured on the node to work.
                              Must be a descending path, relative to the kubelet's configured seccomp profile location.
                              Must be set if type is "Localhost". Must NOT be set for any other type.
                            type: string
                          type:
                            description: |-
                              type indicates which kind of seccomp profile will be applied.
                              Valid options are:

                              Localhost - a profile defined in a file on the node should be used.
                              RuntimeDefault - the container runtime default profile should be used.
                              Unconfined - no profile should be applied.
                            type: string
                        required:
                        - type
                        type: object
                      tag:
                        description: The container image tag to pull. Image will be
                          `Hub/Image:Tag-Variant`.
                        type: string
                      variant:
                        description: The container image variant to pull. Options
                          are "debug" or "distroless". Unset will use the default
                          for the given version.
                        type: string
                    type: object
                  global:
                    description: Part of the global configuration applicable to the
                      Istio CNI component.
                    properties:
                      defaultResources:
                        description: |-
                          See https://kubernetes.io/docs/concepts/configuration/manage-compute-resources-container/#resource-requests-and-limits-of-pod-and-container

                          Deprecated: Marked as deprecated in pkg/apis/values_types.proto.
                        properties:
                          claims:
                            description: |-
                              Claims lists the names of resources, defined in spec.resourceClaims,
                              that are used by this container.

                              This is an alpha field and requires enabling the
                              DynamicResourceAllocation feature gate.

                              This field is immutable. It can only be set for containers.
                            items:
                              description: ResourceClaim references one entry in PodSpec.ResourceClaims.
                              properties:
                                name:
                                  description: |-
                                    Name must match the name of one entry in pod.spec.resourceClaims of
                                    the Pod where this field is used. It makes that resource available
                                    inside a container.
                                  type: string
                                request:
                                  description: |-
                                    Request is the name chosen for a request in the referenced claim.
                                    If empty, everything from the claim is made available, otherwise
                                    only the result of this request.
                                  type: string
                              required:
                              - name
                              type: object
                            type: array
                            x-kubernetes-list-map-keys:
                            - name
                            x-kubernetes-list-type: map
                          limits:
                            additionalProperties:
                              anyOf:
                              - type: integer
                              - type: string
                              pattern: ^(\+|-)?(([0-9]+(\.[0-9]*)?)|(\.[0-9]+))(([KMGTPE]i)|[numkMGTPE]|([eE](\+|-)?(([0-9]+(\.[0-9]*)?)|(\.[0-9]+))))?$
                              x-kubernetes-int-or-string: true
                            description: |-
                              Limits describes the maximum amount of compute resources allowed.
                              More info: https://kubernetes.io/docs/concepts/configuration/manage-resources-containers/
                            type: object
                          requests:
                            additionalProperties:
                              anyOf:
                              - type: integer
                              - type: string
                              pattern: ^(\+|-)?(([0-9]+(\.[0-9]*)?)|(\.[0-9]+))(([KMGTPE]i)|[numkMGTPE]|([eE](\+|-)?(([0-9]+(\.[0-9]*)?)|(\.[0-9]+))))?$
                              x-kubernetes-int-or-string: true
                            description: |-
                              Requests describes the minimum amount of compute resources required.
                              If Requests is omitted for a container, it defaults to Limits if that is explicitly specified,
                              otherwise to an implementation-defined value. Requests cannot exceed Limits.
                              More info: https://kubernetes.io/docs/concepts/configuration/manage-resources-containers/
                            type: object
                        type: object
                      hub:
                        description: Specifies the docker hub for Istio images.
                        type: string
                      imagePullPolicy:
                        description: |-
                          Specifies the image pull policy for the Istio images. one of Always, Never, IfNotPresent.
                          Defaults to Always if :latest tag is specified, or IfNotPresent otherwise. Cannot be updated.

                          More info: https://kubernetes.io/docs/concepts/containers/images#updating-images
                        enum:
                        - Always
                        - Never
                        - IfNotPresent
                        type: string
                      imagePullSecrets:
                        description: |-
                          ImagePullSecrets for the control plane ServiceAccount, list of secrets in the same namespace
                          to use for pulling any images in pods that reference this ServiceAccount.
                          Must be set for any cluster configured with private docker registry.
                        items:
                          type: string
                        type: array
                      logAsJson:
                        description: Specifies whether istio components should output
                          logs in json format by adding --log_as_json argument to
                          each container.
                        type: boolean
                      logging:
                        description: Specifies the global logging level settings for
                          the Istio control plane components.
                        properties:
                          level:
                            description: |-
                              Comma-separated minimum per-scope logging level of messages to output, in the form of <scope>:<level>,<scope>:<level>
                              The control plane has different scopes depending on component, but can configure default log level across all components
                              If empty, default scope and level will be used as configured in code
                            type: string
                        type: object
                      platform:
                        description: |-
                          Platform in which Istio is deployed. Possible values are: "openshift" and "gcp"
                          An empty value means it is a vanilla Kubernetes distribution, therefore no special
                          treatment will be considered.
                        type: string
                      tag:
                        description: Specifies the tag for the Istio docker images.
                        type: string
                      variant:
                        description: The variant of the Istio container images to
                          use. Options are "debug" or "distroless". Unset will use
                          the default for the given version.
                        type: string
                    type: object
                type: object
              version:
                default: v1.24.2
                description: |-
                  Defines the version of Istio to install.
<<<<<<< HEAD
                  Must be one of: v1.24.2.
=======
                  Must be one of: v1.24-latest, v1.24.2, v1.24.1, v1.24.0, v1.23-latest, v1.23.4, v1.23.3, v1.23.2, v1.22-latest, v1.22.8, v1.22.7, v1.22.6, v1.22.5, v1.21.6, master, v1.25-alpha.c2ac935c.
>>>>>>> 148eb64b
                enum:
                - v1.24-latest
                - v1.24.2
<<<<<<< HEAD
=======
                - v1.24.1
                - v1.24.0
                - v1.23-latest
                - v1.23.4
                - v1.23.3
                - v1.23.2
                - v1.22-latest
                - v1.22.8
                - v1.22.7
                - v1.22.6
                - v1.22.5
                - v1.21.6
                - master
                - v1.25-alpha.c2ac935c
>>>>>>> 148eb64b
                type: string
            required:
            - namespace
            - version
            type: object
          status:
            description: IstioCNIStatus defines the observed state of IstioCNI
            properties:
              conditions:
                description: Represents the latest available observations of the object's
                  current state.
                items:
                  description: IstioCNICondition represents a specific observation
                    of the IstioCNI object's state.
                  properties:
                    lastTransitionTime:
                      description: Last time the condition transitioned from one status
                        to another.
                      format: date-time
                      type: string
                    message:
                      description: Human-readable message indicating details about
                        the last transition.
                      type: string
                    reason:
                      description: Unique, single-word, CamelCase reason for the condition's
                        last transition.
                      type: string
                    status:
                      description: The status of this condition. Can be True, False
                        or Unknown.
                      type: string
                    type:
                      description: The type of this condition.
                      type: string
                  type: object
                type: array
              observedGeneration:
                description: |-
                  ObservedGeneration is the most recent generation observed for this
                  IstioCNI object. It corresponds to the object's generation, which is
                  updated on mutation by the API Server. The information in the status
                  pertains to this particular generation of the object.
                format: int64
                type: integer
              state:
                description: Reports the current state of the object.
                type: string
            type: object
        type: object
        x-kubernetes-validations:
        - message: metadata.name must be 'default'
          rule: self.metadata.name == 'default'
    served: true
    storage: true
    subresources:
      status: {}<|MERGE_RESOLUTION|>--- conflicted
+++ resolved
@@ -1432,16 +1432,10 @@
                 default: v1.24.2
                 description: |-
                   Defines the version of Istio to install.
-<<<<<<< HEAD
-                  Must be one of: v1.24.2.
-=======
                   Must be one of: v1.24-latest, v1.24.2, v1.24.1, v1.24.0, v1.23-latest, v1.23.4, v1.23.3, v1.23.2, v1.22-latest, v1.22.8, v1.22.7, v1.22.6, v1.22.5, v1.21.6, master, v1.25-alpha.c2ac935c.
->>>>>>> 148eb64b
                 enum:
                 - v1.24-latest
                 - v1.24.2
-<<<<<<< HEAD
-=======
                 - v1.24.1
                 - v1.24.0
                 - v1.23-latest
@@ -1456,7 +1450,6 @@
                 - v1.21.6
                 - master
                 - v1.25-alpha.c2ac935c
->>>>>>> 148eb64b
                 type: string
             required:
             - namespace
