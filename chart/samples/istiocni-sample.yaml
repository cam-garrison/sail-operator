apiVersion: sailoperator.io/v1
kind: IstioCNI
metadata:
  name: default
spec:
<<<<<<< HEAD
  version: v1.27.0
=======
  version: v1.27.2
>>>>>>> 61ddc2a0
  namespace: istio-cni<|MERGE_RESOLUTION|>--- conflicted
+++ resolved
@@ -3,9 +3,5 @@
 metadata:
   name: default
 spec:
-<<<<<<< HEAD
-  version: v1.27.0
-=======
   version: v1.27.2
->>>>>>> 61ddc2a0
   namespace: istio-cni