--- conflicted
+++ resolved
@@ -3,11 +3,7 @@
 metadata:
   name: gateway-controller
 spec:
-<<<<<<< HEAD
-  version: v1.27.0
-=======
   version: v1.27.2
->>>>>>> 61ddc2a0
   namespace: gateway-controller
   updateStrategy:
     type: InPlace
