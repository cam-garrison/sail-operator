# API Reference

## Packages
- [sailoperator.io/v1](#sailoperatoriov1)
- [sailoperator.io/v1alpha1](#sailoperatoriov1alpha1)


## sailoperator.io/v1

package v1 contains API Schema definitions for the sailoperator.io v1 API group

### Resource Types
- [Istio](#istio)
- [IstioCNI](#istiocni)
- [IstioCNIList](#istiocnilist)
- [IstioList](#istiolist)
- [IstioRevision](#istiorevision)
- [IstioRevisionList](#istiorevisionlist)
- [IstioRevisionTag](#istiorevisiontag)
- [IstioRevisionTagList](#istiorevisiontaglist)
<<<<<<< HEAD
- [RemoteIstio](#remoteistio)
- [RemoteIstioList](#remoteistiolist)
- [ZTunnel](#ztunnel)
- [ZTunnelList](#ztunnellist)
=======
>>>>>>> 94204382



#### ArchConfig



ArchConfig specifies the pod scheduling target architecture(amd64, ppc64le, s390x, arm64)
for all the Istio control plane components.



_Appears in:_
- [GlobalConfig](#globalconfig)

| Field | Description | Default | Validation |
| --- | --- | --- | --- |
| `amd64` _integer_ | Sets pod scheduling weight for amd64 arch |  |  |
| `ppc64le` _integer_ | Sets pod scheduling weight for ppc64le arch. |  |  |
| `s390x` _integer_ | Sets pod scheduling weight for s390x arch. |  |  |
| `arm64` _integer_ | Sets pod scheduling weight for arm64 arch. |  |  |


#### AuthenticationPolicy

_Underlying type:_ _string_

AuthenticationPolicy defines how the proxy is authenticated when it connects to the control plane.
It can be set for two different scopes, mesh-wide or set on a per-pod basis using the ProxyConfig annotation.
Mesh policy cannot be INHERIT.

_Validation:_
- Enum: [NONE MUTUAL_TLS INHERIT]

_Appears in:_
- [MeshConfigProxyConfig](#meshconfigproxyconfig)

| Field | Description |
| --- | --- |
| `NONE` | Do not encrypt proxy to control plane traffic.  |
| `MUTUAL_TLS` | Proxy to control plane traffic is wrapped into mutual TLS connections.  |
| `INHERIT` | Use the policy defined by the parent scope. Should not be used for mesh policy.  |


#### BaseConfig







_Appears in:_
- [Values](#values)

| Field | Description | Default | Validation |
| --- | --- | --- | --- |
| `excludedCRDs` _string array_ | CRDs to exclude. Requires `enableCRDTemplates` |  |  |
| `validationURL` _string_ | URL to use for validating webhook. |  |  |
| `validationCABundle` _string_ | validation webhook CA bundle |  |  |


#### CNIAmbientConfig







_Appears in:_
- [CNIConfig](#cniconfig)

| Field | Description | Default | Validation |
| --- | --- | --- | --- |
| `enabled` _boolean_ | Controls whether ambient redirection is enabled |  |  |
| `configDir` _string_ | The directory path containing the configuration files for Ambient. Defaults to /etc/ambient-config. |  |  |
| `dnsCapture` _boolean_ | If enabled, and ambient is enabled, DNS redirection will be enabled. |  |  |
| `ipv6` _boolean_ | UNSTABLE: If enabled, and ambient is enabled, enables ipv6 support |  |  |


#### CNIConfig



Configuration for CNI.



_Appears in:_
- [CNIValues](#cnivalues)

| Field | Description | Default | Validation |
| --- | --- | --- | --- |
| `hub` _string_ | Hub to pull the container image from. Image will be `Hub/Image:Tag-Variant`. |  |  |
| `tag` _string_ | The container image tag to pull. Image will be `Hub/Image:Tag-Variant`. |  |  |
| `variant` _string_ | The container image variant to pull. Options are "debug" or "distroless". Unset will use the default for the given version. |  |  |
| `image` _string_ | Image name to pull from. Image will be `Hub/Image:Tag-Variant`. If Image contains a "/", it will replace the entire `image` in the pod. |  |  |
| `pullPolicy` _[PullPolicy](https://kubernetes.io/docs/reference/generated/kubernetes-api/v1.25/#pullpolicy-v1-core)_ | Specifies the image pull policy. one of Always, Never, IfNotPresent. Defaults to Always if :latest tag is specified, or IfNotPresent otherwise. Cannot be updated.  More info: https://kubernetes.io/docs/concepts/containers/images#updating-images |  | Enum: [Always Never IfNotPresent]   |
| `cniBinDir` _string_ | The directory path within the cluster node's filesystem where the CNI binaries are to be installed. Typically /var/lib/cni/bin. |  |  |
| `cniConfDir` _string_ | The directory path within the cluster node's filesystem where the CNI configuration files are to be installed. Typically /etc/cni/net.d. |  |  |
| `cniConfFileName` _string_ | The name of the CNI plugin configuration file. Defaults to istio-cni.conf. |  |  |
| `cniNetnsDir` _string_ | The directory path within the cluster node's filesystem where network namespaces are located. Defaults to '/var/run/netns', in minikube/docker/others can be '/var/run/docker/netns'. |  |  |
| `excludeNamespaces` _string array_ | List of namespaces that should be ignored by the CNI plugin. |  |  |
| `affinity` _[Affinity](https://kubernetes.io/docs/reference/generated/kubernetes-api/v1.25/#affinity-v1-core)_ | K8s affinity to set on the istio-cni Pods. Can be used to exclude istio-cni from being scheduled on specified nodes. |  |  |
| `podAnnotations` _object (keys:string, values:string)_ | Additional annotations to apply to the istio-cni Pods.  Deprecated: Marked as deprecated in pkg/apis/values_types.proto. |  |  |
| `psp_cluster_role` _string_ | PodSecurityPolicy cluster role. No longer used anywhere. |  |  |
| `logging` _[GlobalLoggingConfig](#globalloggingconfig)_ | Same as `global.logging.level`, but will override it if set |  |  |
| `repair` _[CNIRepairConfig](#cnirepairconfig)_ | Configuration for the CNI Repair controller. |  |  |
| `chained` _boolean_ | Configure the plugin as a chained CNI plugin. When true, the configuration is added to the CNI chain; when false, the configuration is added as a standalone file in the CNI configuration directory. |  |  |
| `resource_quotas` _[ResourceQuotas](#resourcequotas)_ | The resource quotas configration for the CNI DaemonSet. |  |  |
| `resources` _[ResourceRequirements](https://kubernetes.io/docs/reference/generated/kubernetes-api/v1.25/#resourcerequirements-v1-core)_ | The k8s resource requests and limits for the istio-cni Pods. |  |  |
| `privileged` _boolean_ | No longer used for CNI. See: https://github.com/istio/istio/issues/49004  Deprecated: Marked as deprecated in pkg/apis/values_types.proto. |  |  |
| `seccompProfile` _[SeccompProfile](https://kubernetes.io/docs/reference/generated/kubernetes-api/v1.25/#seccompprofile-v1-core)_ | The Container seccompProfile  See: https://kubernetes.io/docs/tutorials/security/seccomp/ |  |  |
| `ambient` _[CNIAmbientConfig](#cniambientconfig)_ | Configuration for Istio Ambient. |  |  |
| `provider` _string_ | Specifies the CNI provider. Can be either "default" or "multus". When set to "multus", an additional NetworkAttachmentDefinition resource is deployed to the cluster to allow the istio-cni plugin to be invoked in a cluster using the Multus CNI plugin. |  |  |
| `rollingMaxUnavailable` _[IntOrString](https://kubernetes.io/docs/reference/generated/kubernetes-api/v1.25/#intorstring-intstr-util)_ | The number of pods that can be unavailable during a rolling update of the CNI DaemonSet (see `updateStrategy.rollingUpdate.maxUnavailable` here: https://kubernetes.io/docs/reference/kubernetes-api/workload-resources/daemon-set-v1/#DaemonSetSpec). May be specified as a number of pods or as a percent of the total number of pods at the start of the update. |  | XIntOrString: \{\}   |


#### CNIGlobalConfig



CNIGlobalConfig is a subset of the Global Configuration used in the Istio CNI chart.



_Appears in:_
- [CNIValues](#cnivalues)

| Field | Description | Default | Validation |
| --- | --- | --- | --- |
| `defaultResources` _[ResourceRequirements](https://kubernetes.io/docs/reference/generated/kubernetes-api/v1.25/#resourcerequirements-v1-core)_ | See https://kubernetes.io/docs/concepts/configuration/manage-compute-resources-container/#resource-requests-and-limits-of-pod-and-container  Deprecated: Marked as deprecated in pkg/apis/values_types.proto. |  |  |
| `hub` _string_ | Specifies the docker hub for Istio images. |  |  |
| `imagePullPolicy` _[PullPolicy](https://kubernetes.io/docs/reference/generated/kubernetes-api/v1.25/#pullpolicy-v1-core)_ | Specifies the image pull policy for the Istio images. one of Always, Never, IfNotPresent. Defaults to Always if :latest tag is specified, or IfNotPresent otherwise. Cannot be updated.  More info: https://kubernetes.io/docs/concepts/containers/images#updating-images |  | Enum: [Always Never IfNotPresent]   |
| `imagePullSecrets` _string array_ | ImagePullSecrets for the control plane ServiceAccount, list of secrets in the same namespace to use for pulling any images in pods that reference this ServiceAccount. Must be set for any cluster configured with private docker registry. |  |  |
| `logAsJson` _boolean_ | Specifies whether istio components should output logs in json format by adding --log_as_json argument to each container. |  |  |
| `logging` _[GlobalLoggingConfig](#globalloggingconfig)_ | Specifies the global logging level settings for the Istio control plane components. |  |  |
| `tag` _string_ | Specifies the tag for the Istio docker images. |  |  |
| `variant` _string_ | The variant of the Istio container images to use. Options are "debug" or "distroless". Unset will use the default for the given version. |  |  |
| `platform` _string_ | Platform in which Istio is deployed. Possible values are: "openshift" and "gcp" An empty value means it is a vanilla Kubernetes distribution, therefore no special treatment will be considered. |  |  |


#### CNIRepairConfig







_Appears in:_
- [CNIConfig](#cniconfig)

| Field | Description | Default | Validation |
| --- | --- | --- | --- |
| `enabled` _boolean_ | Controls whether repair behavior is enabled. |  |  |
| `hub` _string_ | Hub to pull the container image from. Image will be `Hub/Image:Tag-Variant`. |  |  |
| `tag` _string_ | The container image tag to pull. Image will be `Hub/Image:Tag-Variant`. |  |  |
| `image` _string_ | Image name to pull from. Image will be `Hub/Image:Tag-Variant`. If Image contains a "/", it will replace the entire `image` in the pod. |  |  |
| `labelPods` _boolean_ | The Repair controller has 3 modes (labelPods, deletePods, and repairPods). Pick which one meets your use cases. Note only one may be used. The mode defines the action the controller will take when a pod is detected as broken. If labelPods is true, the controller will label all broken pods with <brokenPodLabelKey>=<brokenPodLabelValue>. This is only capable of identifying broken pods; the user is responsible for fixing them (generally, by deleting them). Note this gives the DaemonSet a relatively high privilege, as modifying pod metadata/status can have wider impacts. |  |  |
| `repairPods` _boolean_ | The Repair controller has 3 modes (labelPods, deletePods, and repairPods). Pick which one meets your use cases. Note only one may be used. The mode defines the action the controller will take when a pod is detected as broken. If repairPods is true, the controller will dynamically repair any broken pod by setting up the pod networking configuration even after it has started. Note the pod will be crashlooping, so this may take a few minutes to become fully functional based on when the retry occurs. This requires no RBAC privilege, but will require the CNI agent to run as a privileged pod. |  |  |
| `createEvents` _string_ | No longer used.  Deprecated: Marked as deprecated in pkg/apis/values_types.proto. |  |  |
| `deletePods` _boolean_ | The Repair controller has 3 modes (labelPods, deletePods, and repairPods). Pick which one meets your use cases. Note only one may be used. The mode defines the action the controller will take when a pod is detected as broken. If deletePods is true, the controller will delete the broken pod. The pod will then be rescheduled, hopefully onto a node that is fully ready. Note this gives the DaemonSet a relatively high privilege, as it can delete any Pod. |  |  |
| `brokenPodLabelKey` _string_ | The label key to apply to a broken pod when the controller is in labelPods mode. |  |  |
| `brokenPodLabelValue` _string_ | The label value to apply to a broken pod when the controller is in labelPods mode. |  |  |
| `initContainerName` _string_ | The name of the init container to use for the repairPods mode. |  |  |


#### CNIUsageConfig







_Appears in:_
- [PilotConfig](#pilotconfig)

| Field | Description | Default | Validation |
| --- | --- | --- | --- |
| `enabled` _boolean_ | Controls whether CNI should be used. |  |  |
| `provider` _string_ | Specifies the CNI provider. Can be either "default" or "multus". When set to "multus", an annotation `k8s.v1.cni.cncf.io/networks` is set on injected pods to point to a NetworkAttachmentDefinition |  |  |


#### CNIValues







_Appears in:_
- [IstioCNISpec](#istiocnispec)

| Field | Description | Default | Validation |
| --- | --- | --- | --- |
| `cni` _[CNIConfig](#cniconfig)_ | Configuration for the Istio CNI plugin. |  |  |
| `global` _[CNIGlobalConfig](#cniglobalconfig)_ | Part of the global configuration applicable to the Istio CNI component. |  |  |




#### ClientTLSSettings

_Underlying type:_ _[struct{Mode ClientTLSSettingsTLSmode "json:\"mode,omitempty\""; ClientCertificate *string "json:\"clientCertificate,omitempty\""; PrivateKey *string "json:\"privateKey,omitempty\""; CaCertificates *string "json:\"caCertificates,omitempty\""; CredentialName *string "json:\"credentialName,omitempty\""; SubjectAltNames []string "json:\"subjectAltNames,omitempty\""; Sni *string "json:\"sni,omitempty\""; InsecureSkipVerify *bool "json:\"insecureSkipVerify,omitempty\""; CaCrl *string "json:\"caCrl,omitempty\""}](#struct{mode-clienttlssettingstlsmode-"json:\"mode,omitempty\"";-clientcertificate-*string-"json:\"clientcertificate,omitempty\"";-privatekey-*string-"json:\"privatekey,omitempty\"";-cacertificates-*string-"json:\"cacertificates,omitempty\"";-credentialname-*string-"json:\"credentialname,omitempty\"";-subjectaltnames-[]string-"json:\"subjectaltnames,omitempty\"";-sni-*string-"json:\"sni,omitempty\"";-insecureskipverify-*bool-"json:\"insecureskipverify,omitempty\"";-cacrl-*string-"json:\"cacrl,omitempty\""})_

SSL/TLS related settings for upstream connections. See Envoy's [TLS
context](https://www.envoyproxy.io/docs/envoy/latest/api-v3/extensions/transport_sockets/tls/v3/common.proto.html#common-tls-configuration)
for more details. These settings are common to both HTTP and TCP upstreams.


For example, the following rule configures a client to use mutual TLS
for connections to upstream database cluster.


```yaml
apiVersion: networking.istio.io/v1
kind: DestinationRule
metadata:
  name: db-mtls
spec:
  host: mydbserver.prod.svc.cluster.local
  trafficPolicy:
    tls:
      mode: MUTUAL
      clientCertificate: /etc/certs/myclientcert.pem
      privateKey: /etc/certs/client_private_key.pem
      caCertificates: /etc/certs/rootcacerts.pem
```


The following rule configures a client to use TLS when talking to a
foreign service whose domain matches *.foo.com.


```yaml
apiVersion: networking.istio.io/v1
kind: DestinationRule
metadata:
  name: tls-foo
spec:
  host: "*.foo.com"
  trafficPolicy:
    tls:
      mode: SIMPLE
```


The following rule configures a client to use Istio mutual TLS when talking
to rating services.


```yaml
apiVersion: networking.istio.io/v1
kind: DestinationRule
metadata:
  name: ratings-istio-mtls
spec:
  host: ratings.prod.svc.cluster.local
  trafficPolicy:
    tls:
      mode: ISTIO_MUTUAL
```



_Appears in:_
- [ConfigSource](#configsource)
- [MeshConfigCA](#meshconfigca)
- [RemoteService](#remoteservice)
- [Tracing](#tracing)





#### ConfigSource



ConfigSource describes information about a configuration store inside a
mesh. A single control plane instance can interact with one or more data
sources.



_Appears in:_
- [MeshConfig](#meshconfig)

| Field | Description | Default | Validation |
| --- | --- | --- | --- |
| `address` _string_ | Address of the server implementing the Istio Mesh Configuration protocol (MCP). Can be IP address or a fully qualified DNS name. Use xds:// to specify a grpc-based xds backend, k8s:// to specify a k8s controller or fs:/// to specify a file-based backend with absolute path to the directory. |  |  |
| `tlsSettings` _[ClientTLSSettings](#clienttlssettings)_ | Use the tlsSettings to specify the tls mode to use. If the MCP server uses Istio mutual TLS and shares the root CA with istiod, specify the TLS mode as `ISTIO_MUTUAL`. |  |  |
| `subscribedResources` _[Resource](#resource) array_ | Describes the source of configuration, if nothing is specified default is MCP |  | Enum: [SERVICE_REGISTRY]   |


#### ConnectionPoolSettingsTCPSettingsTcpKeepalive



TCP keepalive.



_Appears in:_
- [MeshConfig](#meshconfig)
- [RemoteService](#remoteservice)

| Field | Description | Default | Validation |
| --- | --- | --- | --- |
| `probes` _integer_ | Maximum number of keepalive probes to send without response before deciding the connection is dead. Default is to use the OS level configuration (unless overridden, Linux defaults to 9.) |  |  |
| `time` _[Duration](https://kubernetes.io/docs/reference/generated/kubernetes-api/v1.25/#duration-v1-meta)_ | The time duration a connection needs to be idle before keep-alive probes start being sent. Default is to use the OS level configuration (unless overridden, Linux defaults to 7200s (ie 2 hours.) |  |  |
| `interval` _[Duration](https://kubernetes.io/docs/reference/generated/kubernetes-api/v1.25/#duration-v1-meta)_ | The time duration between keep-alive probes. Default is to use the OS level configuration (unless overridden, Linux defaults to 75s.) |  |  |


#### DefaultPodDisruptionBudgetConfig



DefaultPodDisruptionBudgetConfig specifies the default pod disruption budget configuration.


See https://kubernetes.io/docs/concepts/workloads/pods/disruptions/



_Appears in:_
- [GlobalConfig](#globalconfig)

| Field | Description | Default | Validation |
| --- | --- | --- | --- |
| `enabled` _boolean_ | Controls whether a PodDisruptionBudget with a default minAvailable value of 1 is created for each deployment. |  |  |




#### ForwardClientCertDetails

_Underlying type:_ _string_

ForwardClientCertDetails controls how the x-forwarded-client-cert (XFCC)
header is handled by a proxy.
See [Envoy XFCC](https://www.envoyproxy.io/docs/envoy/latest/api-v3/extensions/filters/network/http_connection_manager/v3/http_connection_manager.proto.html#enum-extensions-filters-network-http-connection-manager-v3-httpconnectionmanager-forwardclientcertdetails)
header handling for more details.

_Validation:_
- Enum: [UNDEFINED SANITIZE FORWARD_ONLY APPEND_FORWARD SANITIZE_SET ALWAYS_FORWARD_ONLY]

_Appears in:_
- [ProxyConfigProxyHeaders](#proxyconfigproxyheaders)
- [Topology](#topology)

| Field | Description |
| --- | --- |
| `UNDEFINED` | Field is not set  |
| `SANITIZE` | Do not send the XFCC header to the next hop.  |
| `FORWARD_ONLY` | When the client connection is mTLS (Mutual TLS), forward the XFCC header in the request.  |
| `APPEND_FORWARD` | When the client connection is mTLS, append the client certificate information to the request’s XFCC header and forward it. This is the default value for sidecar proxies.  |
| `SANITIZE_SET` | When the client connection is mTLS, reset the XFCC header with the client certificate information and send it to the next hop. This is the default value for gateway proxies.  |
| `ALWAYS_FORWARD_ONLY` | Always forward the XFCC header in the request, regardless of whether the client connection is mTLS.  |


#### GlobalConfig



Global Configuration for Istio components.



_Appears in:_
- [Values](#values)

| Field | Description | Default | Validation |
| --- | --- | --- | --- |
| `arch` _[ArchConfig](#archconfig)_ | Specifies pod scheduling arch(amd64, ppc64le, s390x, arm64) and weight as follows:    0 - Never scheduled   1 - Least preferred   2 - No preference   3 - Most preferred  Deprecated: replaced by the affinity k8s settings which allows architecture nodeAffinity configuration of this behavior.  Deprecated: Marked as deprecated in pkg/apis/values_types.proto. |  |  |
| `certSigners` _string array_ | List of certSigners to allow "approve" action in the ClusterRole |  |  |
| `configValidation` _boolean_ | Controls whether the server-side validation is enabled. |  |  |
| `defaultNodeSelector` _object (keys:string, values:string)_ | Default k8s node selector for all the Istio control plane components  See https://kubernetes.io/docs/concepts/configuration/assign-pod-node/#nodeselector  Deprecated: Marked as deprecated in pkg/apis/values_types.proto. |  |  |
| `defaultPodDisruptionBudget` _[DefaultPodDisruptionBudgetConfig](#defaultpoddisruptionbudgetconfig)_ | Specifies the default pod disruption budget configuration. |  |  |
| `defaultResources` _[ResourceRequirements](https://kubernetes.io/docs/reference/generated/kubernetes-api/v1.25/#resourcerequirements-v1-core)_ | Default k8s resources settings for all Istio control plane components.  See https://kubernetes.io/docs/concepts/configuration/manage-compute-resources-container/#resource-requests-and-limits-of-pod-and-container  Deprecated: Marked as deprecated in pkg/apis/values_types.proto. |  |  |
| `defaultTolerations` _[Toleration](https://kubernetes.io/docs/reference/generated/kubernetes-api/v1.25/#toleration-v1-core) array_ | Default node tolerations to be applied to all deployments so that all pods can be scheduled to nodes with matching taints. Each component can overwrite these default values by adding its tolerations block in the relevant section below and setting the desired values. Configure this field in case that all pods of Istio control plane are expected to be scheduled to particular nodes with specified taints.  Deprecated: Marked as deprecated in pkg/apis/values_types.proto. |  |  |
| `hub` _string_ | Specifies the docker hub for Istio images. |  |  |
| `imagePullPolicy` _[PullPolicy](https://kubernetes.io/docs/reference/generated/kubernetes-api/v1.25/#pullpolicy-v1-core)_ | Specifies the image pull policy for the Istio images. one of Always, Never, IfNotPresent. Defaults to Always if :latest tag is specified, or IfNotPresent otherwise. Cannot be updated.  More info: https://kubernetes.io/docs/concepts/containers/images#updating-images |  | Enum: [Always Never IfNotPresent]   |
| `imagePullSecrets` _string array_ | ImagePullSecrets for the control plane ServiceAccount, list of secrets in the same namespace to use for pulling any images in pods that reference this ServiceAccount. Must be set for any cluster configured with private docker registry. |  |  |
| `istioNamespace` _string_ | Specifies the default namespace for the Istio control plane components. |  |  |
| `logAsJson` _boolean_ | Specifies whether istio components should output logs in json format by adding --log_as_json argument to each container. |  |  |
| `logging` _[GlobalLoggingConfig](#globalloggingconfig)_ | Specifies the global logging level settings for the Istio control plane components. |  |  |
| `meshID` _string_ | The Mesh Identifier. It should be unique within the scope where meshes will interact with each other, but it is not required to be globally/universally unique. For example, if any of the following are true, then two meshes must have different Mesh IDs: - Meshes will have their telemetry aggregated in one place - Meshes will be federated together - Policy will be written referencing one mesh from the other  If an administrator expects that any of these conditions may become true in the future, they should ensure their meshes have different Mesh IDs assigned.  Within a multicluster mesh, each cluster must be (manually or auto) configured to have the same Mesh ID value. If an existing cluster 'joins' a multicluster mesh, it will need to be migrated to the new mesh ID. Details of migration TBD, and it may be a disruptive operation to change the Mesh ID post-install.  If the mesh admin does not specify a value, Istio will use the value of the mesh's Trust Domain. The best practice is to select a proper Trust Domain value. |  |  |
| `meshNetworks` _object (keys:string, values:[Network](#network))_ | Configure the mesh networks to be used by the Split Horizon EDS.  The following example defines two networks with different endpoints association methods. For `network1` all endpoints that their IP belongs to the provided CIDR range will be mapped to network1. The gateway for this network example is specified by its public IP address and port. The second network, `network2`, in this example is defined differently with all endpoints retrieved through the specified Multi-Cluster registry being mapped to network2. The gateway is also defined differently with the name of the gateway service on the remote cluster. The public IP for the gateway will be determined from that remote service (only LoadBalancer gateway service type is currently supported, for a NodePort type gateway service, it still need to be configured manually).  meshNetworks:    network1:     endpoints:     - fromCidr: "192.168.0.1/24"     gateways:     - address: 1.1.1.1       port: 80   network2:     endpoints:     - fromRegistry: reg1     gateways:     - registryServiceName: istio-ingressgateway.istio-system.svc.cluster.local       port: 443 |  |  |
| `multiCluster` _[MultiClusterConfig](#multiclusterconfig)_ | Specifies the Configuration for Istio mesh across multiple clusters through Istio gateways. |  |  |
| `network` _string_ | Network defines the network this cluster belong to. This name corresponds to the networks in the map of mesh networks. |  |  |
| `podDNSSearchNamespaces` _string array_ | Custom DNS config for the pod to resolve names of services in other clusters. Use this to add additional search domains, and other settings. see https://kubernetes.io/docs/concepts/services-networking/dns-pod-service/#dns-config This does not apply to gateway pods as they typically need a different set of DNS settings than the normal application pods (e.g. in multicluster scenarios). |  |  |
| `omitSidecarInjectorConfigMap` _boolean_ | Controls whether the creation of the sidecar injector ConfigMap should be skipped. Defaults to false. When set to true, the sidecar injector ConfigMap will not be created. |  |  |
| `operatorManageWebhooks` _boolean_ | Controls whether the WebhookConfiguration resource(s) should be created. The current behavior of Istiod is to manage its own webhook configurations. When this option is set to true, Istio Operator, instead of webhooks, manages the webhook configurations. When this option is set as false, webhooks manage their own webhook configurations. |  |  |
| `priorityClassName` _string_ | Specifies the k8s priorityClassName for the istio control plane components.  See https://kubernetes.io/docs/concepts/configuration/pod-priority-preemption/#priorityclass  Deprecated: Marked as deprecated in pkg/apis/values_types.proto. |  |  |
| `proxy` _[ProxyConfig](#proxyconfig)_ | Specifies how proxies are configured within Istio. |  |  |
| `proxy_init` _[ProxyInitConfig](#proxyinitconfig)_ | Specifies the Configuration for proxy_init container which sets the pods' networking to intercept the inbound/outbound traffic. |  |  |
| `sds` _[SDSConfig](#sdsconfig)_ | Specifies the Configuration for the SecretDiscoveryService instead of using K8S secrets to mount the certificates. |  |  |
| `tag` _string_ | Specifies the tag for the Istio docker images. |  |  |
| `variant` _string_ | The variant of the Istio container images to use. Options are "debug" or "distroless". Unset will use the default for the given version. |  |  |
| `tracer` _[TracerConfig](#tracerconfig)_ | Specifies the Configuration for each of the supported tracers. |  |  |
| `remotePilotAddress` _string_ | Specifies the Istio control plane’s pilot Pod IP address or remote cluster DNS resolvable hostname. |  |  |
| `istiod` _[IstiodConfig](#istiodconfig)_ | Specifies the configution of istiod |  |  |
| `pilotCertProvider` _string_ | Configure the Pilot certificate provider. Currently, four providers are supported: "kubernetes", "istiod", "custom" and "none". |  |  |
| `jwtPolicy` _string_ | Configure the policy for validating JWT. This is deprecated and has no effect.  Deprecated: Marked as deprecated in pkg/apis/values_types.proto. |  |  |
| `sts` _[STSConfig](#stsconfig)_ | Specifies the configuration for Security Token Service. |  |  |
| `revision` _string_ | Configures the revision this control plane is a part of |  |  |
| `mountMtlsCerts` _boolean_ | Controls whether the in-cluster MTLS key and certs are loaded from the secret volume mounts. |  |  |
| `caAddress` _string_ | The address of the CA for CSR. |  |  |
| `externalIstiod` _boolean_ | Controls whether one external istiod is enabled. |  |  |
| `configCluster` _boolean_ | Controls whether a remote cluster is the config cluster for an external istiod |  |  |
| `caName` _string_ | The name of the CA for workloads. For example, when caName=GkeWorkloadCertificate, GKE workload certificates will be used as the certificates for workloads. The default value is "" and when caName="", the CA will be configured by other mechanisms (e.g., environmental variable CA_PROVIDER). |  |  |
| `platform` _string_ | Platform in which Istio is deployed. Possible values are: "openshift" and "gcp" An empty value means it is a vanilla Kubernetes distribution, therefore no special treatment will be considered. |  |  |
| `ipFamilies` _string array_ | Defines which IP family to use for single stack or the order of IP families for dual-stack. Valid list items are "IPv4", "IPv6". More info: https://kubernetes.io/docs/concepts/services-networking/dual-stack/#services |  |  |
| `ipFamilyPolicy` _string_ | Controls whether Services are configured to use IPv4, IPv6, or both. Valid options are PreferDualStack, RequireDualStack, and SingleStack. More info: https://kubernetes.io/docs/concepts/services-networking/dual-stack/#services |  |  |
| `waypoint` _[WaypointConfig](#waypointconfig)_ | Specifies how waypoints are configured within Istio. |  |  |


#### GlobalLoggingConfig



GlobalLoggingConfig specifies the global logging level settings for the Istio control plane components.



_Appears in:_
- [CNIConfig](#cniconfig)
- [CNIGlobalConfig](#cniglobalconfig)
- [GlobalConfig](#globalconfig)
- [ZTunnelConfig](#ztunnelconfig)
- [ZTunnelGlobalConfig](#ztunnelglobalconfig)

| Field | Description | Default | Validation |
| --- | --- | --- | --- |
| `level` _string_ | Comma-separated minimum per-scope logging level of messages to output, in the form of <scope>:<level>,<scope>:<level> The control plane has different scopes depending on component, but can configure default log level across all components If empty, default scope and level will be used as configured in code |  |  |


#### HTTPRetry



Describes the retry policy to use when a HTTP request fails. For
example, the following rule sets the maximum number of retries to 3 when
calling ratings:v1 service, with a 2s timeout per retry attempt.
A retry will be attempted if there is a connect-failure, refused_stream
or when the upstream server responds with Service Unavailable(503).


```yaml
apiVersion: networking.istio.io/v1
kind: VirtualService
metadata:
  name: ratings-route
spec:
  hosts:
  - ratings.prod.svc.cluster.local
  http:
  - route:
    - destination:
        host: ratings.prod.svc.cluster.local
        subset: v1
    retries:
      attempts: 3
      perTryTimeout: 2s
      retryOn: gateway-error,connect-failure,refused-stream
```



_Appears in:_
- [MeshConfig](#meshconfig)

| Field | Description | Default | Validation |
| --- | --- | --- | --- |
| `attempts` _integer_ | Number of retries to be allowed for a given request. The interval between retries will be determined automatically (25ms+). When request `timeout` of the [HTTP route](https://istio.io/docs/reference/config/networking/virtual-service/#HTTPRoute) or `per_try_timeout` is configured, the actual number of retries attempted also depends on the specified request `timeout` and `per_try_timeout` values. MUST be >= 0. If `0`, retries will be disabled. The maximum possible number of requests made will be 1 + `attempts`. |  |  |
| `perTryTimeout` _[Duration](https://kubernetes.io/docs/reference/generated/kubernetes-api/v1.25/#duration-v1-meta)_ | Timeout per attempt for a given request, including the initial call and any retries. Format: 1h/1m/1s/1ms. MUST be >=1ms. Default is same value as request `timeout` of the [HTTP route](https://istio.io/docs/reference/config/networking/virtual-service/#HTTPRoute), which means no timeout. |  |  |
| `retryOn` _string_ | Specifies the conditions under which retry takes place. One or more policies can be specified using a ‘,’ delimited list. See the [retry policies](https://www.envoyproxy.io/docs/envoy/latest/configuration/http/http_filters/router_filter#x-envoy-retry-on) and [gRPC retry policies](https://www.envoyproxy.io/docs/envoy/latest/configuration/http/http_filters/router_filter#x-envoy-retry-grpc-on) for more details.  In addition to the policies specified above, a list of HTTP status codes can be passed, such as `retryOn: "503,reset"`. Note these status codes refer to the actual responses received from the destination. For example, if a connection is reset, Istio will translate this to 503 for it's response. However, the destination did not return a 503 error, so this would not match `"503"` (it would, however, match `"reset"`).  If not specified, this defaults to `connect-failure,refused-stream,unavailable,cancelled`. |  |  |
| `retryRemoteLocalities` _boolean_ | Flag to specify whether the retries should retry to other localities. See the [retry plugin configuration](https://www.envoyproxy.io/docs/envoy/latest/intro/arch_overview/http/http_connection_management#retry-plugin-configuration) for more details. |  |  |




#### Istio



Istio represents an Istio Service Mesh deployment consisting of one or more
control plane instances (represented by one or more IstioRevision objects).
To deploy an Istio Service Mesh, a user creates an Istio object with the
desired Istio version and configuration. The operator then creates
an IstioRevision object, which in turn creates the underlying Deployment
objects for istiod and other control plane components, similar to how a
Deployment object in Kubernetes creates ReplicaSets that create the Pods.



_Appears in:_
- [IstioList](#istiolist)

| Field | Description | Default | Validation |
| --- | --- | --- | --- |
| `apiVersion` _string_ | `sailoperator.io/v1` | | |
| `kind` _string_ | `Istio` | | |
| `kind` _string_ | Kind is a string value representing the REST resource this object represents. Servers may infer this from the endpoint the client submits requests to. Cannot be updated. In CamelCase. More info: https://git.k8s.io/community/contributors/devel/sig-architecture/api-conventions.md#types-kinds |  |  |
| `apiVersion` _string_ | APIVersion defines the versioned schema of this representation of an object. Servers should convert recognized schemas to the latest internal value, and may reject unrecognized values. More info: https://git.k8s.io/community/contributors/devel/sig-architecture/api-conventions.md#resources |  |  |
| `metadata` _[ObjectMeta](https://kubernetes.io/docs/reference/generated/kubernetes-api/v1.25/#objectmeta-v1-meta)_ | Refer to Kubernetes API documentation for fields of `metadata`. |  |  |
| `spec` _[IstioSpec](#istiospec)_ |  | \{ namespace:istio-system updateStrategy:map[type:InPlace] version:v1.24.2 \} |  |
| `status` _[IstioStatus](#istiostatus)_ |  |  |  |


#### IstioCNI



IstioCNI represents a deployment of the Istio CNI component.



_Appears in:_
- [IstioCNIList](#istiocnilist)

| Field | Description | Default | Validation |
| --- | --- | --- | --- |
| `apiVersion` _string_ | `sailoperator.io/v1` | | |
| `kind` _string_ | `IstioCNI` | | |
| `kind` _string_ | Kind is a string value representing the REST resource this object represents. Servers may infer this from the endpoint the client submits requests to. Cannot be updated. In CamelCase. More info: https://git.k8s.io/community/contributors/devel/sig-architecture/api-conventions.md#types-kinds |  |  |
| `apiVersion` _string_ | APIVersion defines the versioned schema of this representation of an object. Servers should convert recognized schemas to the latest internal value, and may reject unrecognized values. More info: https://git.k8s.io/community/contributors/devel/sig-architecture/api-conventions.md#resources |  |  |
| `metadata` _[ObjectMeta](https://kubernetes.io/docs/reference/generated/kubernetes-api/v1.25/#objectmeta-v1-meta)_ | Refer to Kubernetes API documentation for fields of `metadata`. |  |  |
| `spec` _[IstioCNISpec](#istiocnispec)_ |  | \{ namespace:istio-cni version:v1.24.2 \} |  |
| `status` _[IstioCNIStatus](#istiocnistatus)_ |  |  |  |


#### IstioCNICondition



IstioCNICondition represents a specific observation of the IstioCNI object's state.



_Appears in:_
- [IstioCNIStatus](#istiocnistatus)

| Field | Description | Default | Validation |
| --- | --- | --- | --- |
| `type` _[IstioCNIConditionType](#istiocniconditiontype)_ | The type of this condition. |  |  |
| `status` _[ConditionStatus](https://kubernetes.io/docs/reference/generated/kubernetes-api/v1.25/#conditionstatus-v1-meta)_ | The status of this condition. Can be True, False or Unknown. |  |  |
| `reason` _[IstioCNIConditionReason](#istiocniconditionreason)_ | Unique, single-word, CamelCase reason for the condition's last transition. |  |  |
| `message` _string_ | Human-readable message indicating details about the last transition. |  |  |
| `lastTransitionTime` _[Time](https://kubernetes.io/docs/reference/generated/kubernetes-api/v1.25/#time-v1-meta)_ | Last time the condition transitioned from one status to another. |  |  |


#### IstioCNIConditionReason

_Underlying type:_ _string_

IstioCNIConditionReason represents a short message indicating how the condition came
to be in its present state.



_Appears in:_
- [IstioCNICondition](#istiocnicondition)
- [IstioCNIStatus](#istiocnistatus)

| Field | Description |
| --- | --- |
| `ReconcileError` | IstioCNIReasonReconcileError indicates that the reconciliation of the resource has failed, but will be retried.  |
| `DaemonSetNotReady` | IstioCNIDaemonSetNotReady indicates that the istio-cni-node DaemonSet is not ready.  |
| `ReadinessCheckFailed` | IstioCNIReasonReadinessCheckFailed indicates that the DaemonSet readiness status could not be ascertained.  |
| `Healthy` | IstioCNIReasonHealthy indicates that the control plane is fully reconciled and that all components are ready.  |


#### IstioCNIConditionType

_Underlying type:_ _string_

IstioCNIConditionType represents the type of the condition.  Condition stages are:
Installed, Reconciled, Ready



_Appears in:_
- [IstioCNICondition](#istiocnicondition)

| Field | Description |
| --- | --- |
| `Reconciled` | IstioCNIConditionReconciled signifies whether the controller has successfully reconciled the resources defined through the CR.  |
| `Ready` | IstioCNIConditionReady signifies whether the istio-cni-node DaemonSet is ready.  |


#### IstioCNIList



IstioCNIList contains a list of IstioCNI





| Field | Description | Default | Validation |
| --- | --- | --- | --- |
| `apiVersion` _string_ | `sailoperator.io/v1` | | |
| `kind` _string_ | `IstioCNIList` | | |
| `kind` _string_ | Kind is a string value representing the REST resource this object represents. Servers may infer this from the endpoint the client submits requests to. Cannot be updated. In CamelCase. More info: https://git.k8s.io/community/contributors/devel/sig-architecture/api-conventions.md#types-kinds |  |  |
| `apiVersion` _string_ | APIVersion defines the versioned schema of this representation of an object. Servers should convert recognized schemas to the latest internal value, and may reject unrecognized values. More info: https://git.k8s.io/community/contributors/devel/sig-architecture/api-conventions.md#resources |  |  |
| `metadata` _[ListMeta](https://kubernetes.io/docs/reference/generated/kubernetes-api/v1.25/#listmeta-v1-meta)_ | Refer to Kubernetes API documentation for fields of `metadata`. |  |  |
| `items` _[IstioCNI](#istiocni) array_ |  |  |  |


#### IstioCNISpec



IstioCNISpec defines the desired state of IstioCNI



_Appears in:_
- [IstioCNI](#istiocni)

| Field | Description | Default | Validation |
| --- | --- | --- | --- |
| `version` _string_ | Defines the version of Istio to install. Must be one of: v1.24.2. | v1.24.2 | Enum: [v1.24.2]   |
| `profile` _string_ | The built-in installation configuration profile to use. The 'default' profile is always applied. On OpenShift, the 'openshift' profile is also applied on top of 'default'. Must be one of: ambient, default, demo, empty, openshift-ambient, openshift, preview, remote, stable. |  | Enum: [ambient default demo empty openshift-ambient openshift preview remote stable]   |
| `namespace` _string_ | Namespace to which the Istio CNI component should be installed. | istio-cni |  |
| `values` _[CNIValues](#cnivalues)_ | Defines the values to be passed to the Helm charts when installing Istio CNI. |  |  |


#### IstioCNIStatus



IstioCNIStatus defines the observed state of IstioCNI



_Appears in:_
- [IstioCNI](#istiocni)

| Field | Description | Default | Validation |
| --- | --- | --- | --- |
| `observedGeneration` _integer_ | ObservedGeneration is the most recent generation observed for this IstioCNI object. It corresponds to the object's generation, which is updated on mutation by the API Server. The information in the status pertains to this particular generation of the object. |  |  |
| `conditions` _[IstioCNICondition](#istiocnicondition) array_ | Represents the latest available observations of the object's current state. |  |  |
| `state` _[IstioCNIConditionReason](#istiocniconditionreason)_ | Reports the current state of the object. |  |  |


#### IstioCondition



IstioCondition represents a specific observation of the IstioCondition object's state.



_Appears in:_
- [IstioStatus](#istiostatus)

| Field | Description | Default | Validation |
| --- | --- | --- | --- |
| `type` _[IstioConditionType](#istioconditiontype)_ | The type of this condition. |  |  |
| `status` _[ConditionStatus](https://kubernetes.io/docs/reference/generated/kubernetes-api/v1.25/#conditionstatus-v1-meta)_ | The status of this condition. Can be True, False or Unknown. |  |  |
| `reason` _[IstioConditionReason](#istioconditionreason)_ | Unique, single-word, CamelCase reason for the condition's last transition. |  |  |
| `message` _string_ | Human-readable message indicating details about the last transition. |  |  |
| `lastTransitionTime` _[Time](https://kubernetes.io/docs/reference/generated/kubernetes-api/v1.25/#time-v1-meta)_ | Last time the condition transitioned from one status to another. |  |  |


#### IstioConditionReason

_Underlying type:_ _string_

IstioConditionReason represents a short message indicating how the condition came
to be in its present state.



_Appears in:_
- [IstioCondition](#istiocondition)
- [IstioStatus](#istiostatus)

| Field | Description |
| --- | --- |
| `ReconcileError` | IstioReasonReconcileError indicates that the reconciliation of the resource has failed, but will be retried.  |
| `ActiveRevisionNotFound` | IstioReasonRevisionNotFound indicates that the active IstioRevision is not found.  |
| `FailedToGetActiveRevision` | IstioReasonFailedToGetActiveRevision indicates that a failure occurred when getting the active IstioRevision  |
| `IstiodNotReady` | IstioReasonIstiodNotReady indicates that the control plane is fully reconciled, but istiod is not ready.  |
| `RemoteIstiodNotReady` | IstioReasonRemoteIstiodNotReady indicates that the control plane is fully reconciled, but the remote istiod is not ready.  |
| `ReadinessCheckFailed` | IstioReasonReadinessCheckFailed indicates that readiness could not be ascertained.  |
| `Healthy` | IstioReasonHealthy indicates that the control plane is fully reconciled and that all components are ready.  |


#### IstioConditionType

_Underlying type:_ _string_

IstioConditionType represents the type of the condition.  Condition stages are:
Installed, Reconciled, Ready



_Appears in:_
- [IstioCondition](#istiocondition)

| Field | Description |
| --- | --- |
| `Reconciled` | IstioConditionReconciled signifies whether the controller has successfully reconciled the resources defined through the CR.  |
| `Ready` | IstioConditionReady signifies whether any Deployment, StatefulSet, etc. resources are Ready.  |


#### IstioList



IstioList contains a list of Istio





| Field | Description | Default | Validation |
| --- | --- | --- | --- |
| `apiVersion` _string_ | `sailoperator.io/v1` | | |
| `kind` _string_ | `IstioList` | | |
| `kind` _string_ | Kind is a string value representing the REST resource this object represents. Servers may infer this from the endpoint the client submits requests to. Cannot be updated. In CamelCase. More info: https://git.k8s.io/community/contributors/devel/sig-architecture/api-conventions.md#types-kinds |  |  |
| `apiVersion` _string_ | APIVersion defines the versioned schema of this representation of an object. Servers should convert recognized schemas to the latest internal value, and may reject unrecognized values. More info: https://git.k8s.io/community/contributors/devel/sig-architecture/api-conventions.md#resources |  |  |
| `metadata` _[ListMeta](https://kubernetes.io/docs/reference/generated/kubernetes-api/v1.25/#listmeta-v1-meta)_ | Refer to Kubernetes API documentation for fields of `metadata`. |  |  |
| `items` _[Istio](#istio) array_ |  |  |  |


#### IstioRevision



IstioRevision represents a single revision of an Istio Service Mesh deployment.
Users shouldn't create IstioRevision objects directly. Instead, they should
create an Istio object and allow the operator to create the underlying
IstioRevision object(s).



_Appears in:_
- [IstioRevisionList](#istiorevisionlist)

| Field | Description | Default | Validation |
| --- | --- | --- | --- |
| `apiVersion` _string_ | `sailoperator.io/v1` | | |
| `kind` _string_ | `IstioRevision` | | |
| `kind` _string_ | Kind is a string value representing the REST resource this object represents. Servers may infer this from the endpoint the client submits requests to. Cannot be updated. In CamelCase. More info: https://git.k8s.io/community/contributors/devel/sig-architecture/api-conventions.md#types-kinds |  |  |
| `apiVersion` _string_ | APIVersion defines the versioned schema of this representation of an object. Servers should convert recognized schemas to the latest internal value, and may reject unrecognized values. More info: https://git.k8s.io/community/contributors/devel/sig-architecture/api-conventions.md#resources |  |  |
| `metadata` _[ObjectMeta](https://kubernetes.io/docs/reference/generated/kubernetes-api/v1.25/#objectmeta-v1-meta)_ | Refer to Kubernetes API documentation for fields of `metadata`. |  |  |
| `spec` _[IstioRevisionSpec](#istiorevisionspec)_ |  |  |  |
| `status` _[IstioRevisionStatus](#istiorevisionstatus)_ |  |  |  |


#### IstioRevisionCondition



IstioRevisionCondition represents a specific observation of the IstioRevision object's state.



_Appears in:_
- [IstioRevisionStatus](#istiorevisionstatus)

| Field | Description | Default | Validation |
| --- | --- | --- | --- |
| `type` _[IstioRevisionConditionType](#istiorevisionconditiontype)_ | The type of this condition. |  |  |
| `status` _[ConditionStatus](https://kubernetes.io/docs/reference/generated/kubernetes-api/v1.25/#conditionstatus-v1-meta)_ | The status of this condition. Can be True, False or Unknown. |  |  |
| `reason` _[IstioRevisionConditionReason](#istiorevisionconditionreason)_ | Unique, single-word, CamelCase reason for the condition's last transition. |  |  |
| `message` _string_ | Human-readable message indicating details about the last transition. |  |  |
| `lastTransitionTime` _[Time](https://kubernetes.io/docs/reference/generated/kubernetes-api/v1.25/#time-v1-meta)_ | Last time the condition transitioned from one status to another. |  |  |


#### IstioRevisionConditionReason

_Underlying type:_ _string_

IstioRevisionConditionReason represents a short message indicating how the condition came
to be in its present state.



_Appears in:_
- [IstioRevisionCondition](#istiorevisioncondition)
- [IstioRevisionStatus](#istiorevisionstatus)

| Field | Description |
| --- | --- |
| `ReconcileError` | IstioRevisionReasonReconcileError indicates that the reconciliation of the resource has failed, but will be retried.  |
| `IstiodNotReady` | IstioRevisionReasonIstiodNotReady indicates that the control plane is fully reconciled, but istiod is not ready.  |
| `RemoteIstiodNotReady` | IstioRevisionReasonRemoteIstiodNotReady indicates that the remote istiod is not ready.  |
| `ReadinessCheckFailed` | IstioRevisionReasonReadinessCheckFailed indicates that istiod readiness status could not be ascertained.  |
| `ReferencedByWorkloads` | IstioRevisionReasonReferencedByWorkloads indicates that the revision is referenced by at least one pod or namespace.  |
| `NotReferencedByAnything` | IstioRevisionReasonNotReferenced indicates that the revision is not referenced by any pod or namespace.  |
| `UsageCheckFailed` | IstioRevisionReasonUsageCheckFailed indicates that the operator could not check whether any workloads use the revision.  |
| `Healthy` | IstioRevisionReasonHealthy indicates that the control plane is fully reconciled and that all components are ready.  |


#### IstioRevisionConditionType

_Underlying type:_ _string_

IstioRevisionConditionType represents the type of the condition.  Condition stages are:
Installed, Reconciled, Ready



_Appears in:_
- [IstioRevisionCondition](#istiorevisioncondition)

| Field | Description |
| --- | --- |
| `Reconciled` | IstioRevisionConditionReconciled signifies whether the controller has successfully reconciled the resources defined through the CR.  |
| `Ready` | IstioRevisionConditionReady signifies whether any Deployment, StatefulSet, etc. resources are Ready.  |
| `InUse` | IstioRevisionConditionInUse signifies whether any workload is configured to use the revision.  |


#### IstioRevisionList



IstioRevisionList contains a list of IstioRevision





| Field | Description | Default | Validation |
| --- | --- | --- | --- |
| `apiVersion` _string_ | `sailoperator.io/v1` | | |
| `kind` _string_ | `IstioRevisionList` | | |
| `kind` _string_ | Kind is a string value representing the REST resource this object represents. Servers may infer this from the endpoint the client submits requests to. Cannot be updated. In CamelCase. More info: https://git.k8s.io/community/contributors/devel/sig-architecture/api-conventions.md#types-kinds |  |  |
| `apiVersion` _string_ | APIVersion defines the versioned schema of this representation of an object. Servers should convert recognized schemas to the latest internal value, and may reject unrecognized values. More info: https://git.k8s.io/community/contributors/devel/sig-architecture/api-conventions.md#resources |  |  |
| `metadata` _[ListMeta](https://kubernetes.io/docs/reference/generated/kubernetes-api/v1.25/#listmeta-v1-meta)_ | Refer to Kubernetes API documentation for fields of `metadata`. |  |  |
| `items` _[IstioRevision](#istiorevision) array_ |  |  |  |


#### IstioRevisionSpec



IstioRevisionSpec defines the desired state of IstioRevision



_Appears in:_
- [IstioRevision](#istiorevision)

| Field | Description | Default | Validation |
| --- | --- | --- | --- |
| `version` _string_ | Defines the version of Istio to install. Must be one of: v1.24.2. |  | Enum: [v1.24.2]   |
| `namespace` _string_ | Namespace to which the Istio components should be installed. |  |  |
| `values` _[Values](#values)_ | Defines the values to be passed to the Helm charts when installing Istio. |  |  |


#### IstioRevisionStatus



IstioRevisionStatus defines the observed state of IstioRevision



_Appears in:_
- [IstioRevision](#istiorevision)

| Field | Description | Default | Validation |
| --- | --- | --- | --- |
| `observedGeneration` _integer_ | ObservedGeneration is the most recent generation observed for this IstioRevision object. It corresponds to the object's generation, which is updated on mutation by the API Server. The information in the status pertains to this particular generation of the object. |  |  |
| `conditions` _[IstioRevisionCondition](#istiorevisioncondition) array_ | Represents the latest available observations of the object's current state. |  |  |
| `state` _[IstioRevisionConditionReason](#istiorevisionconditionreason)_ | Reports the current state of the object. |  |  |


#### IstioRevisionTag



IstioRevisionTag references an Istio or IstioRevision object and serves as an alias for sidecar injection. It can be used to manage stable revision tags without having to use istioctl or helm directly. See https://istio.io/latest/docs/setup/upgrade/canary/#stable-revision-labels for more information on the concept.



_Appears in:_
- [IstioRevisionTagList](#istiorevisiontaglist)

| Field | Description | Default | Validation |
| --- | --- | --- | --- |
| `apiVersion` _string_ | `sailoperator.io/v1` | | |
| `kind` _string_ | `IstioRevisionTag` | | |
| `kind` _string_ | Kind is a string value representing the REST resource this object represents. Servers may infer this from the endpoint the client submits requests to. Cannot be updated. In CamelCase. More info: https://git.k8s.io/community/contributors/devel/sig-architecture/api-conventions.md#types-kinds |  |  |
| `apiVersion` _string_ | APIVersion defines the versioned schema of this representation of an object. Servers should convert recognized schemas to the latest internal value, and may reject unrecognized values. More info: https://git.k8s.io/community/contributors/devel/sig-architecture/api-conventions.md#resources |  |  |
| `metadata` _[ObjectMeta](https://kubernetes.io/docs/reference/generated/kubernetes-api/v1.25/#objectmeta-v1-meta)_ | Refer to Kubernetes API documentation for fields of `metadata`. |  |  |
| `spec` _[IstioRevisionTagSpec](#istiorevisiontagspec)_ |  |  |  |
| `status` _[IstioRevisionTagStatus](#istiorevisiontagstatus)_ |  |  |  |


#### IstioRevisionTagCondition



IstioRevisionCondition represents a specific observation of the IstioRevision object's state.



_Appears in:_
- [IstioRevisionTagStatus](#istiorevisiontagstatus)

| Field | Description | Default | Validation |
| --- | --- | --- | --- |
| `type` _[IstioRevisionTagConditionType](#istiorevisiontagconditiontype)_ | The type of this condition. |  |  |
| `status` _[ConditionStatus](https://kubernetes.io/docs/reference/generated/kubernetes-api/v1.25/#conditionstatus-v1-meta)_ | The status of this condition. Can be True, False or Unknown. |  |  |
| `reason` _[IstioRevisionTagConditionReason](#istiorevisiontagconditionreason)_ | Unique, single-word, CamelCase reason for the condition's last transition. |  |  |
| `message` _string_ | Human-readable message indicating details about the last transition. |  |  |
| `lastTransitionTime` _[Time](https://kubernetes.io/docs/reference/generated/kubernetes-api/v1.25/#time-v1-meta)_ | Last time the condition transitioned from one status to another. |  |  |


#### IstioRevisionTagConditionReason

_Underlying type:_ _string_

IstioRevisionConditionReason represents a short message indicating how the condition came
to be in its present state.



_Appears in:_
- [IstioRevisionTagCondition](#istiorevisiontagcondition)
- [IstioRevisionTagStatus](#istiorevisiontagstatus)

| Field | Description |
| --- | --- |
| `NameAlreadyExists` | IstioRevisionTagNameAlreadyExists indicates that the a revision with the same name as the IstioRevisionTag already exists.  |
| `RefNotFound` | IstioRevisionTagReasonReferenceNotFound indicates that the resource referenced by the tag's TargetRef was not found  |
| `ReconcileError` | IstioRevisionReasonReconcileError indicates that the reconciliation of the resource has failed, but will be retried.  |
| `ReferencedByWorkloads` | IstioRevisionReasonReferencedByWorkloads indicates that the revision is referenced by at least one pod or namespace.  |
| `NotReferencedByAnything` | IstioRevisionReasonNotReferenced indicates that the revision is not referenced by any pod or namespace.  |
| `UsageCheckFailed` | IstioRevisionReasonUsageCheckFailed indicates that the operator could not check whether any workloads use the revision.  |
| `Healthy` | IstioRevisionTagReasonHealthy indicates that the revision tag has been successfully reconciled and is in use.  |


#### IstioRevisionTagConditionType

_Underlying type:_ _string_

IstioRevisionConditionType represents the type of the condition.  Condition stages are:
Installed, Reconciled, Ready



_Appears in:_
- [IstioRevisionTagCondition](#istiorevisiontagcondition)

| Field | Description |
| --- | --- |
| `Reconciled` | IstioRevisionConditionReconciled signifies whether the controller has successfully reconciled the resources defined through the CR.  |
| `InUse` | IstioRevisionConditionInUse signifies whether any workload is configured to use the revision.  |


#### IstioRevisionTagList



IstioRevisionTagList contains a list of IstioRevisionTags





| Field | Description | Default | Validation |
| --- | --- | --- | --- |
| `apiVersion` _string_ | `sailoperator.io/v1` | | |
| `kind` _string_ | `IstioRevisionTagList` | | |
| `kind` _string_ | Kind is a string value representing the REST resource this object represents. Servers may infer this from the endpoint the client submits requests to. Cannot be updated. In CamelCase. More info: https://git.k8s.io/community/contributors/devel/sig-architecture/api-conventions.md#types-kinds |  |  |
| `apiVersion` _string_ | APIVersion defines the versioned schema of this representation of an object. Servers should convert recognized schemas to the latest internal value, and may reject unrecognized values. More info: https://git.k8s.io/community/contributors/devel/sig-architecture/api-conventions.md#resources |  |  |
| `metadata` _[ListMeta](https://kubernetes.io/docs/reference/generated/kubernetes-api/v1.25/#listmeta-v1-meta)_ | Refer to Kubernetes API documentation for fields of `metadata`. |  |  |
| `items` _[IstioRevisionTag](#istiorevisiontag) array_ |  |  |  |


#### IstioRevisionTagSpec



IstioRevisionTagSpec defines the desired state of IstioRevisionTag



_Appears in:_
- [IstioRevisionTag](#istiorevisiontag)

| Field | Description | Default | Validation |
| --- | --- | --- | --- |
| `targetRef` _[IstioRevisionTagTargetReference](#istiorevisiontagtargetreference)_ |  |  | Required: \{\}   |


#### IstioRevisionTagStatus



IstioRevisionStatus defines the observed state of IstioRevision



_Appears in:_
- [IstioRevisionTag](#istiorevisiontag)

| Field | Description | Default | Validation |
| --- | --- | --- | --- |
| `observedGeneration` _integer_ | ObservedGeneration is the most recent generation observed for this IstioRevisionTag object. It corresponds to the object's generation, which is updated on mutation by the API Server. The information in the status pertains to this particular generation of the object. |  |  |
| `conditions` _[IstioRevisionTagCondition](#istiorevisiontagcondition) array_ | Represents the latest available observations of the object's current state. |  |  |
| `state` _[IstioRevisionTagConditionReason](#istiorevisiontagconditionreason)_ | Reports the current state of the object. |  |  |
| `istiodNamespace` _string_ | IstiodNamespace stores the namespace of the corresponding Istiod instance |  |  |
| `istioRevision` _string_ | IstioRevision stores the name of the referenced IstioRevision |  |  |


#### IstioRevisionTagTargetReference



IstioRevisionTagTargetReference can reference either Istio or IstioRevision objects in the cluster. In the case of referencing an Istio object, the Sail Operator will automatically update the reference to the Istio object's Active Revision.



_Appears in:_
- [IstioRevisionTagSpec](#istiorevisiontagspec)

| Field | Description | Default | Validation |
| --- | --- | --- | --- |
| `kind` _string_ | Kind is the kind of the target resource. |  | MaxLength: 253  MinLength: 1  Required: \{\}   |
| `name` _string_ | Name is the name of the target resource. |  | MaxLength: 253  MinLength: 1  Required: \{\}   |


#### IstioSpec



IstioSpec defines the desired state of Istio



_Appears in:_
- [Istio](#istio)

| Field | Description | Default | Validation |
| --- | --- | --- | --- |
| `version` _string_ | Defines the version of Istio to install. Must be one of: v1.24.2. | v1.24.2 | Enum: [v1.24.2]   |
| `updateStrategy` _[IstioUpdateStrategy](#istioupdatestrategy)_ | Defines the update strategy to use when the version in the Istio CR is updated. | \{ type:InPlace \} |  |
| `profile` _string_ | The built-in installation configuration profile to use. The 'default' profile is always applied. On OpenShift, the 'openshift' profile is also applied on top of 'default'. Must be one of: ambient, default, demo, empty, openshift-ambient, openshift, preview, remote, stable. |  | Enum: [ambient default demo empty openshift-ambient openshift preview remote stable]   |
| `namespace` _string_ | Namespace to which the Istio components should be installed. Note that this field is immutable. | istio-system |  |
| `values` _[Values](#values)_ | Defines the values to be passed to the Helm charts when installing Istio. |  |  |


#### IstioStatus



IstioStatus defines the observed state of Istio



_Appears in:_
- [Istio](#istio)

| Field | Description | Default | Validation |
| --- | --- | --- | --- |
| `observedGeneration` _integer_ | ObservedGeneration is the most recent generation observed for this Istio object. It corresponds to the object's generation, which is updated on mutation by the API Server. The information in the status pertains to this particular generation of the object. |  |  |
| `conditions` _[IstioCondition](#istiocondition) array_ | Represents the latest available observations of the object's current state. |  |  |
| `state` _[IstioConditionReason](#istioconditionreason)_ | Reports the current state of the object. |  |  |
| `activeRevisionName` _string_ | The name of the active revision. |  |  |
| `revisions` _[RevisionSummary](#revisionsummary)_ | Reports information about the underlying IstioRevisions. |  |  |


#### IstioUpdateStrategy



IstioUpdateStrategy defines how the control plane should be updated when the version in
the Istio CR is updated.



_Appears in:_
- [IstioSpec](#istiospec)
- [RemoteIstioSpec](#remoteistiospec)

| Field | Description | Default | Validation |
| --- | --- | --- | --- |
| `type` _[UpdateStrategyType](#updatestrategytype)_ | Type of strategy to use. Can be "InPlace" or "RevisionBased". When the "InPlace" strategy is used, the existing Istio control plane is updated in-place. The workloads therefore don't need to be moved from one control plane instance to another. When the "RevisionBased" strategy is used, a new Istio control plane instance is created for every change to the Istio.spec.version field. The old control plane remains in place until all workloads have been moved to the new control plane instance.  The "InPlace" strategy is the default.  TODO: change default to "RevisionBased" | InPlace | Enum: [InPlace RevisionBased]   |
| `inactiveRevisionDeletionGracePeriodSeconds` _integer_ | Defines how many seconds the operator should wait before removing a non-active revision after all the workloads have stopped using it. You may want to set this value on the order of minutes. The minimum is 0 and the default value is 30. |  | Minimum: 0   |
| `updateWorkloads` _boolean_ | Defines whether the workloads should be moved from one control plane instance to another automatically. If updateWorkloads is true, the operator moves the workloads from the old control plane instance to the new one after the new control plane is ready. If updateWorkloads is false, the user must move the workloads manually by updating the istio.io/rev labels on the namespace and/or the pods. Defaults to false. |  |  |


#### IstiodConfig







_Appears in:_
- [GlobalConfig](#globalconfig)

| Field | Description | Default | Validation |
| --- | --- | --- | --- |
| `enableAnalysis` _boolean_ | If enabled, istiod will perform config analysis |  |  |


#### IstiodRemoteConfig







_Appears in:_
- [PilotConfig](#pilotconfig)
- [Values](#values)

| Field | Description | Default | Validation |
| --- | --- | --- | --- |
| `injectionURL` _string_ | URL to use for sidecar injector webhook. |  |  |
| `injectionPath` _string_ | Path to use for the sidecar injector webhook service. |  |  |
| `injectionCABundle` _string_ | injector ca bundle |  |  |
| `enabled` _boolean_ | Indicates if this cluster/install should consume a "remote" istiod instance, |  |  |


#### LocalityLoadBalancerSetting



Locality-weighted load balancing allows administrators to control the
distribution of traffic to endpoints based on the localities of where the
traffic originates and where it will terminate. These localities are
specified using arbitrary labels that designate a hierarchy of localities in
{region}/{zone}/{sub-zone} form. For additional detail refer to
[Locality Weight](https://www.envoyproxy.io/docs/envoy/latest/intro/arch_overview/upstream/load_balancing/locality_weight)
The following example shows how to setup locality weights mesh-wide.


Given a mesh with workloads and their service deployed to "us-west/zone1/\*"
and "us-west/zone2/\*". This example specifies that when traffic accessing a
service originates from workloads in "us-west/zone1/\*", 80% of the traffic
will be sent to endpoints in "us-west/zone1/\*", i.e the same zone, and the
remaining 20% will go to endpoints in "us-west/zone2/\*". This setup is
intended to favor routing traffic to endpoints in the same locality.
A similar setting is specified for traffic originating in "us-west/zone2/\*".


```yaml
  distribute:
    - from: us-west/zone1/*
      to:
        "us-west/zone1/*": 80
        "us-west/zone2/*": 20
    - from: us-west/zone2/*
      to:
        "us-west/zone1/*": 20
        "us-west/zone2/*": 80
```


If the goal of the operator is not to distribute load across zones and
regions but rather to restrict the regionality of failover to meet other
operational requirements an operator can set a 'failover' policy instead of
a 'distribute' policy.


The following example sets up a locality failover policy for regions.
Assume a service resides in zones within us-east, us-west & eu-west
this example specifies that when endpoints within us-east become unhealthy
traffic should failover to endpoints in any zone or sub-zone within eu-west
and similarly us-west should failover to us-east.


```yaml
  failover:
    - from: us-east
      to: eu-west
    - from: us-west
      to: us-east
```



_Appears in:_
- [MeshConfig](#meshconfig)

| Field | Description | Default | Validation |
| --- | --- | --- | --- |
| `distribute` _[LocalityLoadBalancerSettingDistribute](#localityloadbalancersettingdistribute) array_ | Optional: only one of distribute, failover or failoverPriority can be set. Explicitly specify loadbalancing weight across different zones and geographical locations. Refer to [Locality weighted load balancing](https://www.envoyproxy.io/docs/envoy/latest/intro/arch_overview/upstream/load_balancing/locality_weight) If empty, the locality weight is set according to the endpoints number within it. |  |  |
| `failover` _[LocalityLoadBalancerSettingFailover](#localityloadbalancersettingfailover) array_ | Optional: only one of distribute, failover or failoverPriority can be set. Explicitly specify the region traffic will land on when endpoints in local region becomes unhealthy. Should be used together with OutlierDetection to detect unhealthy endpoints. Note: if no OutlierDetection specified, this will not take effect. |  |  |
| `failoverPriority` _string array_ | failoverPriority is an ordered list of labels used to sort endpoints to do priority based load balancing. This is to support traffic failover across different groups of endpoints. Two kinds of labels can be specified:    - Specify only label keys `[key1, key2, key3]`, istio would compare the label values of client with endpoints.     Suppose there are total N label keys `[key1, key2, key3, ...keyN]` specified:      1. Endpoints matching all N labels with the client proxy have priority P(0) i.e. the highest priority.     2. Endpoints matching the first N-1 labels with the client proxy have priority P(1) i.e. second highest priority.     3. By extension of this logic, endpoints matching only the first label with the client proxy has priority P(N-1) i.e. second lowest priority.     4. All the other endpoints have priority P(N) i.e. lowest priority.    - Specify labels with key and value `[key1=value1, key2=value2, key3=value3]`, istio would compare the labels with endpoints.     Suppose there are total N labels `[key1=value1, key2=value2, key3=value3, ...keyN=valueN]` specified:      1. Endpoints matching all N labels have priority P(0) i.e. the highest priority.     2. Endpoints matching the first N-1 labels have priority P(1) i.e. second highest priority.     3. By extension of this logic, endpoints matching only the first label has priority P(N-1) i.e. second lowest priority.     4. All the other endpoints have priority P(N) i.e. lowest priority.  Note: For a label to be considered for match, the previous labels must match, i.e. nth label would be considered matched only if first n-1 labels match.  It can be any label specified on both client and server workloads. The following labels which have special semantic meaning are also supported:    - `topology.istio.io/network` is used to match the network metadata of an endpoint, which can be specified by pod/namespace label `topology.istio.io/network`, sidecar env `ISTIO_META_NETWORK` or MeshNetworks.   - `topology.istio.io/cluster` is used to match the clusterID of an endpoint, which can be specified by pod label `topology.istio.io/cluster` or pod env `ISTIO_META_CLUSTER_ID`.   - `topology.kubernetes.io/region` is used to match the region metadata of an endpoint, which maps to Kubernetes node label `topology.kubernetes.io/region` or the deprecated label `failure-domain.beta.kubernetes.io/region`.   - `topology.kubernetes.io/zone` is used to match the zone metadata of an endpoint, which maps to Kubernetes node label `topology.kubernetes.io/zone` or the deprecated label `failure-domain.beta.kubernetes.io/zone`.   - `topology.istio.io/subzone` is used to match the subzone metadata of an endpoint, which maps to Istio node label `topology.istio.io/subzone`.   - `kubernetes.io/hostname` is used to match the current node of an endpoint, which maps to Kubernetes node label `kubernetes.io/hostname`.  The below topology config indicates the following priority levels:  ```yaml failoverPriority: - "topology.istio.io/network" - "topology.kubernetes.io/region" - "topology.kubernetes.io/zone" - "topology.istio.io/subzone" ```  1. endpoints match same [network, region, zone, subzone] label with the client proxy have the highest priority. 2. endpoints have same [network, region, zone] label but different [subzone] label with the client proxy have the second highest priority. 3. endpoints have same [network, region] label but different [zone] label with the client proxy have the third highest priority. 4. endpoints have same [network] but different [region] labels with the client proxy have the fourth highest priority. 5. all the other endpoints have the same lowest priority.  Suppose a service associated endpoints reside in multi clusters, the below example represents: 1. endpoints in `clusterA` and has `version=v1` label have P(0) priority. 2. endpoints not in `clusterA` but has `version=v1` label have P(1) priority. 2. all the other endpoints have P(2) priority.  ```yaml failoverPriority: - "version=v1" - "topology.istio.io/cluster=clusterA" ```  Optional: only one of distribute, failover or failoverPriority can be set. And it should be used together with `OutlierDetection` to detect unhealthy endpoints, otherwise has no effect. |  |  |
| `enabled` _boolean_ | Enable locality load balancing. This is DestinationRule-level and will override mesh-wide settings in entirety. e.g. true means that turn on locality load balancing for this DestinationRule no matter what mesh-wide settings is. |  |  |


#### LocalityLoadBalancerSettingDistribute



Describes how traffic originating in the 'from' zone or sub-zone is
distributed over a set of 'to' zones. Syntax for specifying a zone is
{region}/{zone}/{sub-zone} and terminal wildcards are allowed on any
segment of the specification. Examples:


`*` - matches all localities


`us-west/*` - all zones and sub-zones within the us-west region


`us-west/zone-1/*` - all sub-zones within us-west/zone-1



_Appears in:_
- [LocalityLoadBalancerSetting](#localityloadbalancersetting)

| Field | Description | Default | Validation |
| --- | --- | --- | --- |
| `from` _string_ | Originating locality, '/' separated, e.g. 'region/zone/sub_zone'. |  |  |
| `to` _object (keys:string, values:integer)_ | Map of upstream localities to traffic distribution weights. The sum of all weights should be 100. Any locality not present will receive no traffic. |  |  |


#### LocalityLoadBalancerSettingFailover



Specify the traffic failover policy across regions. Since zone and sub-zone
failover is supported by default this only needs to be specified for
regions when the operator needs to constrain traffic failover so that
the default behavior of failing over to any endpoint globally does not
apply. This is useful when failing over traffic across regions would not
improve service health or may need to be restricted for other reasons
like regulatory controls.



_Appears in:_
- [LocalityLoadBalancerSetting](#localityloadbalancersetting)

| Field | Description | Default | Validation |
| --- | --- | --- | --- |
| `from` _string_ | Originating region. |  |  |
| `to` _string_ | Destination region the traffic will fail over to when endpoints in the 'from' region becomes unhealthy. |  |  |


#### MeshConfig



MeshConfig defines mesh-wide settings for the Istio service mesh.



_Appears in:_
- [Values](#values)
- [ZTunnelConfig](#ztunnelconfig)

| Field | Description | Default | Validation |
| --- | --- | --- | --- |
| `proxyListenPort` _integer_ | Port on which Envoy should listen for all outbound traffic to other services. Default port is 15001. |  |  |
| `proxyInboundListenPort` _integer_ | Port on which Envoy should listen for all inbound traffic to the pod/vm will be captured to. Default port is 15006. |  |  |
| `proxyHttpPort` _integer_ | Port on which Envoy should listen for HTTP PROXY requests if set. |  |  |
| `connectTimeout` _[Duration](https://kubernetes.io/docs/reference/generated/kubernetes-api/v1.25/#duration-v1-meta)_ | Connection timeout used by Envoy. (MUST be >=1ms) Default timeout is 10s. |  |  |
| `tcpKeepalive` _[ConnectionPoolSettingsTCPSettingsTcpKeepalive](#connectionpoolsettingstcpsettingstcpkeepalive)_ | If set then set `SO_KEEPALIVE` on the socket to enable TCP Keepalives. |  |  |
| `ingressClass` _string_ | Class of ingress resources to be processed by Istio ingress controller. This corresponds to the value of `kubernetes.io/ingress.class` annotation. |  |  |
| `ingressService` _string_ | Name of the Kubernetes service used for the istio ingress controller. If no ingress controller is specified, the default value `istio-ingressgateway` is used. |  |  |
| `ingressControllerMode` _[MeshConfigIngressControllerMode](#meshconfigingresscontrollermode)_ | Defines whether to use Istio ingress controller for annotated or all ingress resources. Default mode is `STRICT`. |  | Enum: [UNSPECIFIED OFF DEFAULT STRICT]   |
| `ingressSelector` _string_ | Defines which gateway deployment to use as the Ingress controller. This field corresponds to the Gateway.selector field, and will be set as `istio: INGRESS_SELECTOR`. By default, `ingressgateway` is used, which will select the default IngressGateway as it has the `istio: ingressgateway` labels. It is recommended that this is the same value as ingressService. |  |  |
| `enableTracing` _boolean_ | Flag to control generation of trace spans and request IDs. Requires a trace span collector defined in the proxy configuration. |  |  |
| `accessLogFile` _string_ | File address for the proxy access log (e.g. /dev/stdout). Empty value disables access logging. |  |  |
| `accessLogFormat` _string_ | Format for the proxy access log Empty value results in proxy's default access log format |  |  |
| `accessLogEncoding` _[MeshConfigAccessLogEncoding](#meshconfigaccesslogencoding)_ | Encoding for the proxy access log (`TEXT` or `JSON`). Default value is `TEXT`. |  | Enum: [TEXT JSON]   |
| `enableEnvoyAccessLogService` _boolean_ | This flag enables Envoy's gRPC Access Log Service. See [Access Log Service](https://www.envoyproxy.io/docs/envoy/latest/api-v3/extensions/access_loggers/grpc/v3/als.proto) for details about Envoy's gRPC Access Log Service API. Default value is `false`. |  |  |
| `disableEnvoyListenerLog` _boolean_ | This flag disables Envoy Listener logs. See [Listener Access Log](https://www.envoyproxy.io/docs/envoy/latest/api-v3/config/listener/v3/listener.proto#envoy-v3-api-field-config-listener-v3-listener-access-log) Istio Enables Envoy's listener access logs on "NoRoute" response flag. Default value is `false`. |  |  |
| `defaultConfig` _[MeshConfigProxyConfig](#meshconfigproxyconfig)_ | Default proxy config used by gateway and sidecars. In case of Kubernetes, the proxy config is applied once during the injection process, and remain constant for the duration of the pod. The rest of the mesh config can be changed at runtime and config gets distributed dynamically. On Kubernetes, this can be overridden on individual pods with the `proxy.istio.io/config` annotation. |  |  |
| `outboundTrafficPolicy` _[MeshConfigOutboundTrafficPolicy](#meshconfigoutboundtrafficpolicy)_ | Set the default behavior of the sidecar for handling outbound traffic from the application.  Can be overridden at a Sidecar level by setting the `OutboundTrafficPolicy` in the [Sidecar API](https://istio.io/docs/reference/config/networking/sidecar/#OutboundTrafficPolicy).  Default mode is `ALLOW_ANY`, which means outbound traffic to unknown destinations will be allowed. |  |  |
| `inboundTrafficPolicy` _[MeshConfigInboundTrafficPolicy](#meshconfiginboundtrafficpolicy)_ | Set the default behavior of the sidecar for handling inbound traffic to the application.  If your application listens on localhost, you will need to set this to `LOCALHOST`. |  |  |
| `configSources` _[ConfigSource](#configsource) array_ | ConfigSource describes a source of configuration data for networking rules, and other Istio configuration artifacts. Multiple data sources can be configured for a single control plane. |  |  |
| `enableAutoMtls` _boolean_ | This flag is used to enable mutual `TLS` automatically for service to service communication within the mesh, default true. If set to true, and a given service does not have a corresponding `DestinationRule` configured, or its `DestinationRule` does not have ClientTLSSettings specified, Istio configures client side TLS configuration appropriately. More specifically, If the upstream authentication policy is in `STRICT` mode, use Istio provisioned certificate for mutual `TLS` to connect to upstream. If upstream service is in plain text mode, use plain text. If the upstream authentication policy is in PERMISSIVE mode, Istio configures clients to use mutual `TLS` when server sides are capable of accepting mutual `TLS` traffic. If service `DestinationRule` exists and has `ClientTLSSettings` specified, that is always used instead. |  |  |
| `trustDomain` _string_ | The trust domain corresponds to the trust root of a system. Refer to [SPIFFE-ID](https://github.com/spiffe/spiffe/blob/master/standards/SPIFFE-ID.md#21-trust-domain) |  |  |
| `trustDomainAliases` _string array_ | The trust domain aliases represent the aliases of `trustDomain`. For example, if we have ```yaml trustDomain: td1 trustDomainAliases: ["td2", "td3"] ``` Any service with the identity `td1/ns/foo/sa/a-service-account`, `td2/ns/foo/sa/a-service-account`, or `td3/ns/foo/sa/a-service-account` will be treated the same in the Istio mesh. |  |  |
| `caCertificates` _[MeshConfigCertificateData](#meshconfigcertificatedata) array_ | The extra root certificates for workload-to-workload communication. The plugin certificates (the 'cacerts' secret) or self-signed certificates (the 'istio-ca-secret' secret) are automatically added by Istiod. The CA certificate that signs the workload certificates is automatically added by Istio Agent. |  |  |
| `defaultServiceExportTo` _string array_ | The default value for the ServiceEntry.exportTo field and services imported through container registry integrations, e.g. this applies to Kubernetes Service resources. The value is a list of namespace names and reserved namespace aliases. The allowed namespace aliases are: ``` * - All Namespaces . - Current Namespace ~ - No Namespace ``` If not set the system will use "*" as the default value which implies that services are exported to all namespaces.  `All namespaces` is a reasonable default for implementations that don't need to restrict access or visibility of services across namespace boundaries. If that requirement is present it is generally good practice to make the default `Current namespace` so that services are only visible within their own namespaces by default. Operators can then expand the visibility of services to other namespaces as needed. Use of `No Namespace` is expected to be rare but can have utility for deployments where dependency management needs to be precise even within the scope of a single namespace.  For further discussion see the reference documentation for `ServiceEntry`, `Sidecar`, and `Gateway`. |  |  |
| `defaultVirtualServiceExportTo` _string array_ | The default value for the VirtualService.exportTo field. Has the same syntax as `defaultServiceExportTo`.  If not set the system will use "*" as the default value which implies that virtual services are exported to all namespaces |  |  |
| `defaultDestinationRuleExportTo` _string array_ | The default value for the `DestinationRule.exportTo` field. Has the same syntax as `defaultServiceExportTo`.  If not set the system will use "*" as the default value which implies that destination rules are exported to all namespaces |  |  |
| `rootNamespace` _string_ | The namespace to treat as the administrative root namespace for Istio configuration. When processing a leaf namespace Istio will search for declarations in that namespace first and if none are found it will search in the root namespace. Any matching declaration found in the root namespace is processed as if it were declared in the leaf namespace.  The precise semantics of this processing are documented on each resource type. |  |  |
| `localityLbSetting` _[LocalityLoadBalancerSetting](#localityloadbalancersetting)_ | Locality based load balancing distribution or failover settings. If unspecified, locality based load balancing will be enabled by default. However, this requires outlierDetection to actually take effect for a particular service, see https://istio.io/latest/docs/tasks/traffic-management/locality-load-balancing/failover/ |  |  |
| `dnsRefreshRate` _[Duration](https://kubernetes.io/docs/reference/generated/kubernetes-api/v1.25/#duration-v1-meta)_ | Configures DNS refresh rate for Envoy clusters of type `STRICT_DNS` Default refresh rate is `60s`. |  |  |
| `h2UpgradePolicy` _[MeshConfigH2UpgradePolicy](#meshconfigh2upgradepolicy)_ | Specify if http1.1 connections should be upgraded to http2 by default. if sidecar is installed on all pods in the mesh, then this should be set to `UPGRADE`. If one or more services or namespaces do not have sidecar(s), then this should be set to `DO_NOT_UPGRADE`. It can be enabled by destination using the `destinationRule.trafficPolicy.connectionPool.http.h2UpgradePolicy` override. |  | Enum: [DO_NOT_UPGRADE UPGRADE]   |
| `inboundClusterStatName` _string_ | Name to be used while emitting statistics for inbound clusters. The same pattern is used while computing stat prefix for network filters like TCP and Redis. By default, Istio emits statistics with the pattern `inbound\|<port>\|<port-name>\|<service-FQDN>`. For example `inbound\|7443\|grpc-reviews\|reviews.prod.svc.cluster.local`. This can be used to override that pattern.  A Pattern can be composed of various pre-defined variables. The following variables are supported.  - `%SERVICE%` - Will be substituted with short hostname of the service. - `%SERVICE_NAME%` - Will be substituted with name of the service. - `%SERVICE_FQDN%` - Will be substituted with FQDN of the service. - `%SERVICE_PORT%` - Will be substituted with port of the service. - `%TARGET_PORT%`  - Will be substituted with the target port of the service. - `%SERVICE_PORT_NAME%` - Will be substituted with port name of the service.  Following are some examples of supported patterns for reviews:  - `%SERVICE_FQDN%_%SERVICE_PORT%` will use reviews.prod.svc.cluster.local_7443 as the stats name. - `%SERVICE%` will use reviews.prod as the stats name. |  |  |
| `outboundClusterStatName` _string_ | Name to be used while emitting statistics for outbound clusters. The same pattern is used while computing stat prefix for network filters like TCP and Redis. By default, Istio emits statistics with the pattern `outbound\|<port>\|<subsetname>\|<service-FQDN>`. For example `outbound\|8080\|v2\|reviews.prod.svc.cluster.local`. This can be used to override that pattern.  A Pattern can be composed of various pre-defined variables. The following variables are supported.  - `%SERVICE%` - Will be substituted with short hostname of the service. - `%SERVICE_NAME%` - Will be substituted with name of the service. - `%SERVICE_FQDN%` - Will be substituted with FQDN of the service. - `%SERVICE_PORT%` - Will be substituted with port of the service. - `%SERVICE_PORT_NAME%` - Will be substituted with port name of the service. - `%SUBSET_NAME%` - Will be substituted with subset.  Following are some examples of supported patterns for reviews:  - `%SERVICE_FQDN%_%SERVICE_PORT%` will use `reviews.prod.svc.cluster.local_7443` as the stats name. - `%SERVICE%` will use reviews.prod as the stats name. |  |  |
| `enablePrometheusMerge` _boolean_ | If enabled, Istio agent will merge metrics exposed by the application with metrics from Envoy and Istio agent. The sidecar injection will replace `prometheus.io` annotations present on the pod and redirect them towards Istio agent, which will then merge metrics of from the application with Istio metrics. This relies on the annotations `prometheus.io/scrape`, `prometheus.io/port`, and `prometheus.io/path` annotations. If you are running a separately managed Envoy with an Istio sidecar, this may cause issues, as the metrics will collide. In this case, it is recommended to disable aggregation on that deployment with the `prometheus.istio.io/merge-metrics: "false"` annotation. If not specified, this will be enabled by default. |  |  |
| `extensionProviders` _[MeshConfigExtensionProvider](#meshconfigextensionprovider) array_ | Defines a list of extension providers that extend Istio's functionality. For example, the AuthorizationPolicy can be used with an extension provider to delegate the authorization decision to a custom authorization system. |  | MaxItems: 1000   |
| `defaultProviders` _[MeshConfigDefaultProviders](#meshconfigdefaultproviders)_ | Specifies extension providers to use by default in Istio configuration resources. |  |  |
| `discoverySelectors` _[LabelSelector](https://kubernetes.io/docs/reference/generated/kubernetes-api/v1.25/#labelselector-v1-meta) array_ | A list of Kubernetes selectors that specify the set of namespaces that Istio considers when computing configuration updates for sidecars. This can be used to reduce Istio's computational load by limiting the number of entities (including services, pods, and endpoints) that are watched and processed. If omitted, Istio will use the default behavior of processing all namespaces in the cluster. Elements in the list are disjunctive (OR semantics), i.e. a namespace will be included if it matches any selector. The following example selects any namespace that matches either below: 1. The namespace has both of these labels: `env: prod` and `region: us-east1` 2. The namespace has label `app` equal to `cassandra` or `spark`. ```yaml discoverySelectors:   - matchLabels:     env: prod     region: us-east1   - matchExpressions:   - key: app     operator: In     values:   - cassandra   - spark  ``` Refer to the [Kubernetes selector docs](https://kubernetes.io/docs/concepts/overview/working-with-objects/labels/#label-selectors) for additional detail on selector semantics. |  |  |
| `pathNormalization` _[MeshConfigProxyPathNormalization](#meshconfigproxypathnormalization)_ | ProxyPathNormalization configures how URL paths in incoming and outgoing HTTP requests are normalized by the sidecars and gateways. The normalized paths will be used in all aspects through the requests' lifetime on the sidecars and gateways, which includes routing decisions in outbound direction (client proxy), authorization policy match and enforcement in inbound direction (server proxy), and the URL path proxied to the upstream service. If not set, the NormalizationType.DEFAULT configuration will be used. |  |  |
| `defaultHttpRetryPolicy` _[HTTPRetry](#httpretry)_ | Configure the default HTTP retry policy. The default number of retry attempts is set at 2 for these errors:    "connect-failure,refused-stream,unavailable,cancelled,retriable-status-codes".  Setting the number of attempts to 0 disables retry policy globally. This setting can be overridden on a per-host basis using the Virtual Service API. All settings in the retry policy except `perTryTimeout` can currently be configured globally via this field. |  |  |
| `meshMTLS` _[MeshConfigTLSConfig](#meshconfigtlsconfig)_ | The below configuration parameters can be used to specify TLSConfig for mesh traffic. For example, a user could enable min TLS version for ISTIO_MUTUAL traffic and specify a curve for non ISTIO_MUTUAL traffic like below: ```yaml meshConfig:    meshMTLS:     minProtocolVersion: TLSV1_3   tlsDefaults:     Note: applicable only for non ISTIO_MUTUAL scenarios     ecdhCurves:       - P-256       - P-512  ``` Configuration of mTLS for traffic between workloads with ISTIO_MUTUAL TLS traffic.  Note: Mesh mTLS does not respect ECDH curves. |  |  |
| `tlsDefaults` _[MeshConfigTLSConfig](#meshconfigtlsconfig)_ | Configuration of TLS for all traffic except for ISTIO_MUTUAL mode. Currently, this supports configuration of ecdhCurves and cipherSuites only. For ISTIO_MUTUAL TLS settings, use meshMTLS configuration. |  |  |


#### MeshConfigAccessLogEncoding

_Underlying type:_ _string_



_Validation:_
- Enum: [TEXT JSON]

_Appears in:_
- [MeshConfig](#meshconfig)

| Field | Description |
| --- | --- |
| `TEXT` | text encoding for the proxy access log  |
| `JSON` | json encoding for the proxy access log  |




#### MeshConfigCA







_Appears in:_
- [MeshConfig](#meshconfig)

| Field | Description | Default | Validation |
| --- | --- | --- | --- |
| `address` _string_ | REQUIRED. Address of the CA server implementing the Istio CA gRPC API. Can be IP address or a fully qualified DNS name with port Eg: custom-ca.default.svc.cluster.local:8932, 192.168.23.2:9000 |  | Required: \{\}   |
| `tlsSettings` _[ClientTLSSettings](#clienttlssettings)_ | Use the tlsSettings to specify the tls mode to use. Regarding tlsSettings: - DISABLE MODE is legitimate for the case Istiod is making the request via an Envoy sidecar. DISABLE MODE can also be used for testing - TLS MUTUAL MODE be on by default. If the CA certificates (cert bundle to verify the CA server's certificate) is omitted, Istiod will use the system root certs to verify the CA server's certificate. |  |  |
| `requestTimeout` _[Duration](https://kubernetes.io/docs/reference/generated/kubernetes-api/v1.25/#duration-v1-meta)_ | timeout for forward CSR requests from Istiod to External CA Default: 10s |  |  |
| `istiodSide` _boolean_ | Use istiodSide to specify CA Server integrate to Istiod side or Agent side Default: true |  |  |


#### MeshConfigCertificateData







_Appears in:_
- [MeshConfig](#meshconfig)

| Field | Description | Default | Validation |
| --- | --- | --- | --- |
| `pem` _string_ | The PEM data of the certificate. |  |  |
| `spiffeBundleUrl` _string_ | The SPIFFE bundle endpoint URL that complies to: https://github.com/spiffe/spiffe/blob/master/standards/SPIFFE_Trust_Domain_and_Bundle.md#the-spiffe-trust-domain-and-bundle The endpoint should support authentication based on Web PKI: https://github.com/spiffe/spiffe/blob/master/standards/SPIFFE_Trust_Domain_and_Bundle.md#521-web-pki The certificate is retrieved from the endpoint. |  |  |
| `certSigners` _string array_ | when Istiod is acting as RA(registration authority) If set, they are used for these signers. Otherwise, this trustAnchor is used for all signers. |  |  |
| `trustDomains` _string array_ | Optional. Specify the list of trust domains to which this trustAnchor data belongs. If set, they are used for these trust domains. Otherwise, this trustAnchor is used for default trust domain and its aliases. Note that we can have multiple trustAnchor data for a same trustDomain. In that case, trustAnchors with a same trust domain will be merged and used together to verify peer certificates. If neither certSigners nor trustDomains is set, this trustAnchor is used for all trust domains and all signers. If only trustDomains is set, this trustAnchor is used for these trustDomains and all signers. If only certSigners is set, this trustAnchor is used for these certSigners and all trust domains. If both certSigners and trustDomains is set, this trustAnchor is only used for these signers and trust domains. |  |  |


#### MeshConfigDefaultProviders



Holds the name references to the providers that will be used by default
in other Istio configuration resources if the provider is not specified.


These names must match a provider defined in `extensionProviders` that is
one of the supported tracing providers.



_Appears in:_
- [MeshConfig](#meshconfig)

| Field | Description | Default | Validation |
| --- | --- | --- | --- |
| `tracing` _string array_ | Name of the default provider(s) for tracing. |  |  |
| `metrics` _string array_ | Name of the default provider(s) for metrics. |  |  |
| `accessLogging` _string array_ | Name of the default provider(s) for access logging. |  |  |


#### MeshConfigExtensionProvider







_Appears in:_
- [MeshConfig](#meshconfig)

| Field | Description | Default | Validation |
| --- | --- | --- | --- |
| `name` _string_ | REQUIRED. A unique name identifying the extension provider. |  | Required: \{\}   |
| `envoyExtAuthzHttp` _[MeshConfigExtensionProviderEnvoyExternalAuthorizationHttpProvider](#meshconfigextensionproviderenvoyexternalauthorizationhttpprovider)_ | Configures an external authorizer that implements the Envoy ext_authz filter authorization check service using the HTTP API. |  |  |
| `envoyExtAuthzGrpc` _[MeshConfigExtensionProviderEnvoyExternalAuthorizationGrpcProvider](#meshconfigextensionproviderenvoyexternalauthorizationgrpcprovider)_ | Configures an external authorizer that implements the Envoy ext_authz filter authorization check service using the gRPC API. |  |  |
| `zipkin` _[MeshConfigExtensionProviderZipkinTracingProvider](#meshconfigextensionproviderzipkintracingprovider)_ | Configures a tracing provider that uses the Zipkin API. |  |  |
| `datadog` _[MeshConfigExtensionProviderDatadogTracingProvider](#meshconfigextensionproviderdatadogtracingprovider)_ | Configures a Datadog tracing provider. |  |  |
| `skywalking` _[MeshConfigExtensionProviderSkyWalkingTracingProvider](#meshconfigextensionproviderskywalkingtracingprovider)_ | Configures a Apache SkyWalking provider. |  |  |
| `opentelemetry` _[MeshConfigExtensionProviderOpenTelemetryTracingProvider](#meshconfigextensionprovideropentelemetrytracingprovider)_ | Configures an OpenTelemetry tracing provider. |  |  |
| `prometheus` _[MeshConfigExtensionProviderPrometheusMetricsProvider](#meshconfigextensionproviderprometheusmetricsprovider)_ | Configures a Prometheus metrics provider. |  |  |
| `envoyFileAccessLog` _[MeshConfigExtensionProviderEnvoyFileAccessLogProvider](#meshconfigextensionproviderenvoyfileaccesslogprovider)_ | Configures an Envoy File Access Log provider. |  |  |
| `envoyHttpAls` _[MeshConfigExtensionProviderEnvoyHttpGrpcV3LogProvider](#meshconfigextensionproviderenvoyhttpgrpcv3logprovider)_ | Configures an Envoy Access Logging Service provider for HTTP traffic. |  |  |
| `envoyTcpAls` _[MeshConfigExtensionProviderEnvoyTcpGrpcV3LogProvider](#meshconfigextensionproviderenvoytcpgrpcv3logprovider)_ | Configures an Envoy Access Logging Service provider for TCP traffic. |  |  |
| `envoyOtelAls` _[MeshConfigExtensionProviderEnvoyOpenTelemetryLogProvider](#meshconfigextensionproviderenvoyopentelemetrylogprovider)_ | Configures an Envoy Open Telemetry Access Logging Service provider. |  |  |


#### MeshConfigExtensionProviderDatadogTracingProvider



Defines configuration for a Datadog tracer.



_Appears in:_
- [MeshConfigExtensionProvider](#meshconfigextensionprovider)

| Field | Description | Default | Validation |
| --- | --- | --- | --- |
| `service` _string_ | REQUIRED. Specifies the service for the Datadog agent. The format is `[<Namespace>/]<Hostname>`. The specification of `<Namespace>` is required only when it is insufficient to unambiguously resolve a service in the service registry. The `<Hostname>` is a fully qualified host name of a service defined by the Kubernetes service or ServiceEntry.  Example: "datadog.default.svc.cluster.local" or "bar/datadog.example.com". |  | Required: \{\}   |
| `port` _integer_ | REQUIRED. Specifies the port of the service. |  | Required: \{\}   |
| `maxTagLength` _integer_ | Optional. Controls the overall path length allowed in a reported span. NOTE: currently only controls max length of the path tag. |  |  |


#### MeshConfigExtensionProviderEnvoyExternalAuthorizationGrpcProvider







_Appears in:_
- [MeshConfigExtensionProvider](#meshconfigextensionprovider)

| Field | Description | Default | Validation |
| --- | --- | --- | --- |
| `service` _string_ | REQUIRED. Specifies the service that implements the Envoy ext_authz gRPC authorization service. The format is `[<Namespace>/]<Hostname>`. The specification of `<Namespace>` is required only when it is insufficient to unambiguously resolve a service in the service registry. The `<Hostname>` is a fully qualified host name of a service defined by the Kubernetes service or ServiceEntry.  Example: "my-ext-authz.foo.svc.cluster.local" or "bar/my-ext-authz.example.com". |  | Required: \{\}   |
| `port` _integer_ | REQUIRED. Specifies the port of the service. |  | Required: \{\}   |
| `timeout` _[Duration](https://kubernetes.io/docs/reference/generated/kubernetes-api/v1.25/#duration-v1-meta)_ | The maximum duration that the proxy will wait for a response from the provider, this is the timeout for a specific request (default timeout: 600s). When this timeout condition is met, the proxy marks the communication to the authorization service as failure. In this situation, the response sent back to the client will depend on the configured `failOpen` field. |  |  |
| `failOpen` _boolean_ | If true, the HTTP request or TCP connection will be allowed even if the communication with the authorization service has failed, or if the authorization service has returned a HTTP 5xx error. Default is false. For HTTP request, it will be rejected with 403 (HTTP Forbidden). For TCP connection, it will be closed immediately. |  |  |
| `clearRouteCache` _boolean_ | If true, clears route cache in order to allow the external authorization service to correctly affect routing decisions. If true, recalculate routes with the new ExtAuthZ added/removed headers. Default is false |  |  |
| `statusOnError` _string_ | Sets the HTTP status that is returned to the client when there is a network error to the authorization service. The default status is "403" (HTTP Forbidden). |  |  |
| `includeRequestBodyInCheck` _[MeshConfigExtensionProviderEnvoyExternalAuthorizationRequestBody](#meshconfigextensionproviderenvoyexternalauthorizationrequestbody)_ | If set, the client request body will be included in the authorization request sent to the authorization service. |  |  |


#### MeshConfigExtensionProviderEnvoyExternalAuthorizationHttpProvider







_Appears in:_
- [MeshConfigExtensionProvider](#meshconfigextensionprovider)

| Field | Description | Default | Validation |
| --- | --- | --- | --- |
| `service` _string_ | REQUIRED. Specifies the service that implements the Envoy ext_authz HTTP authorization service. The format is `[<Namespace>/]<Hostname>`. The specification of `<Namespace>` is required only when it is insufficient to unambiguously resolve a service in the service registry. The `<Hostname>` is a fully qualified host name of a service defined by the Kubernetes service or ServiceEntry.  Example: "my-ext-authz.foo.svc.cluster.local" or "bar/my-ext-authz.example.com". |  | Required: \{\}   |
| `port` _integer_ | REQUIRED. Specifies the port of the service. |  | Required: \{\}   |
| `timeout` _[Duration](https://kubernetes.io/docs/reference/generated/kubernetes-api/v1.25/#duration-v1-meta)_ | The maximum duration that the proxy will wait for a response from the provider (default timeout: 600s). When this timeout condition is met, the proxy marks the communication to the authorization service as failure. In this situation, the response sent back to the client will depend on the configured `failOpen` field. |  |  |
| `pathPrefix` _string_ | Sets a prefix to the value of authorization request header *Path*. For example, setting this to "/check" for an original user request at path "/admin" will cause the authorization check request to be sent to the authorization service at the path "/check/admin" instead of "/admin". |  |  |
| `failOpen` _boolean_ | If true, the user request will be allowed even if the communication with the authorization service has failed, or if the authorization service has returned a HTTP 5xx error. Default is false and the request will be rejected with "Forbidden" response. |  |  |
| `clearRouteCache` _boolean_ | If true, clears route cache in order to allow the external authorization service to correctly affect routing decisions. If true, recalculate routes with the new ExtAuthZ added/removed headers. Default is false |  |  |
| `statusOnError` _string_ | Sets the HTTP status that is returned to the client when there is a network error to the authorization service. The default status is "403" (HTTP Forbidden). |  |  |
| `includeHeadersInCheck` _string array_ | DEPRECATED. Use includeRequestHeadersInCheck instead.  Deprecated: Marked as deprecated in mesh/v1alpha1/config.proto. |  |  |
| `includeRequestHeadersInCheck` _string array_ | List of client request headers that should be included in the authorization request sent to the authorization service. Note that in addition to the headers specified here following headers are included by default: 1. *Host*, *Method*, *Path* and *Content-Length* are automatically sent. 2. *Content-Length* will be set to 0 and the request will not have a message body. However, the authorization request can include the buffered client request body (controlled by includeRequestBodyInCheck setting), consequently the value of Content-Length of the authorization request reflects the size of its payload size.  Exact, prefix and suffix matches are supported (similar to the [authorization policy rule syntax](https://istio.io/latest/docs/reference/config/security/authorization-policy/#Rule) except the presence match): - Exact match: "abc" will match on value "abc". - Prefix match: "abc*" will match on value "abc" and "abcd". - Suffix match: "*abc" will match on value "abc" and "xabc". |  |  |
| `includeAdditionalHeadersInCheck` _object (keys:string, values:string)_ | Set of additional fixed headers that should be included in the authorization request sent to the authorization service. Key is the header name and value is the header value. Note that client request of the same key or headers specified in includeRequestHeadersInCheck will be overridden. |  |  |
| `includeRequestBodyInCheck` _[MeshConfigExtensionProviderEnvoyExternalAuthorizationRequestBody](#meshconfigextensionproviderenvoyexternalauthorizationrequestbody)_ | If set, the client request body will be included in the authorization request sent to the authorization service. |  |  |
| `headersToUpstreamOnAllow` _string array_ | List of headers from the authorization service that should be added or overridden in the original request and forwarded to the upstream when the authorization check result is allowed (HTTP code 200). If not specified, the original request will not be modified and forwarded to backend as-is. Note, any existing headers will be overridden.  Exact, prefix and suffix matches are supported (similar to the [authorization policy rule syntax](https://istio.io/latest/docs/reference/config/security/authorization-policy/#Rule) except the presence match): - Exact match: "abc" will match on value "abc". - Prefix match: "abc*" will match on value "abc" and "abcd". - Suffix match: "*abc" will match on value "abc" and "xabc". |  |  |
| `headersToDownstreamOnDeny` _string array_ | List of headers from the authorization service that should be forwarded to downstream when the authorization check result is not allowed (HTTP code other than 200). If not specified, all the authorization response headers, except *Authority (Host)* will be in the response to the downstream. When a header is included in this list, *Path*, *Status*, *Content-Length*, *WWWAuthenticate* and *Location* are automatically added. Note, the body from the authorization service is always included in the response to downstream.  Exact, prefix and suffix matches are supported (similar to the [authorization policy rule syntax](https://istio.io/latest/docs/reference/config/security/authorization-policy/#Rule) except the presence match): - Exact match: "abc" will match on value "abc". - Prefix match: "abc*" will match on value "abc" and "abcd". - Suffix match: "*abc" will match on value "abc" and "xabc". |  |  |
| `headersToDownstreamOnAllow` _string array_ | List of headers from the authorization service that should be forwarded to downstream when the authorization check result is allowed (HTTP code 200). If not specified, the original response will not be modified and forwarded to downstream as-is. Note, any existing headers will be overridden.  Exact, prefix and suffix matches are supported (similar to the [authorization policy rule syntax](https://istio.io/latest/docs/reference/config/security/authorization-policy/#Rule) except the presence match): - Exact match: "abc" will match on value "abc". - Prefix match: "abc*" will match on value "abc" and "abcd". - Suffix match: "*abc" will match on value "abc" and "xabc". |  |  |




#### MeshConfigExtensionProviderEnvoyFileAccessLogProvider



Defines configuration for Envoy-based access logging that writes to
local files (and/or standard streams).



_Appears in:_
- [MeshConfigExtensionProvider](#meshconfigextensionprovider)

| Field | Description | Default | Validation |
| --- | --- | --- | --- |
| `path` _string_ | Path to a local file to write the access log entries. This may be used to write to streams, via `/dev/stderr` and `/dev/stdout` If unspecified, defaults to `/dev/stdout`. |  |  |
| `logFormat` _[MeshConfigExtensionProviderEnvoyFileAccessLogProviderLogFormat](#meshconfigextensionproviderenvoyfileaccesslogproviderlogformat)_ | Optional. Allows overriding of the default access log format. |  |  |




#### MeshConfigExtensionProviderEnvoyHttpGrpcV3LogProvider



Defines configuration for an Envoy [Access Logging Service](https://www.envoyproxy.io/docs/envoy/latest/api-v3/extensions/access_loggers/grpc/v3/als.proto#grpc-access-log-service-als)
integration for HTTP traffic.



_Appears in:_
- [MeshConfigExtensionProvider](#meshconfigextensionprovider)

| Field | Description | Default | Validation |
| --- | --- | --- | --- |
| `service` _string_ | REQUIRED. Specifies the service that implements the Envoy ALS gRPC authorization service. The format is `[<Namespace>/]<Hostname>`. The specification of `<Namespace>` is required only when it is insufficient to unambiguously resolve a service in the service registry. The `<Hostname>` is a fully qualified host name of a service defined by the Kubernetes service or ServiceEntry.  Example: "envoy-als.foo.svc.cluster.local" or "bar/envoy-als.example.com". |  | Required: \{\}   |
| `port` _integer_ | REQUIRED. Specifies the port of the service. |  | Required: \{\}   |
| `logName` _string_ | Optional. The friendly name of the access log. Defaults: -  "http_envoy_accesslog" -  "listener_envoy_accesslog" |  |  |
| `filterStateObjectsToLog` _string array_ | Optional. Additional filter state objects to log. |  |  |
| `additionalRequestHeadersToLog` _string array_ | Optional. Additional request headers to log. |  |  |
| `additionalResponseHeadersToLog` _string array_ | Optional. Additional response headers to log. |  |  |
| `additionalResponseTrailersToLog` _string array_ | Optional. Additional response trailers to log. |  |  |


#### MeshConfigExtensionProviderEnvoyOpenTelemetryLogProvider



Defines configuration for an Envoy [OpenTelemetry (gRPC) Access Log](https://www.envoyproxy.io/docs/envoy/latest/api-v3/extensions/access_loggers/open_telemetry/v3/logs_service.proto)



_Appears in:_
- [MeshConfigExtensionProvider](#meshconfigextensionprovider)

| Field | Description | Default | Validation |
| --- | --- | --- | --- |
| `service` _string_ | REQUIRED. Specifies the service that implements the Envoy ALS gRPC authorization service. The format is `[<Namespace>/]<Hostname>`. The specification of `<Namespace>` is required only when it is insufficient to unambiguously resolve a service in the service registry. The `<Hostname>` is a fully qualified host name of a service defined by the Kubernetes service or ServiceEntry.  Example: "envoy-als.foo.svc.cluster.local" or "bar/envoy-als.example.com". |  | Required: \{\}   |
| `port` _integer_ | REQUIRED. Specifies the port of the service. |  | Required: \{\}   |
| `logName` _string_ | Optional. The friendly name of the access log. Defaults: - "otel_envoy_accesslog" |  |  |
| `logFormat` _[MeshConfigExtensionProviderEnvoyOpenTelemetryLogProviderLogFormat](#meshconfigextensionproviderenvoyopentelemetrylogproviderlogformat)_ | Optional. Format for the proxy access log Empty value results in proxy's default access log format, following Envoy access logging formatting. |  |  |




#### MeshConfigExtensionProviderEnvoyTcpGrpcV3LogProvider



Defines configuration for an Envoy [Access Logging Service](https://www.envoyproxy.io/docs/envoy/latest/api-v3/extensions/access_loggers/grpc/v3/als.proto#grpc-access-log-service-als)
integration for TCP traffic.



_Appears in:_
- [MeshConfigExtensionProvider](#meshconfigextensionprovider)

| Field | Description | Default | Validation |
| --- | --- | --- | --- |
| `service` _string_ | REQUIRED. Specifies the service that implements the Envoy ALS gRPC authorization service. The format is `[<Namespace>/]<Hostname>`. The specification of `<Namespace>` is required only when it is insufficient to unambiguously resolve a service in the service registry. The `<Hostname>` is a fully qualified host name of a service defined by the Kubernetes service or ServiceEntry.  Example: "envoy-als.foo.svc.cluster.local" or "bar/envoy-als.example.com". |  | Required: \{\}   |
| `port` _integer_ | REQUIRED. Specifies the port of the service. |  | Required: \{\}   |
| `logName` _string_ | Optional. The friendly name of the access log. Defaults: - "tcp_envoy_accesslog" - "listener_envoy_accesslog" |  |  |
| `filterStateObjectsToLog` _string array_ | Optional. Additional filter state objects to log. |  |  |




#### MeshConfigExtensionProviderHttpHeader







_Appears in:_
- [MeshConfigExtensionProviderGrpcService](#meshconfigextensionprovidergrpcservice)
- [MeshConfigExtensionProviderHttpService](#meshconfigextensionproviderhttpservice)

| Field | Description | Default | Validation |
| --- | --- | --- | --- |
| `name` _string_ | REQUIRED. The HTTP header name. |  | Required: \{\}   |
| `value` _string_ | REQUIRED. The HTTP header value. |  | Required: \{\}   |




#### MeshConfigExtensionProviderLightstepTracingProvider



Defines configuration for a Lightstep tracer.
Note: Lightstep has moved to OpenTelemetry-based integrations. Istio 1.15+
will generate OpenTelemetry-compatible configuration when using this option.



_Appears in:_
- [MeshConfigExtensionProvider](#meshconfigextensionprovider)

| Field | Description | Default | Validation |
| --- | --- | --- | --- |
| `service` _string_ | REQUIRED. Specifies the service for the Lightstep collector. The format is `[<Namespace>/]<Hostname>`. The specification of `<Namespace>` is required only when it is insufficient to unambiguously resolve a service in the service registry. The `<Hostname>` is a fully qualified host name of a service defined by the Kubernetes service or ServiceEntry.  Example: "lightstep.default.svc.cluster.local" or "bar/lightstep.example.com". |  | Required: \{\}   |
| `port` _integer_ | REQUIRED. Specifies the port of the service. |  | Required: \{\}   |
| `accessToken` _string_ | The Lightstep access token. |  |  |
| `maxTagLength` _integer_ | Optional. Controls the overall path length allowed in a reported span. NOTE: currently only controls max length of the path tag. |  |  |


#### MeshConfigExtensionProviderOpenCensusAgentTracingProvider



Defines configuration for an OpenCensus tracer writing to an OpenCensus backend.


WARNING: OpenCensusAgentTracingProviders should be used with extreme care. Configuration of
OpenCensus providers CANNOT be changed during the course of proxy's lifetime due to a limitation
in the implementation of OpenCensus driver in Envoy. This means only a single provider configuration
may be used for OpenCensus at any given time for a proxy or group of proxies AND that any change to the provider
configuration MUST be accompanied by a restart of all proxies that will use that configuration.


NOTE: Stackdriver tracing uses OpenCensus configuration under the hood and, as a result, cannot be used
alongside OpenCensus provider configuration.



_Appears in:_
- [MeshConfigExtensionProvider](#meshconfigextensionprovider)

| Field | Description | Default | Validation |
| --- | --- | --- | --- |
| `service` _string_ | REQUIRED. Specifies the service for the OpenCensusAgent. The format is `[<Namespace>/]<Hostname>`. The specification of `<Namespace>` is required only when it is insufficient to unambiguously resolve a service in the service registry. The `<Hostname>` is a fully qualified host name of a service defined by the Kubernetes service or ServiceEntry.  Example: "ocagent.default.svc.cluster.local" or "bar/ocagent.example.com". |  | Required: \{\}   |
| `port` _integer_ | REQUIRED. Specifies the port of the service. |  | Required: \{\}   |
| `context` _[MeshConfigExtensionProviderOpenCensusAgentTracingProviderTraceContext](#meshconfigextensionprovideropencensusagenttracingprovidertracecontext) array_ | Specifies the set of context propagation headers used for distributed tracing. Default is `["W3C_TRACE_CONTEXT"]`. If multiple values are specified, the proxy will attempt to read each header for each request and will write all headers. |  | Enum: [UNSPECIFIED W3C_TRACE_CONTEXT GRPC_BIN CLOUD_TRACE_CONTEXT B3]   |
| `maxTagLength` _integer_ | Optional. Controls the overall path length allowed in a reported span. NOTE: currently only controls max length of the path tag. |  |  |




#### MeshConfigExtensionProviderOpenTelemetryTracingProvider



Defines configuration for an OpenTelemetry tracing backend. Istio 1.16.1 or higher is needed.



_Appears in:_
- [MeshConfigExtensionProvider](#meshconfigextensionprovider)

| Field | Description | Default | Validation |
| --- | --- | --- | --- |
| `service` _string_ | REQUIRED. Specifies the OpenTelemetry endpoint that will receive OTLP traces. The format is `[<Namespace>/]<Hostname>`. The specification of `<Namespace>` is required only when it is insufficient to unambiguously resolve a service in the service registry. The `<Hostname>` is a fully qualified host name of a service defined by the Kubernetes service or ServiceEntry.  Example: "otlp.default.svc.cluster.local" or "bar/otlp.example.com". |  | Required: \{\}   |
| `port` _integer_ | REQUIRED. Specifies the port of the service. |  | Required: \{\}   |
| `maxTagLength` _integer_ | Optional. Controls the overall path length allowed in a reported span. NOTE: currently only controls max length of the path tag. |  |  |
| `http` _[MeshConfigExtensionProviderHttpService](#meshconfigextensionproviderhttpservice)_ | Optional. Specifies the configuration for exporting OTLP traces via HTTP. When empty, traces will be exported via gRPC.  The following example shows how to configure the OpenTelemetry ExtensionProvider to export via HTTP:  1. Add/change the OpenTelemetry extension provider in `MeshConfig` ```yaml   - name: otel-tracing     opentelemetry:     port: 443     service: my.olly-backend.com     http:     path: "/api/otlp/traces"     timeout: 10s     headers:   - name: "my-custom-header"     value: "some value"  ```  2. Deploy a `ServiceEntry` for the observability back-end ```yaml apiVersion: networking.istio.io/v1alpha3 kind: ServiceEntry metadata:    name: my-olly-backend  spec:    hosts:   - my.olly-backend.com   ports:   - number: 443     name: https-port     protocol: HTTPS   resolution: DNS   location: MESH_EXTERNAL  --- apiVersion: networking.istio.io/v1alpha3 kind: DestinationRule metadata:    name: my-olly-backend  spec:    host: my.olly-backend.com   trafficPolicy:     portLevelSettings:     - port:         number: 443       tls:         mode: SIMPLE  ``` |  |  |
| `grpc` _[MeshConfigExtensionProviderGrpcService](#meshconfigextensionprovidergrpcservice)_ | Optional. Specifies the configuration for exporting OTLP traces via GRPC. When empty, traces will check whether HTTP is set. If not, traces will use default GRPC configurations.  The following example shows how to configure the OpenTelemetry ExtensionProvider to export via GRPC:  1. Add/change the OpenTelemetry extension provider in `MeshConfig` ```yaml   - name: opentelemetry     opentelemetry:     port: 8090     service: tracing.example.com     grpc:     timeout: 10s     initialMetadata:   - name: "Authentication"     value: "token-xxxxx"  ```  2. Deploy a `ServiceEntry` for the observability back-end ```yaml apiVersion: networking.istio.io/v1alpha3 kind: ServiceEntry metadata:    name: tracing-grpc  spec:    hosts:   - tracing.example.com   ports:   - number: 8090     name: grpc-port     protocol: GRPC   resolution: DNS   location: MESH_EXTERNAL  ``` |  |  |
| `resourceDetectors` _[MeshConfigExtensionProviderResourceDetectors](#meshconfigextensionproviderresourcedetectors)_ | Optional. Specifies [Resource Detectors](https://opentelemetry.io/docs/specs/otel/resource/sdk/) to be used by the OpenTelemetry Tracer. When multiple resources are provided, they are merged according to the OpenTelemetry [Resource specification](https://opentelemetry.io/docs/specs/otel/resource/sdk/#merge).  The following example shows how to configure the Environment Resource Detector, that will read the attributes from the environment variable `OTEL_RESOURCE_ATTRIBUTES`:  ```yaml   - name: otel-tracing     opentelemetry:     port: 443     service: my.olly-backend.com     resourceDetectors:     environment: \{\}  ``` |  |  |
| `dynatraceSampler` _[MeshConfigExtensionProviderOpenTelemetryTracingProviderDynatraceSampler](#meshconfigextensionprovideropentelemetrytracingproviderdynatracesampler)_ | The Dynatrace adaptive traffic management (ATM) sampler.  Example configuration:  ```yaml   - name: otel-tracing     opentelemetry:     port: 443     service: "\{your-environment-id\}.live.dynatrace.com"     http:     path: "/api/v2/otlp/v1/traces"     timeout: 10s     headers:   - name: "Authorization"     value: "Api-Token dt0c01."     resourceDetectors:     dynatrace: \{\}     dynatraceSampler:     tenant: "\{your-environment-id\}"     clusterId: 1234 |  |  |




#### MeshConfigExtensionProviderOpenTelemetryTracingProviderDynatraceSamplerDynatraceApi







_Appears in:_
- [MeshConfigExtensionProviderOpenTelemetryTracingProviderDynatraceSampler](#meshconfigextensionprovideropentelemetrytracingproviderdynatracesampler)

| Field | Description | Default | Validation |
| --- | --- | --- | --- |
| `service` _string_ | REQUIRED. Specifies the Dynatrace environment to obtain the sampling configuration. The format is `<Hostname>`, where `<Hostname>` is the fully qualified Dynatrace environment host name defined in the ServiceEntry.  Example: "\{your-environment-id\}.live.dynatrace.com". |  | Required: \{\}   |
| `port` _integer_ | REQUIRED. Specifies the port of the service. |  | Required: \{\}   |
| `http` _[MeshConfigExtensionProviderHttpService](#meshconfigextensionproviderhttpservice)_ | REQUIRED. Specifies sampling configuration URI. |  | Required: \{\}   |


#### MeshConfigExtensionProviderPrometheusMetricsProvider







_Appears in:_
- [MeshConfigExtensionProvider](#meshconfigextensionprovider)





#### MeshConfigExtensionProviderResourceDetectorsDynatraceResourceDetector



Dynatrace Resource Detector.
The resource detector reads from the Dynatrace enrichment files
and adds host/process related attributes to the OpenTelemetry resource.


See: [Enrich ingested data with Dynatrace-specific dimensions](https://docs.dynatrace.com/docs/shortlink/enrichment-files)



_Appears in:_
- [MeshConfigExtensionProviderResourceDetectors](#meshconfigextensionproviderresourcedetectors)



#### MeshConfigExtensionProviderResourceDetectorsEnvironmentResourceDetector



OpenTelemetry Environment Resource Detector.
The resource detector reads attributes from the environment variable `OTEL_RESOURCE_ATTRIBUTES`
and adds them to the OpenTelemetry resource.


See: [Resource specification](https://opentelemetry.io/docs/specs/otel/resource/sdk/#specifying-resource-information-via-an-environment-variable)



_Appears in:_
- [MeshConfigExtensionProviderResourceDetectors](#meshconfigextensionproviderresourcedetectors)



#### MeshConfigExtensionProviderSkyWalkingTracingProvider



Defines configuration for a SkyWalking tracer.



_Appears in:_
- [MeshConfigExtensionProvider](#meshconfigextensionprovider)

| Field | Description | Default | Validation |
| --- | --- | --- | --- |
| `service` _string_ | REQUIRED. Specifies the service for the SkyWalking receiver. The format is `[<Namespace>/]<Hostname>`. The specification of `<Namespace>` is required only when it is insufficient to unambiguously resolve a service in the service registry. The `<Hostname>` is a fully qualified host name of a service defined by the Kubernetes service or ServiceEntry.  Example: "skywalking.default.svc.cluster.local" or "bar/skywalking.example.com". |  | Required: \{\}   |
| `port` _integer_ | REQUIRED. Specifies the port of the service. |  | Required: \{\}   |
| `accessToken` _string_ | Optional. The SkyWalking OAP access token. |  |  |


#### MeshConfigExtensionProviderStackdriverProvider



Defines configuration for Stackdriver.


WARNING: Stackdriver tracing uses OpenCensus configuration under the hood and, as a result, cannot be used
alongside any OpenCensus provider configuration. This is due to a limitation in the implementation of OpenCensus
driver in Envoy.



_Appears in:_
- [MeshConfigExtensionProvider](#meshconfigextensionprovider)

| Field | Description | Default | Validation |
| --- | --- | --- | --- |
| `maxTagLength` _integer_ | Optional. Controls the overall path length allowed in a reported span. NOTE: currently only controls max length of the path tag. |  |  |
| `logging` _[MeshConfigExtensionProviderStackdriverProviderLogging](#meshconfigextensionproviderstackdriverproviderlogging)_ | Optional. Controls Stackdriver logging behavior. |  |  |




#### MeshConfigExtensionProviderZipkinTracingProvider



Defines configuration for a Zipkin tracer.



_Appears in:_
- [MeshConfigExtensionProvider](#meshconfigextensionprovider)

| Field | Description | Default | Validation |
| --- | --- | --- | --- |
| `service` _string_ | REQUIRED. Specifies the service that the Zipkin API. The format is `[<Namespace>/]<Hostname>`. The specification of `<Namespace>` is required only when it is insufficient to unambiguously resolve a service in the service registry. The `<Hostname>` is a fully qualified host name of a service defined by the Kubernetes service or ServiceEntry.  Example: "zipkin.default.svc.cluster.local" or "bar/zipkin.example.com". |  | Required: \{\}   |
| `port` _integer_ | REQUIRED. Specifies the port of the service. |  | Required: \{\}   |
| `maxTagLength` _integer_ | Optional. Controls the overall path length allowed in a reported span. NOTE: currently only controls max length of the path tag. |  |  |
| `enable64bitTraceId` _boolean_ | Optional. A 128 bit trace id will be used in Istio. If true, will result in a 64 bit trace id being used. |  |  |
| `path` _string_ | Optional. Specifies the endpoint of Zipkin API. The default value is "/api/v2/spans". |  |  |


#### MeshConfigH2UpgradePolicy

_Underlying type:_ _string_

Default Policy for upgrading http1.1 connections to http2.

_Validation:_
- Enum: [DO_NOT_UPGRADE UPGRADE]

_Appears in:_
- [MeshConfig](#meshconfig)

| Field | Description |
| --- | --- |
| `DO_NOT_UPGRADE` | Do not upgrade connections to http2.  |
| `UPGRADE` | Upgrade the connections to http2.  |


#### MeshConfigInboundTrafficPolicy







_Appears in:_
- [MeshConfig](#meshconfig)

| Field | Description | Default | Validation |
| --- | --- | --- | --- |
| `mode` _[MeshConfigInboundTrafficPolicyMode](#meshconfiginboundtrafficpolicymode)_ |  |  | Enum: [PASSTHROUGH LOCALHOST]   |


#### MeshConfigInboundTrafficPolicyMode

_Underlying type:_ _string_



_Validation:_
- Enum: [PASSTHROUGH LOCALHOST]

_Appears in:_
- [MeshConfigInboundTrafficPolicy](#meshconfiginboundtrafficpolicy)

| Field | Description |
| --- | --- |
| `PASSTHROUGH` | inbound traffic will be passed through to the destination listening on Pod IP. This matches the behavior without Istio enabled at all allowing proxy to be transparent.  |
| `LOCALHOST` | inbound traffic will be sent to the destinations listening on localhost.  |


#### MeshConfigIngressControllerMode

_Underlying type:_ _string_



_Validation:_
- Enum: [UNSPECIFIED OFF DEFAULT STRICT]

_Appears in:_
- [MeshConfig](#meshconfig)

| Field | Description |
| --- | --- |
| `UNSPECIFIED` | Unspecified Istio ingress controller.  |
| `OFF` | Disables Istio ingress controller.  |
| `DEFAULT` | Istio ingress controller will act on ingress resources that do not contain any annotation or whose annotations match the value specified in the ingressClass parameter described earlier. Use this mode if Istio ingress controller will be the default ingress controller for the entire Kubernetes cluster.  |
| `STRICT` | Istio ingress controller will only act on ingress resources whose annotations match the value specified in the ingressClass parameter described earlier. Use this mode if Istio ingress controller will be a secondary ingress controller (e.g., in addition to a cloud-provided ingress controller).  |


#### MeshConfigOutboundTrafficPolicy



`OutboundTrafficPolicy` sets the default behavior of the sidecar for
handling unknown outbound traffic from the application.



_Appears in:_
- [MeshConfig](#meshconfig)

| Field | Description | Default | Validation |
| --- | --- | --- | --- |
| `mode` _[MeshConfigOutboundTrafficPolicyMode](#meshconfigoutboundtrafficpolicymode)_ |  |  | Enum: [REGISTRY_ONLY ALLOW_ANY]   |


#### MeshConfigOutboundTrafficPolicyMode

_Underlying type:_ _string_



_Validation:_
- Enum: [REGISTRY_ONLY ALLOW_ANY]

_Appears in:_
- [MeshConfigOutboundTrafficPolicy](#meshconfigoutboundtrafficpolicy)

| Field | Description |
| --- | --- |
| `REGISTRY_ONLY` | In `REGISTRY_ONLY` mode, unknown outbound traffic will be dropped. Traffic destinations must be explicitly declared into the service registry through `ServiceEntry` configurations. Note: Istio [does not offer an outbound traffic security policy](https://istio.io/latest/docs/ops/best-practices/security/#understand-traffic-capture-limitations). This option does not act as one, or as any form of an outbound firewall. Instead, this option exists primarily to offer users a way to detect missing `ServiceEntry` configurations by explicitly failing.  |
| `ALLOW_ANY` | In `ALLOW_ANY` mode, any traffic to unknown destinations will be allowed. Unknown destination traffic will have limited functionality, however, such as reduced observability. This mode allows users that do not have all possible egress destinations registered through `ServiceEntry` configurations to still connect to arbitrary destinations.  |


#### MeshConfigProxyConfig



ProxyConfig defines variables for individual Envoy instances. This can be configured on a per-workload basis
as well as by the mesh-wide defaults.
To set the mesh-wide defaults, configure the `defaultConfig` section of `meshConfig`. For example:


```
meshConfig:
  defaultConfig:
    discoveryAddress: istiod:15012
```


This can also be configured on a per-workload basis by configuring the `proxy.istio.io/config` annotation on the pod. For example:


```
annotations:
  proxy.istio.io/config: |
    discoveryAddress: istiod:15012
```


If both are configured, the two are merged with per field semantics; the field set in annotation will fully replace the field from mesh config defaults.
This is different than a deep merge provided by protobuf.
For example, `"tracing": { "sampling": 5 }` would completely override a setting configuring a tracing provider
such as `"tracing": { "zipkin": { "address": "..." } }`.


Note: fields in ProxyConfig are not dynamically configured; changes will require restart of workloads to take effect.



_Appears in:_
- [MeshConfig](#meshconfig)

| Field | Description | Default | Validation |
| --- | --- | --- | --- |
| `configPath` _string_ | Path to the generated configuration file directory. Proxy agent generates the actual configuration and stores it in this directory. |  |  |
| `binaryPath` _string_ | Path to the proxy binary |  |  |
| `serviceCluster` _string_ | Service cluster defines the name for the `service_cluster` that is shared by all Envoy instances. This setting corresponds to `--service-cluster` flag in Envoy.  In a typical Envoy deployment, the `service-cluster` flag is used to identify the caller, for source-based routing scenarios.  Since Istio does not assign a local `service/service` version to each Envoy instance, the name is same for all of them.  However, the source/caller's identity (e.g., IP address) is encoded in the `--service-node` flag when launching Envoy.  When the RDS service receives API calls from Envoy, it uses the value of the `service-node` flag to compute routes that are relative to the service instances located at that IP address. |  |  |
| `tracingServiceName` _[ProxyConfigTracingServiceName](#proxyconfigtracingservicename)_ | Used by Envoy proxies to assign the values for the service names in trace spans. |  | Enum: [APP_LABEL_AND_NAMESPACE CANONICAL_NAME_ONLY CANONICAL_NAME_AND_NAMESPACE]   |
| `drainDuration` _[Duration](https://kubernetes.io/docs/reference/generated/kubernetes-api/v1.25/#duration-v1-meta)_ | restart. MUST be >=1s (e.g., _1s/1m/1h_) Default drain duration is `45s`. |  |  |
| `discoveryAddress` _string_ | Address of the discovery service exposing xDS with mTLS connection. The inject configuration may override this value. |  |  |
| `zipkinAddress` _string_ | Address of the Zipkin service (e.g. _zipkin:9411_). DEPRECATED: Use [tracing][istio.mesh.v1alpha1.ProxyConfig.tracing] instead.  Deprecated: Marked as deprecated in mesh/v1alpha1/proxy.proto. |  |  |
| `statsdUdpAddress` _string_ | IP Address and Port of a statsd UDP listener (e.g. `10.75.241.127:9125`). |  |  |
| `proxyAdminPort` _integer_ | Port on which Envoy should listen for administrative commands. Default port is `15000`. |  |  |
| `controlPlaneAuthPolicy` _[AuthenticationPolicy](#authenticationpolicy)_ | AuthenticationPolicy defines how the proxy is authenticated when it connects to the control plane. Default is set to `MUTUAL_TLS`. |  | Enum: [NONE MUTUAL_TLS INHERIT]   |
| `customConfigFile` _string_ | File path of custom proxy configuration, currently used by proxies in front of istiod. |  |  |
| `statNameLength` _integer_ | Maximum length of name field in Envoy's metrics. The length of the name field is determined by the length of a name field in a service and the set of labels that comprise a particular version of the service. The default value is set to 189 characters. Envoy's internal metrics take up 67 characters, for a total of 256 character name per metric. Increase the value of this field if you find that the metrics from Envoys are truncated. |  |  |
| `concurrency` _integer_ | The number of worker threads to run. If unset, which is recommended, this will be automatically determined based on CPU requests/limits. If set to 0, all cores on the machine will be used, ignoring CPU requests or limits. This can lead to major performance issues if CPU limits are also set. |  |  |
| `proxyBootstrapTemplatePath` _string_ | Path to the proxy bootstrap template file |  |  |
| `interceptionMode` _[ProxyConfigInboundInterceptionMode](#proxyconfiginboundinterceptionmode)_ | The mode used to redirect inbound traffic to Envoy. |  | Enum: [REDIRECT TPROXY NONE]   |
| `tracing` _[Tracing](#tracing)_ | Tracing configuration to be used by the proxy. |  |  |
| `envoyAccessLogService` _[RemoteService](#remoteservice)_ | Address of the service to which access logs from Envoys should be sent. (e.g. `accesslog-service:15000`). See [Access Log Service](https://www.envoyproxy.io/docs/envoy/latest/api-v2/config/accesslog/v2/als.proto) for details about Envoy's gRPC Access Log Service API. |  |  |
| `envoyMetricsService` _[RemoteService](#remoteservice)_ | Address of the Envoy Metrics Service implementation (e.g. `metrics-service:15000`). See [Metric Service](https://www.envoyproxy.io/docs/envoy/latest/api-v2/config/metrics/v2/metrics_service.proto) for details about Envoy's Metrics Service API. |  |  |
| `proxyMetadata` _object (keys:string, values:string)_ | Additional environment variables for the proxy. Names starting with `ISTIO_META_` will be included in the generated bootstrap and sent to the XDS server. |  |  |
| `runtimeValues` _object (keys:string, values:string)_ | Envoy [runtime configuration](https://www.envoyproxy.io/docs/envoy/latest/intro/arch_overview/operations/runtime) to set during bootstrapping. This enables setting experimental, unsafe, unsupported, and deprecated features that should be used with extreme caution. |  |  |
| `statusPort` _integer_ | Port on which the agent should listen for administrative commands such as readiness probe. Default is set to port `15020`. |  |  |
| `extraStatTags` _string array_ | An additional list of tags to extract from the in-proxy Istio telemetry. These extra tags can be added by configuring the telemetry extension. Each additional tag needs to be present in this list. Extra tags emitted by the telemetry extensions must be listed here so that they can be processed and exposed as Prometheus metrics. Deprecated: `istio.stats` is a native filter now, this field is no longer needed. |  |  |
| `gatewayTopology` _[Topology](#topology)_ | Topology encapsulates the configuration which describes where the proxy is located i.e. behind a (or N) trusted proxy (proxies) or directly exposed to the internet. This configuration only effects gateways and is applied to all the gateways in the cluster unless overridden via annotations of the gateway workloads. |  |  |
| `terminationDrainDuration` _[Duration](https://kubernetes.io/docs/reference/generated/kubernetes-api/v1.25/#duration-v1-meta)_ | The amount of time allowed for connections to complete on proxy shutdown. On receiving `SIGTERM` or `SIGINT`, `istio-agent` tells the active Envoy to start gracefully draining, discouraging any new connections and allowing existing connections to complete. It then sleeps for the `terminationDrainDuration` and then kills any remaining active Envoy processes. If not set, a default of `5s` will be applied. |  |  |
| `meshId` _string_ | The unique identifier for the [service mesh](https://istio.io/docs/reference/glossary/#service-mesh) All control planes running in the same service mesh should specify the same mesh ID. Mesh ID is used to label telemetry reports for cases where telemetry from multiple meshes is mixed together. |  |  |
| `readinessProbe` _[Probe](https://kubernetes.io/docs/reference/generated/kubernetes-api/v1.25/#probe-v1-core)_ | VM Health Checking readiness probe. This health check config exactly mirrors the kubernetes readiness probe configuration both in schema and logic. Only one health check method of 3 can be set at a time. |  |  |
| `proxyStatsMatcher` _[ProxyConfigProxyStatsMatcher](#proxyconfigproxystatsmatcher)_ | Proxy stats matcher defines configuration for reporting custom Envoy stats. To reduce memory and CPU overhead from Envoy stats system, Istio proxies by default create and expose only a subset of Envoy stats. This option is to control creation of additional Envoy stats with prefix, suffix, and regex expressions match on the name of the stats. This replaces the stats inclusion annotations (`sidecar.istio.io/statsInclusionPrefixes`, `sidecar.istio.io/statsInclusionRegexps`, and `sidecar.istio.io/statsInclusionSuffixes`). For example, to enable stats for circuit breakers, request retries, upstream connections, and request timeouts, you can specify stats matcher as follows: ```yaml proxyStatsMatcher:    inclusionRegexps:     - .*outlier_detection.*     - .*upstream_rq_retry.*     - .*upstream_cx_.*   inclusionSuffixes:     - upstream_rq_timeout  ``` Note including more Envoy stats might increase number of time series collected by prometheus significantly. Care needs to be taken on Prometheus resource provision and configuration to reduce cardinality. |  |  |
| `holdApplicationUntilProxyStarts` _boolean_ | Boolean flag for enabling/disabling the holdApplicationUntilProxyStarts behavior. This feature adds hooks to delay application startup until the pod proxy is ready to accept traffic, mitigating some startup race conditions. Default value is 'false'. |  |  |
| `caCertificatesPem` _string array_ | The PEM data of the extra root certificates for workload-to-workload communication. This includes the certificates defined in MeshConfig and any other certificates that Istiod uses as CA. The plugin certificates (the 'cacerts' secret), self-signed certificates (the 'istio-ca-secret' secret) are added automatically by Istiod. |  |  |
| `image` _[ProxyImage](#proxyimage)_ | Specifies the details of the proxy image. |  |  |
| `privateKeyProvider` _[PrivateKeyProvider](#privatekeyprovider)_ | Specifies the details of the Private Key Provider configuration for gateway and sidecar proxies. |  |  |
| `proxyHeaders` _[ProxyConfigProxyHeaders](#proxyconfigproxyheaders)_ | Define the set of headers to add/modify for HTTP request/responses.  To enable an optional header, simply set the field. If no specific configuration is required, an empty object (`\{\}`) will enable it. Note: currently all headers are enabled by default.  Below shows an example of customizing the `server` header and disabling the `X-Envoy-Attempt-Count` header:  ```yaml proxyHeaders:    server:     value: "my-custom-server"   # Explicitly enable Request IDs.   # As this is the default, this has no effect.   requestId: \{\}   attemptCount:     disabled: true  ```  # Below shows an example of preserving the header case for HTTP 1.x requests  ```yaml proxyHeaders:    perserveHttp1HeaderCase: true  ```  Some headers are enabled by default, and require explicitly disabling. See below for an example of disabling all default-enabled headers:  ```yaml proxyHeaders:    forwardedClientCert: SANITIZE   server:     disabled: true   requestId:     disabled: true   attemptCount:     disabled: true   envoyDebugHeaders:     disabled: true   metadataExchangeHeaders:     mode: IN_MESH  ``` |  |  |


#### MeshConfigProxyPathNormalization







_Appears in:_
- [MeshConfig](#meshconfig)

| Field | Description | Default | Validation |
| --- | --- | --- | --- |
| `normalization` _[MeshConfigProxyPathNormalizationNormalizationType](#meshconfigproxypathnormalizationnormalizationtype)_ |  |  | Enum: [DEFAULT NONE BASE MERGE_SLASHES DECODE_AND_MERGE_SLASHES]   |


#### MeshConfigProxyPathNormalizationNormalizationType

_Underlying type:_ _string_



_Validation:_
- Enum: [DEFAULT NONE BASE MERGE_SLASHES DECODE_AND_MERGE_SLASHES]

_Appears in:_
- [MeshConfigProxyPathNormalization](#meshconfigproxypathnormalization)

| Field | Description |
| --- | --- |
| `DEFAULT` | Apply default normalizations. Currently, this is BASE.  |
| `NONE` | No normalization, paths are used as is.  |
| `BASE` | Normalize according to [RFC 3986](https://tools.ietf.org/html/rfc3986). For Envoy proxies, this is the [`normalize_path`](https://www.envoyproxy.io/docs/envoy/latest/api-v3/extensions/filters/network/http_connection_manager/v3/http_connection_manager.proto.html) option. For example, `/a/../b` normalizes to `/b`.  |
| `MERGE_SLASHES` | In addition to the `BASE` normalization, consecutive slashes are also merged. For example, `/a//b` normalizes to `a/b`.  |
| `DECODE_AND_MERGE_SLASHES` | In addition to normalization in `MERGE_SLASHES`, slash characters are UTF-8 decoded (case insensitive) prior to merging. This means `%2F`, `%2f`, `%5C`, and `%5c` sequences in the request path will be rewritten to `/` or `\`. For example, `/a%2f/b` normalizes to `a/b`.  |




#### MeshConfigServiceSettingsSettings



Settings for the selected services.



_Appears in:_
- [MeshConfigServiceSettings](#meshconfigservicesettings)

| Field | Description | Default | Validation |
| --- | --- | --- | --- |
| `clusterLocal` _boolean_ | If true, specifies that the client and service endpoints must reside in the same cluster. By default, in multi-cluster deployments, the Istio control plane assumes all service endpoints to be reachable from any client in any of the clusters which are part of the mesh. This configuration option limits the set of service endpoints visible to a client to be cluster scoped.  There are some common scenarios when this can be useful:    - A service (or group of services) is inherently local to the cluster and has local storage     for that cluster. For example, the kube-system namespace (e.g. the Kube API Server).   - A mesh administrator wants to slowly migrate services to Istio. They might start by first     having services cluster-local and then slowly transition them to mesh-wide. They could do     this service-by-service (e.g. mysvc.myns.svc.cluster.local) or as a group     (e.g. *.myns.svc.cluster.local).  By default Istio will consider kubernetes.default.svc (i.e. the API Server) as well as all services in the kube-system namespace to be cluster-local, unless explicitly overridden here. |  |  |


#### MeshConfigTLSConfig







_Appears in:_
- [MeshConfig](#meshconfig)

| Field | Description | Default | Validation |
| --- | --- | --- | --- |
| `minProtocolVersion` _[MeshConfigTLSConfigTLSProtocol](#meshconfigtlsconfigtlsprotocol)_ | Optional: the minimum TLS protocol version. The default minimum TLS version will be TLS 1.2. As servers may not be Envoy and be set to TLS 1.2 (e.g., workloads using mTLS without sidecars), the minimum TLS version for clients may also be TLS 1.2. In the current Istio implementation, the maximum TLS protocol version is TLS 1.3. |  | Enum: [TLS_AUTO TLSV1_2 TLSV1_3]   |
| `ecdhCurves` _string array_ | Optional: If specified, the TLS connection will only support the specified ECDH curves for the DH key exchange. If not specified, the default curves enforced by Envoy will be used. For details about the default curves, refer to [Ecdh Curves](https://www.envoyproxy.io/docs/envoy/latest/api-v3/extensions/transport_sockets/tls/v3/common.proto). |  |  |
| `cipherSuites` _string array_ | Optional: If specified, the TLS connection will only support the specified cipher list when negotiating TLS 1.0-1.2. If not specified, the following cipher suites will be used: ``` ECDHE-ECDSA-AES256-GCM-SHA384 ECDHE-RSA-AES256-GCM-SHA384 ECDHE-ECDSA-AES128-GCM-SHA256 ECDHE-RSA-AES128-GCM-SHA256 AES256-GCM-SHA384 AES128-GCM-SHA256 ``` |  |  |


#### MeshConfigTLSConfigTLSProtocol

_Underlying type:_ _string_

TLS protocol versions.

_Validation:_
- Enum: [TLS_AUTO TLSV1_2 TLSV1_3]

_Appears in:_
- [MeshConfigTLSConfig](#meshconfigtlsconfig)

| Field | Description |
| --- | --- |
| `TLS_AUTO` | Automatically choose the optimal TLS version.  |
| `TLSV1_2` | TLS version 1.2  |
| `TLSV1_3` | TLS version 1.3  |




#### MultiClusterConfig



MultiClusterConfig specifies the Configuration for Istio mesh across multiple clusters through the istio gateways.



_Appears in:_
- [GlobalConfig](#globalconfig)
- [ZTunnelConfig](#ztunnelconfig)

| Field | Description | Default | Validation |
| --- | --- | --- | --- |
| `enabled` _boolean_ | Enables the connection between two kubernetes clusters via their respective ingressgateway services. Use if the pods in each cluster cannot directly talk to one another. |  |  |
| `clusterName` _string_ | The name of the cluster this installation will run in. This is required for sidecar injection to properly label proxies |  |  |
| `globalDomainSuffix` _string_ | The suffix for global service names. |  |  |
| `includeEnvoyFilter` _boolean_ | Enable envoy filter to translate `globalDomainSuffix` to cluster local suffix for cross cluster communication. |  |  |


#### Network



Network provides information about the endpoints in a routable L3
network. A single routable L3 network can have one or more service
registries. Note that the network has no relation to the locality of the
endpoint. The endpoint locality will be obtained from the service
registry.



_Appears in:_
- [GlobalConfig](#globalconfig)
- [MeshNetworks](#meshnetworks)

| Field | Description | Default | Validation |
| --- | --- | --- | --- |
| `endpoints` _[NetworkNetworkEndpoints](#networknetworkendpoints) array_ | The list of endpoints in the network (obtained through the constituent service registries or from CIDR ranges). All endpoints in the network are directly accessible to one another. |  |  |
| `gateways` _[NetworkIstioNetworkGateway](#networkistionetworkgateway) array_ | Set of gateways associated with the network. |  |  |


#### NetworkIstioNetworkGateway



The gateway associated with this network. Traffic from remote networks
will arrive at the specified gateway:port. All incoming traffic must
use mTLS.



_Appears in:_
- [Network](#network)

| Field | Description | Default | Validation |
| --- | --- | --- | --- |
| `registryServiceName` _string_ | A fully qualified domain name of the gateway service.  istiod will lookup the service from the service registries in the network and obtain the endpoint IPs of the gateway from the service registry. Note that while the service name is a fully qualified domain name, it need not be resolvable outside the orchestration platform for the registry. e.g., this could be istio-ingressgateway.istio-system.svc.cluster.local. |  |  |
| `address` _string_ | IP address or externally resolvable DNS address associated with the gateway. |  |  |
| `port` _integer_ |  |  |  |
| `locality` _string_ | The locality associated with an explicitly specified gateway (i.e. ip) |  |  |


#### NetworkNetworkEndpoints



NetworkEndpoints describes how the network associated with an endpoint
should be inferred. An endpoint will be assigned to a network based on
the following rules:


1. Implicitly: If the registry explicitly provides information about
the network to which the endpoint belongs to. In some cases, its
possible to indicate the network associated with the endpoint by
adding the `ISTIO_META_NETWORK` environment variable to the sidecar.


2. Explicitly:


  a. By matching the registry name with one of the "fromRegistry"
  in the mesh config. A "fromRegistry" can only be assigned to a
  single network.


  b. By matching the IP against one of the CIDR ranges in a mesh
  config network. The CIDR ranges must not overlap and be assigned to
  a single network.


(2) will override (1) if both are present.



_Appears in:_
- [Network](#network)

| Field | Description | Default | Validation |
| --- | --- | --- | --- |
| `fromCidr` _string_ | A CIDR range for the set of endpoints in this network. The CIDR ranges for endpoints from different networks must not overlap. |  |  |
| `fromRegistry` _string_ | Add all endpoints from the specified registry into this network. The names of the registries should correspond to the kubeconfig file name inside the secret that was used to configure the registry (Kubernetes multicluster) or supplied by MCP server. |  |  |




#### OutboundTrafficPolicyConfigMode

_Underlying type:_ _string_

Specifies the sidecar's default behavior when handling outbound traffic from the application.

_Validation:_
- Enum: [ALLOW_ANY REGISTRY_ONLY]

_Appears in:_
- [OutboundTrafficPolicyConfig](#outboundtrafficpolicyconfig)

| Field | Description |
| --- | --- |
| `ALLOW_ANY` | Outbound traffic to unknown destinations will be allowed, in case there are no services or ServiceEntries for the destination port  |
| `REGISTRY_ONLY` | Restrict outbound traffic to services defined in the service registry as well as those defined through ServiceEntries  |


#### PilotConfig



Configuration for Pilot.



_Appears in:_
- [Values](#values)

| Field | Description | Default | Validation |
| --- | --- | --- | --- |
| `enabled` _boolean_ | Controls whether Pilot is enabled. |  |  |
| `autoscaleEnabled` _boolean_ | Controls whether a HorizontalPodAutoscaler is installed for Pilot. |  |  |
| `autoscaleMin` _integer_ | Minimum number of replicas in the HorizontalPodAutoscaler for Pilot. |  |  |
| `autoscaleMax` _integer_ | Maximum number of replicas in the HorizontalPodAutoscaler for Pilot. |  |  |
| `autoscaleBehavior` _[HorizontalPodAutoscalerBehavior](https://kubernetes.io/docs/reference/generated/kubernetes-api/v1.25/#horizontalpodautoscalerbehavior-v2-autoscaling)_ | See https://kubernetes.io/docs/tasks/run-application/horizontal-pod-autoscale/#configurable-scaling-behavior |  |  |
| `replicaCount` _integer_ | Number of replicas in the Pilot Deployment.  Deprecated: Marked as deprecated in pkg/apis/values_types.proto. |  |  |
| `image` _string_ | Image name used for Pilot.  This can be set either to image name if hub is also set, or can be set to the full hub:name string.  Examples: custom-pilot, docker.io/someuser:custom-pilot |  |  |
| `traceSampling` _float_ | Trace sampling fraction.  Used to set the fraction of time that traces are sampled. Higher values are more accurate but add CPU overhead.  Allowed values: 0.0 to 1.0 |  |  |
| `resources` _[ResourceRequirements](https://kubernetes.io/docs/reference/generated/kubernetes-api/v1.25/#resourcerequirements-v1-core)_ | K8s resources settings.  See https://kubernetes.io/docs/concepts/configuration/manage-compute-resources-container/#resource-requests-and-limits-of-pod-and-container  Deprecated: Marked as deprecated in pkg/apis/values_types.proto. |  |  |
| `cpu` _[TargetUtilizationConfig](#targetutilizationconfig)_ | Target CPU utilization used in HorizontalPodAutoscaler.  See https://kubernetes.io/docs/tasks/run-application/horizontal-pod-autoscale/  Deprecated: Marked as deprecated in pkg/apis/values_types.proto. |  |  |
| `nodeSelector` _object (keys:string, values:string)_ | K8s node selector.  See https://kubernetes.io/docs/concepts/configuration/assign-pod-node/#nodeselector  Deprecated: Marked as deprecated in pkg/apis/values_types.proto. |  |  |
| `keepaliveMaxServerConnectionAge` _[Duration](https://kubernetes.io/docs/reference/generated/kubernetes-api/v1.25/#duration-v1-meta)_ | Maximum duration that a sidecar can be connected to a pilot.  This setting balances out load across pilot instances, but adds some resource overhead.  Examples: 300s, 30m, 1h |  |  |
| `deploymentLabels` _object (keys:string, values:string)_ | Labels that are added to Pilot deployment.  See https://kubernetes.io/docs/concepts/overview/working-with-objects/labels/ |  |  |
| `podLabels` _object (keys:string, values:string)_ | Labels that are added to Pilot pods.  See https://kubernetes.io/docs/concepts/overview/working-with-objects/labels/ |  |  |
| `configMap` _boolean_ | Configuration settings passed to Pilot as a ConfigMap.  This controls whether the mesh config map, generated from values.yaml is generated. If false, pilot wil use default values or user-supplied values, in that order of preference. |  |  |
| `env` _object (keys:string, values:string)_ | Environment variables passed to the Pilot container.  Examples: env:    ENV_VAR_1: value1   ENV_VAR_2: value2 |  |  |
| `affinity` _[Affinity](https://kubernetes.io/docs/reference/generated/kubernetes-api/v1.25/#affinity-v1-core)_ | K8s affinity to set on the Pilot Pods. |  |  |
| `rollingMaxSurge` _[IntOrString](https://kubernetes.io/docs/reference/generated/kubernetes-api/v1.25/#intorstring-intstr-util)_ | K8s rolling update strategy  Deprecated: Marked as deprecated in pkg/apis/values_types.proto. |  | XIntOrString: \{\}   |
| `rollingMaxUnavailable` _[IntOrString](https://kubernetes.io/docs/reference/generated/kubernetes-api/v1.25/#intorstring-intstr-util)_ | The number of pods that can be unavailable during a rolling update (see `strategy.rollingUpdate.maxUnavailable` here: https://kubernetes.io/docs/reference/kubernetes-api/workload-resources/deployment-v1/#DeploymentSpec). May be specified as a number of pods or as a percent of the total number of pods at the start of the update.  Deprecated: Marked as deprecated in pkg/apis/values_types.proto. |  | XIntOrString: \{\}   |
| `tolerations` _[Toleration](https://kubernetes.io/docs/reference/generated/kubernetes-api/v1.25/#toleration-v1-core) array_ | The node tolerations to be applied to the Pilot deployment so that it can be scheduled to particular nodes with matching taints. More info: https://kubernetes.io/docs/reference/kubernetes-api/workload-resources/pod-v1/#scheduling  Deprecated: Marked as deprecated in pkg/apis/values_types.proto. |  |  |
| `podAnnotations` _object (keys:string, values:string)_ | K8s annotations for pods.  See: https://kubernetes.io/docs/concepts/overview/working-with-objects/annotations/  Deprecated: Marked as deprecated in pkg/apis/values_types.proto. |  |  |
| `serviceAnnotations` _object (keys:string, values:string)_ | K8s annotations for the Service.  See: https://kubernetes.io/docs/concepts/overview/working-with-objects/annotations/ |  |  |
| `serviceAccountAnnotations` _object (keys:string, values:string)_ | K8s annotations for the service account |  |  |
| `jwksResolverExtraRootCA` _string_ | Specifies an extra root certificate in PEM format. This certificate will be trusted by pilot when resolving JWKS URIs. |  |  |
| `hub` _string_ | Hub to pull the container image from. Image will be `Hub/Image:Tag-Variant`. |  |  |
| `tag` _string_ | The container image tag to pull. Image will be `Hub/Image:Tag-Variant`. |  |  |
| `variant` _string_ | The container image variant to pull. Options are "debug" or "distroless". Unset will use the default for the given version. |  |  |
| `seccompProfile` _[SeccompProfile](https://kubernetes.io/docs/reference/generated/kubernetes-api/v1.25/#seccompprofile-v1-core)_ | The seccompProfile for the Pilot container.  See: https://kubernetes.io/docs/tutorials/security/seccomp/ |  |  |
| `topologySpreadConstraints` _[TopologySpreadConstraint](https://kubernetes.io/docs/reference/generated/kubernetes-api/v1.25/#topologyspreadconstraint-v1-core) array_ | The k8s topologySpreadConstraints for the Pilot pods. |  |  |
| `extraContainerArgs` _string array_ | Additional container arguments for the Pilot container. |  |  |
| `volumeMounts` _[VolumeMount](https://kubernetes.io/docs/reference/generated/kubernetes-api/v1.25/#volumemount-v1-core) array_ | Additional volumeMounts to add to the Pilot container. |  |  |
| `volumes` _[Volume](https://kubernetes.io/docs/reference/generated/kubernetes-api/v1.25/#volume-v1-core) array_ | Additional volumes to add to the Pilot Pod. |  |  |
| `ipFamilies` _string array_ | Defines which IP family to use for single stack or the order of IP families for dual-stack. Valid list items are "IPv4", "IPv6". More info: https://kubernetes.io/docs/concepts/services-networking/dual-stack/#services |  |  |
| `ipFamilyPolicy` _string_ | Controls whether Services are configured to use IPv4, IPv6, or both. Valid options are PreferDualStack, RequireDualStack, and SingleStack. More info: https://kubernetes.io/docs/concepts/services-networking/dual-stack/#services |  |  |
| `memory` _[TargetUtilizationConfig](#targetutilizationconfig)_ | Target memory utilization used in HorizontalPodAutoscaler.  See https://kubernetes.io/docs/tasks/run-application/horizontal-pod-autoscale/  Deprecated: Marked as deprecated in pkg/apis/values_types.proto. |  |  |
| `cni` _[CNIUsageConfig](#cniusageconfig)_ | Configures whether to use an existing CNI installation for workloads |  |  |
| `taint` _[PilotTaintControllerConfig](#pilottaintcontrollerconfig)_ |  |  |  |
| `trustedZtunnelNamespace` _string_ | If set, `istiod` will allow connections from trusted node proxy ztunnels in the provided namespace. |  |  |
| `istiodRemote` _[IstiodRemoteConfig](#istiodremoteconfig)_ | Configuration for the istio-discovery chart when istiod is running in a remote cluster (e.g. "remote control plane"). |  |  |




#### PilotTaintControllerConfig







_Appears in:_
- [PilotConfig](#pilotconfig)

| Field | Description | Default | Validation |
| --- | --- | --- | --- |
| `enabled` _boolean_ | Enable the untaint controller for new nodes. This aims to solve a race for CNI installation on new nodes. For this to work, the newly added nodes need to have the istio CNI taint as they are added to the cluster. This is usually done by configuring the cluster infra provider. |  |  |
| `namespace` _string_ | The namespace of the CNI daemonset, incase it's not the same as istiod. |  |  |








#### PrivateKeyProvider



PrivateKeyProvider defines private key configuration for gateways and sidecars. This can be configured
mesh-wide or individual per-workload basis.



_Appears in:_
- [MeshConfigProxyConfig](#meshconfigproxyconfig)

| Field | Description | Default | Validation |
| --- | --- | --- | --- |
| `cryptomb` _[PrivateKeyProviderCryptoMb](#privatekeyprovidercryptomb)_ | Use CryptoMb private key provider |  |  |
| `qat` _[PrivateKeyProviderQAT](#privatekeyproviderqat)_ | Use QAT private key provider |  |  |


#### PrivateKeyProviderCryptoMb

_Underlying type:_ _[struct{PollDelay *k8s.io/apimachinery/pkg/apis/meta/v1.Duration "json:\"pollDelay,omitempty\""; Fallback *bool "json:\"fallback,omitempty\""}](#struct{polldelay-*k8sioapimachinerypkgapismetav1duration-"json:\"polldelay,omitempty\"";-fallback-*bool-"json:\"fallback,omitempty\""})_

CryptoMb PrivateKeyProvider configuration



_Appears in:_
- [PrivateKeyProvider](#privatekeyprovider)



#### PrivateKeyProviderQAT

_Underlying type:_ _[struct{PollDelay *k8s.io/apimachinery/pkg/apis/meta/v1.Duration "json:\"pollDelay,omitempty\""; Fallback *bool "json:\"fallback,omitempty\""}](#struct{polldelay-*k8sioapimachinerypkgapismetav1duration-"json:\"polldelay,omitempty\"";-fallback-*bool-"json:\"fallback,omitempty\""})_

QAT (QuickAssist Technology) PrivateKeyProvider configuration



_Appears in:_
- [PrivateKeyProvider](#privatekeyprovider)



#### ProxyConfig



Configuration for Proxy.



_Appears in:_
- [GlobalConfig](#globalconfig)

| Field | Description | Default | Validation |
| --- | --- | --- | --- |
| `autoInject` _string_ | Controls the 'policy' in the sidecar injector. |  |  |
| `clusterDomain` _string_ | Domain for the cluster, default: "cluster.local".  K8s allows this to be customized, see https://kubernetes.io/docs/tasks/administer-cluster/dns-custom-nameservers/ |  |  |
| `componentLogLevel` _string_ | Per Component log level for proxy, applies to gateways and sidecars.  If a component level is not set, then the global "logLevel" will be used. If left empty, "misc:error" is used. |  |  |
| `enableCoreDump` _boolean_ | Enables core dumps for newly injected sidecars.  If set, newly injected sidecars will have core dumps enabled.  Deprecated: Marked as deprecated in pkg/apis/values_types.proto. |  |  |
| `excludeInboundPorts` _string_ | Specifies the Istio ingress ports not to capture. |  |  |
| `excludeIPRanges` _string_ | Lists the excluded IP ranges of Istio egress traffic that the sidecar captures. |  |  |
| `image` _string_ | Image name or path for the proxy, default: "proxyv2".  If registry or tag are not specified, global.hub and global.tag are used.  Examples: my-proxy (uses global.hub/tag), docker.io/myrepo/my-proxy:v1.0.0 |  |  |
| `includeIPRanges` _string_ | Lists the IP ranges of Istio egress traffic that the sidecar captures.  Example: "172.30.0.0/16,172.20.0.0/16" This would only capture egress traffic on those two IP Ranges, all other outbound traffic would # be allowed by the sidecar." |  |  |
| `logLevel` _string_ | Log level for proxy, applies to gateways and sidecars. If left empty, "warning" is used. Expected values are: trace\\|debug\\|info\\|warning\\|error\\|critical\\|off |  |  |
| `outlierLogPath` _string_ | Path to the file to which the proxy will write outlier detection logs.  Example: "/dev/stdout" This would write the logs to standard output. |  |  |
| `privileged` _boolean_ | Enables privileged securityContext for the istio-proxy container.  See https://kubernetes.io/docs/tasks/configure-pod-container/security-context/ |  |  |
| `readinessInitialDelaySeconds` _integer_ | Sets the initial delay for readiness probes in seconds. |  |  |
| `readinessPeriodSeconds` _integer_ | Sets the interval between readiness probes in seconds. |  |  |
| `readinessFailureThreshold` _integer_ | Sets the number of successive failed probes before indicating readiness failure. |  |  |
| `startupProbe` _[StartupProbe](#startupprobe)_ | Configures the startup probe for the istio-proxy container. |  |  |
| `statusPort` _integer_ | Default port used for the Pilot agent's health checks. |  |  |
| `resources` _[ResourceRequirements](https://kubernetes.io/docs/reference/generated/kubernetes-api/v1.25/#resourcerequirements-v1-core)_ | K8s resources settings.  See https://kubernetes.io/docs/concepts/configuration/manage-compute-resources-container/#resource-requests-and-limits-of-pod-and-container  Deprecated: Marked as deprecated in pkg/apis/values_types.proto. |  |  |
| `tracer` _[Tracer](#tracer)_ | Specify which tracer to use. One of: zipkin, lightstep, datadog, stackdriver. If using stackdriver tracer outside GCP, set env GOOGLE_APPLICATION_CREDENTIALS to the GCP credential file. |  | Enum: [zipkin lightstep datadog stackdriver openCensusAgent none]   |
| `excludeOutboundPorts` _string_ | A comma separated list of outbound ports to be excluded from redirection to Envoy. |  |  |
| `lifecycle` _[Lifecycle](https://kubernetes.io/docs/reference/generated/kubernetes-api/v1.25/#lifecycle-v1-core)_ | The k8s lifecycle hooks definition (pod.spec.containers.lifecycle) for the proxy container. More info: https://kubernetes.io/docs/concepts/containers/container-lifecycle-hooks/#container-hooks |  |  |
| `holdApplicationUntilProxyStarts` _boolean_ | Controls if sidecar is injected at the front of the container list and blocks the start of the other containers until the proxy is ready  Deprecated: replaced by ProxyConfig setting which allows per-pod configuration of this behavior.  Deprecated: Marked as deprecated in pkg/apis/values_types.proto. |  |  |
| `includeInboundPorts` _string_ | A comma separated list of inbound ports for which traffic is to be redirected to Envoy. The wildcard character '*' can be used to configure redirection for all ports. |  |  |
| `includeOutboundPorts` _string_ | A comma separated list of outbound ports for which traffic is to be redirected to Envoy, regardless of the destination IP. |  |  |


#### ProxyConfigInboundInterceptionMode

_Underlying type:_ _string_

The mode used to redirect inbound traffic to Envoy.
This setting has no effect on outbound traffic: iptables `REDIRECT` is always used for
outbound connections.

_Validation:_
- Enum: [REDIRECT TPROXY NONE]

_Appears in:_
- [MeshConfigProxyConfig](#meshconfigproxyconfig)

| Field | Description |
| --- | --- |
| `REDIRECT` | The `REDIRECT` mode uses iptables `REDIRECT` to `NAT` and redirect to Envoy. This mode loses source IP addresses during redirection. This is the default redirection mode.  |
| `TPROXY` | The `TPROXY` mode uses iptables `TPROXY` to redirect to Envoy. This mode preserves both the source and destination IP addresses and ports, so that they can be used for advanced filtering and manipulation. This mode also configures the sidecar to run with the `CAP_NET_ADMIN` capability, which is required to use `TPROXY`.  |
| `NONE` | The `NONE` mode does not configure redirect to Envoy at all. This is an advanced configuration that typically requires changes to user applications.  |


#### ProxyConfigProxyHeaders







_Appears in:_
- [MeshConfigProxyConfig](#meshconfigproxyconfig)

| Field | Description | Default | Validation |
| --- | --- | --- | --- |
| `forwardedClientCert` _[ForwardClientCertDetails](#forwardclientcertdetails)_ | Controls the `X-Forwarded-Client-Cert` header for inbound sidecar requests. To set this on gateways, use the `Topology` setting. To disable the header, configure either `SANITIZE` (to always remove the header, if present) or `FORWARD_ONLY` (to leave the header as-is). By default, `APPEND_FORWARD` will be used. |  | Enum: [UNDEFINED SANITIZE FORWARD_ONLY APPEND_FORWARD SANITIZE_SET ALWAYS_FORWARD_ONLY]   |
| `setCurrentClientCertDetails` _[ProxyConfigProxyHeadersSetCurrentClientCertDetails](#proxyconfigproxyheaderssetcurrentclientcertdetails)_ | This field is valid only when forward_client_cert_details is APPEND_FORWARD or SANITIZE_SET and the client connection is mTLS. It specifies the fields in the client certificate to be forwarded. Note that `Hash` is always set, and `By` is always set when the client certificate presents the URI type Subject Alternative Name value. |  |  |
| `requestId` _[ProxyConfigProxyHeadersRequestId](#proxyconfigproxyheadersrequestid)_ | Controls the `X-Request-Id` header. If enabled, a request ID is generated for each request if one is not already set. This applies to all types of traffic (inbound, outbound, and gateways). If disabled, no request ID will be generate for the request. If it is already present, it will be preserved. Warning: request IDs are a critical component to mesh tracing and logging, so disabling this is not recommended. This header is enabled by default if not configured. |  |  |
| `server` _[ProxyConfigProxyHeadersServer](#proxyconfigproxyheadersserver)_ | Controls the `server` header. If enabled, the `Server: istio-envoy` header is set in response headers for inbound traffic (including gateways). If disabled, the `Server` header is not modified. If it is already present, it will be preserved. |  |  |
| `attemptCount` _[ProxyConfigProxyHeadersAttemptCount](#proxyconfigproxyheadersattemptcount)_ | Controls the `X-Envoy-Attempt-Count` header. If enabled, this header will be added on outbound request headers (including gateways) that have retries configured. If disabled, this header will not be set. If it is already present, it will be preserved. This header is enabled by default if not configured. |  |  |
| `envoyDebugHeaders` _[ProxyConfigProxyHeadersEnvoyDebugHeaders](#proxyconfigproxyheadersenvoydebugheaders)_ | Controls various `X-Envoy-*` headers, such as `X-Envoy-Overloaded` and `X-Envoy-Upstream-Service-Time`. If enabled, these headers will be included. If disabled, these headers will not be set. If they are already present, they will be preserved. See the [Envoy documentation](https://www.envoyproxy.io/docs/envoy/latest/api-v3/extensions/filters/http/router/v3/router.proto#envoy-v3-api-field-extensions-filters-http-router-v3-router-suppress-envoy-headers) for more details. These headers are enabled by default if not configured. |  |  |
| `metadataExchangeHeaders` _[ProxyConfigProxyHeadersMetadataExchangeHeaders](#proxyconfigproxyheadersmetadataexchangeheaders)_ | Controls Istio metadata exchange headers `X-Envoy-Peer-Metadata` and `X-Envoy-Peer-Metadata-Id`. By default, the behavior is unspecified. If IN_MESH, these headers will not be appended to outbound requests from sidecars to services not in-mesh. |  |  |
| `preserveHttp1HeaderCase` _boolean_ | When true, the original case of HTTP/1.x headers will be preserved as they pass through the proxy, rather than normalizing them to lowercase. This field is particularly useful for applications that require case-sensitive headers for interoperability with downstream systems or APIs that expect specific casing. The preserve_http1_header_case option only applies to HTTP/1.x traffic, as HTTP/2 requires all headers to be lowercase per the protocol specification. Envoy will ignore this field for HTTP/2 requests and automatically normalize headers to lowercase, ensuring compliance with HTTP/2 standards. |  |  |


#### ProxyConfigProxyHeadersAttemptCount

_Underlying type:_ _[struct{Disabled *bool "json:\"disabled,omitempty\""}](#struct{disabled-*bool-"json:\"disabled,omitempty\""})_





_Appears in:_
- [ProxyConfigProxyHeaders](#proxyconfigproxyheaders)



#### ProxyConfigProxyHeadersEnvoyDebugHeaders

_Underlying type:_ _[struct{Disabled *bool "json:\"disabled,omitempty\""}](#struct{disabled-*bool-"json:\"disabled,omitempty\""})_





_Appears in:_
- [ProxyConfigProxyHeaders](#proxyconfigproxyheaders)



#### ProxyConfigProxyHeadersMetadataExchangeHeaders

_Underlying type:_ _[struct{Mode ProxyConfigProxyHeadersMetadataExchangeMode "json:\"mode,omitempty\""}](#struct{mode-proxyconfigproxyheadersmetadataexchangemode-"json:\"mode,omitempty\""})_





_Appears in:_
- [ProxyConfigProxyHeaders](#proxyconfigproxyheaders)





#### ProxyConfigProxyHeadersRequestId

_Underlying type:_ _[struct{Disabled *bool "json:\"disabled,omitempty\""}](#struct{disabled-*bool-"json:\"disabled,omitempty\""})_





_Appears in:_
- [ProxyConfigProxyHeaders](#proxyconfigproxyheaders)



#### ProxyConfigProxyHeadersServer

_Underlying type:_ _[struct{Disabled *bool "json:\"disabled,omitempty\""; Value *string "json:\"value,omitempty\""}](#struct{disabled-*bool-"json:\"disabled,omitempty\"";-value-*string-"json:\"value,omitempty\""})_





_Appears in:_
- [ProxyConfigProxyHeaders](#proxyconfigproxyheaders)



#### ProxyConfigProxyHeadersSetCurrentClientCertDetails

_Underlying type:_ _[struct{Subject *bool "json:\"subject,omitempty\""; Cert *bool "json:\"cert,omitempty\""; Chain *bool "json:\"chain,omitempty\""; Dns *bool "json:\"dns,omitempty\""; Uri *bool "json:\"uri,omitempty\""}](#struct{subject-*bool-"json:\"subject,omitempty\"";-cert-*bool-"json:\"cert,omitempty\"";-chain-*bool-"json:\"chain,omitempty\"";-dns-*bool-"json:\"dns,omitempty\"";-uri-*bool-"json:\"uri,omitempty\""})_





_Appears in:_
- [ProxyConfigProxyHeaders](#proxyconfigproxyheaders)



#### ProxyConfigProxyStatsMatcher



Proxy stats name matchers for stats creation. Note this is in addition to
the minimum Envoy stats that Istio generates by default.



_Appears in:_
- [MeshConfigProxyConfig](#meshconfigproxyconfig)

| Field | Description | Default | Validation |
| --- | --- | --- | --- |
| `inclusionPrefixes` _string array_ | Proxy stats name prefix matcher for inclusion. |  |  |
| `inclusionSuffixes` _string array_ | Proxy stats name suffix matcher for inclusion. |  |  |
| `inclusionRegexps` _string array_ | Proxy stats name regexps matcher for inclusion. |  |  |


#### ProxyConfigTracingServiceName

_Underlying type:_ _string_

Allows specification of various Istio-supported naming schemes for the
Envoy `service_cluster` value. The `service_cluster` value is primarily used
by Envoys to provide service names for tracing spans.

_Validation:_
- Enum: [APP_LABEL_AND_NAMESPACE CANONICAL_NAME_ONLY CANONICAL_NAME_AND_NAMESPACE]

_Appears in:_
- [MeshConfigProxyConfig](#meshconfigproxyconfig)

| Field | Description |
| --- | --- |
| `APP_LABEL_AND_NAMESPACE` | Default scheme. Uses the `app` label and workload namespace to construct a cluster name. If the `app` label does not exist `istio-proxy` is used.  |
| `CANONICAL_NAME_ONLY` | Uses the canonical name for a workload (*excluding namespace*).  |
| `CANONICAL_NAME_AND_NAMESPACE` | Uses the canonical name and namespace for a workload.  |


#### ProxyImage



The following values are used to construct proxy image url.
format: `${hub}/${image_name}/${tag}-${image_type}`,
example: `docker.io/istio/proxyv2:1.11.1` or `docker.io/istio/proxyv2:1.11.1-distroless`.
This information was previously part of the Values API.



_Appears in:_
- [MeshConfigProxyConfig](#meshconfigproxyconfig)

| Field | Description | Default | Validation |
| --- | --- | --- | --- |
| `imageType` _string_ | The image type of the image. Istio publishes default, debug, and distroless images. Other values are allowed if those image types (example: centos) are published to the specified hub. supported values: default, debug, distroless. |  |  |


#### ProxyInitConfig



Configuration for proxy_init container which sets the pods' networking to intercept the inbound/outbound traffic.



_Appears in:_
- [GlobalConfig](#globalconfig)

| Field | Description | Default | Validation |
| --- | --- | --- | --- |
| `image` _string_ | Specifies the image for the proxy_init container. |  |  |
| `resources` _[ResourceRequirements](https://kubernetes.io/docs/reference/generated/kubernetes-api/v1.25/#resourcerequirements-v1-core)_ | K8s resources settings.  See https://kubernetes.io/docs/concepts/configuration/manage-compute-resources-container/#resource-requests-and-limits-of-pod-and-container  Deprecated: Marked as deprecated in pkg/apis/values_types.proto. |  |  |


#### RemoteIstio



RemoteIstio represents a remote Istio Service Mesh deployment consisting of one or more
remote control plane instances (represented by one or more IstioRevision objects).



_Appears in:_
- [RemoteIstioList](#remoteistiolist)

| Field | Description | Default | Validation |
| --- | --- | --- | --- |
| `apiVersion` _string_ | `sailoperator.io/v1alpha1` | | |
| `kind` _string_ | `RemoteIstio` | | |
| `kind` _string_ | Kind is a string value representing the REST resource this object represents. Servers may infer this from the endpoint the client submits requests to. Cannot be updated. In CamelCase. More info: https://git.k8s.io/community/contributors/devel/sig-architecture/api-conventions.md#types-kinds |  |  |
| `apiVersion` _string_ | APIVersion defines the versioned schema of this representation of an object. Servers should convert recognized schemas to the latest internal value, and may reject unrecognized values. More info: https://git.k8s.io/community/contributors/devel/sig-architecture/api-conventions.md#resources |  |  |
| `metadata` _[ObjectMeta](https://kubernetes.io/docs/reference/generated/kubernetes-api/v1.25/#objectmeta-v1-meta)_ | Refer to Kubernetes API documentation for fields of `metadata`. |  |  |
| `spec` _[RemoteIstioSpec](#remoteistiospec)_ |  | \{ namespace:istio-system updateStrategy:map[type:InPlace] version:v1.24.2 \} |  |
| `status` _[RemoteIstioStatus](#remoteistiostatus)_ |  |  |  |


#### RemoteIstioCondition



RemoteIstioCondition represents a specific observation of the RemoteIstioCondition object's state.



_Appears in:_
- [RemoteIstioStatus](#remoteistiostatus)

| Field | Description | Default | Validation |
| --- | --- | --- | --- |
| `type` _[RemoteIstioConditionType](#remoteistioconditiontype)_ | The type of this condition. |  |  |
| `status` _[ConditionStatus](https://kubernetes.io/docs/reference/generated/kubernetes-api/v1.25/#conditionstatus-v1-meta)_ | The status of this condition. Can be True, False or Unknown. |  |  |
| `reason` _[RemoteIstioConditionReason](#remoteistioconditionreason)_ | Unique, single-word, CamelCase reason for the condition's last transition. |  |  |
| `message` _string_ | Human-readable message indicating details about the last transition. |  |  |
| `lastTransitionTime` _[Time](https://kubernetes.io/docs/reference/generated/kubernetes-api/v1.25/#time-v1-meta)_ | Last time the condition transitioned from one status to another. |  |  |


#### RemoteIstioConditionReason

_Underlying type:_ _string_

RemoteIstioConditionReason represents a short message indicating how the condition came
to be in its present state.



_Appears in:_
- [RemoteIstioCondition](#remoteistiocondition)
- [RemoteIstioStatus](#remoteistiostatus)

| Field | Description |
| --- | --- |
| `ReconcileError` | RemoteIstioReasonReconcileError indicates that the reconciliation of the resource has failed, but will be retried.  |
| `ActiveRevisionNotFound` | RemoteIstioReasonRevisionNotFound indicates that the active IstioRevision is not found.  |
| `FailedToGetActiveRevision` | RemoteIstioReasonFailedToGetActiveRevision indicates that a failure occurred when getting the active IstioRevision  |
| `IstiodNotReady` | RemoteIstioReasonIstiodNotReady indicates that the control plane is fully reconciled, but istiod is not ready.  |
| `ReadinessCheckFailed` | RemoteIstioReasonReadinessCheckFailed indicates that readiness could not be ascertained.  |
| `Healthy` | RemoteIstioReasonHealthy indicates that the control plane is fully reconciled and that all components are ready.  |


#### RemoteIstioConditionType

_Underlying type:_ _string_

RemoteIstioConditionType represents the type of the condition.  Condition stages are:
Installed, Reconciled, Ready



_Appears in:_
- [RemoteIstioCondition](#remoteistiocondition)

| Field | Description |
| --- | --- |
| `Reconciled` | RemoteIstioConditionReconciled signifies whether the controller has successfully reconciled the resources defined through the CR.  |
| `Ready` | RemoteIstioConditionReady signifies whether any Deployment, StatefulSet, etc. resources are Ready.  |


#### RemoteIstioList



RemoteIstioList contains a list of RemoteIstio





| Field | Description | Default | Validation |
| --- | --- | --- | --- |
| `apiVersion` _string_ | `sailoperator.io/v1alpha1` | | |
| `kind` _string_ | `RemoteIstioList` | | |
| `kind` _string_ | Kind is a string value representing the REST resource this object represents. Servers may infer this from the endpoint the client submits requests to. Cannot be updated. In CamelCase. More info: https://git.k8s.io/community/contributors/devel/sig-architecture/api-conventions.md#types-kinds |  |  |
| `apiVersion` _string_ | APIVersion defines the versioned schema of this representation of an object. Servers should convert recognized schemas to the latest internal value, and may reject unrecognized values. More info: https://git.k8s.io/community/contributors/devel/sig-architecture/api-conventions.md#resources |  |  |
| `metadata` _[ListMeta](https://kubernetes.io/docs/reference/generated/kubernetes-api/v1.25/#listmeta-v1-meta)_ | Refer to Kubernetes API documentation for fields of `metadata`. |  |  |
| `items` _[RemoteIstio](#remoteistio) array_ |  |  |  |


#### RemoteIstioSpec



RemoteIstioSpec defines the desired state of RemoteIstio



_Appears in:_
- [RemoteIstio](#remoteistio)

| Field | Description | Default | Validation |
| --- | --- | --- | --- |
| `version` _string_ | Defines the version of Istio to install. Must be one of: v1.24.2. | v1.24.2 | Enum: [v1.24.2]   |
| `updateStrategy` _[IstioUpdateStrategy](#istioupdatestrategy)_ | Defines the update strategy to use when the version in the RemoteIstio CR is updated. | \{ type:InPlace \} |  |
| `profile` _string_ | The built-in installation configuration profile to use. The 'default' profile is always applied. On OpenShift, the 'openshift' profile is also applied on top of 'default'. Must be one of: ambient, default, demo, empty, openshift-ambient, openshift, preview, stable. |  | Enum: [ambient default demo empty openshift-ambient openshift preview stable]   |
| `namespace` _string_ | Namespace to which the Istio components should be installed. | istio-system |  |
| `values` _[Values](#values)_ | Defines the values to be passed to the Helm charts when installing Istio. |  |  |


#### RemoteIstioStatus



RemoteIstioStatus defines the observed state of RemoteIstio



_Appears in:_
- [RemoteIstio](#remoteistio)

| Field | Description | Default | Validation |
| --- | --- | --- | --- |
| `observedGeneration` _integer_ | ObservedGeneration is the most recent generation observed for this RemoteIstio object. It corresponds to the object's generation, which is updated on mutation by the API Server. The information in the status pertains to this particular generation of the object. |  |  |
| `conditions` _[RemoteIstioCondition](#remoteistiocondition) array_ | Represents the latest available observations of the object's current state. |  |  |
| `state` _[RemoteIstioConditionReason](#remoteistioconditionreason)_ | Reports the current state of the object. |  |  |
| `activeRevisionName` _string_ | The name of the active revision. |  |  |
| `revisions` _[RevisionSummary](#revisionsummary)_ | Reports information about the underlying IstioRevisions. |  |  |


#### RemoteService







_Appears in:_
- [MeshConfigProxyConfig](#meshconfigproxyconfig)

| Field | Description | Default | Validation |
| --- | --- | --- | --- |
| `address` _string_ | Address of a remove service used for various purposes (access log receiver, metrics receiver, etc.). Can be IP address or a fully qualified DNS name. |  |  |
| `tlsSettings` _[ClientTLSSettings](#clienttlssettings)_ | Use the `tlsSettings` to specify the tls mode to use. If the remote service uses Istio mutual TLS and shares the root CA with istiod, specify the TLS mode as `ISTIO_MUTUAL`. |  |  |
| `tcpKeepalive` _[ConnectionPoolSettingsTCPSettingsTcpKeepalive](#connectionpoolsettingstcpsettingstcpkeepalive)_ | If set then set `SO_KEEPALIVE` on the socket to enable TCP Keepalives. |  |  |


#### Resource

_Underlying type:_ _string_

Resource describes the source of configuration

_Validation:_
- Enum: [SERVICE_REGISTRY]

_Appears in:_
- [ConfigSource](#configsource)

| Field | Description |
| --- | --- |
| `SERVICE_REGISTRY` | Set to only receive service entries that are generated by the platform. These auto generated service entries are combination of services and endpoints that are generated by a specific platform e.g. k8  |


#### ResourceQuotas



Configuration for the resource quotas for the CNI DaemonSet.



_Appears in:_
- [CNIConfig](#cniconfig)

| Field | Description | Default | Validation |
| --- | --- | --- | --- |
| `enabled` _boolean_ | Controls whether to create resource quotas or not for the CNI DaemonSet. |  |  |
| `pods` _integer_ | The hard limit on the number of pods in the namespace where the CNI DaemonSet is deployed. |  |  |




#### RevisionSummary



RevisionSummary contains information on the number of IstioRevisions associated with this Istio.



_Appears in:_
- [IstioStatus](#istiostatus)
- [RemoteIstioStatus](#remoteistiostatus)

| Field | Description | Default | Validation |
| --- | --- | --- | --- |
| `total` _integer_ | Total number of IstioRevisions currently associated with this Istio. |  |  |
| `ready` _integer_ | Number of IstioRevisions that are Ready. |  |  |
| `inUse` _integer_ | Number of IstioRevisions that are currently in use. |  |  |




#### SDSConfig



Configuration for the SecretDiscoveryService instead of using K8S secrets to mount the certificates.



_Appears in:_
- [GlobalConfig](#globalconfig)

| Field | Description | Default | Validation |
| --- | --- | --- | --- |
| `token` _[SDSConfigToken](#sdsconfigtoken)_ | Deprecated: Marked as deprecated in pkg/apis/values_types.proto. |  |  |


#### SDSConfigToken







_Appears in:_
- [SDSConfig](#sdsconfig)

| Field | Description | Default | Validation |
| --- | --- | --- | --- |
| `aud` _string_ |  |  |  |


#### STSConfig



Configuration for Security Token Service (STS) server.


See https://tools.ietf.org/html/draft-ietf-oauth-token-exchange-16



_Appears in:_
- [GlobalConfig](#globalconfig)

| Field | Description | Default | Validation |
| --- | --- | --- | --- |
| `servicePort` _integer_ |  |  |  |




#### SidecarInjectorConfig



SidecarInjectorConfig is described in istio.io documentation.



_Appears in:_
- [Values](#values)

| Field | Description | Default | Validation |
| --- | --- | --- | --- |
| `enableNamespacesByDefault` _boolean_ | Enables sidecar auto-injection in namespaces by default. |  |  |
| `reinvocationPolicy` _string_ | Setting this to `IfNeeded` will result in the sidecar injector being run again if additional mutations occur. Default: Never |  |  |
| `neverInjectSelector` _[LabelSelector](https://kubernetes.io/docs/reference/generated/kubernetes-api/v1.25/#labelselector-v1-meta) array_ | Instructs Istio to not inject the sidecar on those pods, based on labels that are present in those pods.  Annotations in the pods have higher precedence than the label selectors. Order of evaluation: Pod Annotations → NeverInjectSelector → AlwaysInjectSelector → Default Policy. See https://istio.io/docs/setup/kubernetes/additional-setup/sidecar-injection/#more-control-adding-exceptions |  |  |
| `alwaysInjectSelector` _[LabelSelector](https://kubernetes.io/docs/reference/generated/kubernetes-api/v1.25/#labelselector-v1-meta) array_ | See NeverInjectSelector. |  |  |
| `rewriteAppHTTPProbe` _boolean_ | If true, webhook or istioctl injector will rewrite PodSpec for liveness health check to redirect request to sidecar. This makes liveness check work even when mTLS is enabled. |  |  |
| `injectedAnnotations` _object (keys:string, values:string)_ | injectedAnnotations are additional annotations that will be added to the pod spec after injection This is primarily to support PSP annotations. |  |  |
| `injectionURL` _string_ | Configure the injection url for sidecar injector webhook |  |  |
| `templates` _object (keys:string, values:string)_ | Templates defines a set of custom injection templates that can be used. For example, defining:  templates:    hello: \|     metadata:       labels:         hello: world  Then starting a pod with the `inject.istio.io/templates: hello` annotation, will result in the pod being injected with the hello=world labels. This is intended for advanced configuration only; most users should use the built in template |  |  |
| `defaultTemplates` _string array_ | defaultTemplates: ["sidecar", "hello"] |  |  |


#### StartupProbe







_Appears in:_
- [ProxyConfig](#proxyconfig)

| Field | Description | Default | Validation |
| --- | --- | --- | --- |
| `enabled` _boolean_ | Enables or disables a startup probe. For optimal startup times, changing this should be tied to the readiness probe values.  If the probe is enabled, it is recommended to have delay=0s,period=15s,failureThreshold=4. This ensures the pod is marked ready immediately after the startup probe passes (which has a 1s poll interval), and doesn't spam the readiness endpoint too much  If the probe is disabled, it is recommended to have delay=1s,period=2s,failureThreshold=30. This ensures the startup is reasonable fast (polling every 2s). 1s delay is used since the startup is not often ready instantly. |  |  |
| `failureThreshold` _integer_ | Minimum consecutive failures for the probe to be considered failed after having succeeded. |  |  |


#### TargetUtilizationConfig



Configuration for CPU or memory target utilization for HorizontalPodAutoscaler target.



_Appears in:_
- [PilotConfig](#pilotconfig)

| Field | Description | Default | Validation |
| --- | --- | --- | --- |
| `targetAverageUtilization` _integer_ | K8s utilization setting for HorizontalPodAutoscaler target.  See https://kubernetes.io/docs/tasks/run-application/horizontal-pod-autoscale/ |  |  |


#### TelemetryConfig



Controls telemetry configuration



_Appears in:_
- [Values](#values)

| Field | Description | Default | Validation |
| --- | --- | --- | --- |
| `enabled` _boolean_ | Controls whether telemetry is exported for Pilot. |  |  |
| `v2` _[TelemetryV2Config](#telemetryv2config)_ | Configuration for Telemetry v2. |  |  |


#### TelemetryV2Config



Controls whether pilot will configure telemetry v2.



_Appears in:_
- [TelemetryConfig](#telemetryconfig)

| Field | Description | Default | Validation |
| --- | --- | --- | --- |
| `enabled` _boolean_ | Controls whether pilot will configure telemetry v2. |  |  |
| `prometheus` _[TelemetryV2PrometheusConfig](#telemetryv2prometheusconfig)_ | Telemetry v2 settings for prometheus. |  |  |
| `stackdriver` _[TelemetryV2StackDriverConfig](#telemetryv2stackdriverconfig)_ | Telemetry v2 settings for stackdriver. |  |  |


#### TelemetryV2PrometheusConfig



Controls telemetry v2 prometheus settings.



_Appears in:_
- [TelemetryV2Config](#telemetryv2config)

| Field | Description | Default | Validation |
| --- | --- | --- | --- |
| `enabled` _boolean_ | Controls whether stats envoyfilter would be enabled or not. |  |  |


#### TelemetryV2StackDriverConfig



TelemetryV2StackDriverConfig controls telemetry v2 stackdriver settings.



_Appears in:_
- [TelemetryV2Config](#telemetryv2config)

| Field | Description | Default | Validation |
| --- | --- | --- | --- |
| `enabled` _boolean_ |  |  |  |


#### Topology



Topology describes the configuration for relative location of a proxy with
respect to intermediate trusted proxies and the client. These settings
control how the client attributes are retrieved from the incoming traffic by
the gateway proxy and propagated to the upstream services in the cluster.



_Appears in:_
- [MeshConfigProxyConfig](#meshconfigproxyconfig)

| Field | Description | Default | Validation |
| --- | --- | --- | --- |
| `numTrustedProxies` _integer_ | Number of trusted proxies deployed in front of the Istio gateway proxy. When this option is set to value N greater than zero, the trusted client address is assumed to be the Nth address from the right end of the X-Forwarded-For (XFF) header from the incoming request. If the X-Forwarded-For (XFF) header is missing or has fewer than N addresses, the gateway proxy falls back to using the immediate downstream connection's source address as the trusted client address. Note that the gateway proxy will append the downstream connection's source address to the X-Forwarded-For (XFF) address and set the X-Envoy-External-Address header to the trusted client address before forwarding it to the upstream services in the cluster. The default value of numTrustedProxies is 0. See [Envoy XFF](https://www.envoyproxy.io/docs/envoy/latest/configuration/http/http_conn_man/headers#config-http-conn-man-headers-x-forwarded-for) header handling for more details. |  |  |
| `forwardClientCertDetails` _[ForwardClientCertDetails](#forwardclientcertdetails)_ | Configures how the gateway proxy handles x-forwarded-client-cert (XFCC) header in the incoming request. |  | Enum: [UNDEFINED SANITIZE FORWARD_ONLY APPEND_FORWARD SANITIZE_SET ALWAYS_FORWARD_ONLY]   |
| `proxyProtocol` _[TopologyProxyProtocolConfiguration](#topologyproxyprotocolconfiguration)_ | Enables [PROXY protocol](http://www.haproxy.org/download/1.5/doc/proxy-protocol.txt) for downstream connections on a gateway. |  |  |


#### TopologyProxyProtocolConfiguration

_Underlying type:_ _[struct{}](#struct{})_

PROXY protocol configuration.



_Appears in:_
- [Topology](#topology)



#### Tracer

_Underlying type:_ _string_

Specifies which tracer to use.

_Validation:_
- Enum: [zipkin lightstep datadog stackdriver openCensusAgent none]

_Appears in:_
- [ProxyConfig](#proxyconfig)

| Field | Description |
| --- | --- |
| `zipkin` |  |
| `lightstep` |  |
| `datadog` |  |
| `stackdriver` |  |
| `openCensusAgent` |  |
| `none` |  |


#### TracerConfig



Configuration for each of the supported tracers.



_Appears in:_
- [GlobalConfig](#globalconfig)

| Field | Description | Default | Validation |
| --- | --- | --- | --- |
| `datadog` _[TracerDatadogConfig](#tracerdatadogconfig)_ | Configuration for the datadog tracing service. |  |  |
| `lightstep` _[TracerLightStepConfig](#tracerlightstepconfig)_ | Configuration for the lightstep tracing service. |  |  |
| `zipkin` _[TracerZipkinConfig](#tracerzipkinconfig)_ | Configuration for the zipkin tracing service. |  |  |
| `stackdriver` _[TracerStackdriverConfig](#tracerstackdriverconfig)_ | Configuration for the stackdriver tracing service. |  |  |


#### TracerDatadogConfig



Configuration for the datadog tracing service.



_Appears in:_
- [TracerConfig](#tracerconfig)

| Field | Description | Default | Validation |
| --- | --- | --- | --- |
| `address` _string_ | Address in host:port format for reporting trace data to the Datadog agent. |  |  |


#### TracerLightStepConfig



Configuration for the lightstep tracing service.



_Appears in:_
- [TracerConfig](#tracerconfig)

| Field | Description | Default | Validation |
| --- | --- | --- | --- |
| `address` _string_ | Sets the lightstep satellite pool address in host:port format for reporting trace data. |  |  |
| `accessToken` _string_ | Sets the lightstep access token. |  |  |


#### TracerStackdriverConfig



Configuration for the stackdriver tracing service.



_Appears in:_
- [TracerConfig](#tracerconfig)

| Field | Description | Default | Validation |
| --- | --- | --- | --- |
| `debug` _boolean_ | enables trace output to stdout. |  |  |
| `maxNumberOfAttributes` _integer_ | The global default max number of attributes per span. |  |  |
| `maxNumberOfAnnotations` _integer_ | The global default max number of annotation events per span. |  |  |
| `maxNumberOfMessageEvents` _integer_ | The global default max number of message events per span. |  |  |


#### TracerZipkinConfig



Configuration for the zipkin tracing service.



_Appears in:_
- [TracerConfig](#tracerconfig)

| Field | Description | Default | Validation |
| --- | --- | --- | --- |
| `address` _string_ | Address of zipkin instance in host:port format for reporting trace data.  Example: <zipkin-collector-service>.<zipkin-collector-namespace>:941 |  |  |


#### Tracing



Tracing defines configuration for the tracing performed by Envoy instances.



_Appears in:_
- [MeshConfigProxyConfig](#meshconfigproxyconfig)

| Field | Description | Default | Validation |
| --- | --- | --- | --- |
| `zipkin` _[TracingZipkin](#tracingzipkin)_ | Use a Zipkin tracer. |  |  |
| `datadog` _[TracingDatadog](#tracingdatadog)_ | Use a Datadog tracer. |  |  |
| `sampling` _float_ | The percentage of requests (0.0 - 100.0) that will be randomly selected for trace generation, if not requested by the client or not forced. Default is 1.0. |  |  |
| `tlsSettings` _[ClientTLSSettings](#clienttlssettings)_ | Use the tlsSettings to specify the tls mode to use. If the remote tracing service uses Istio mutual TLS and shares the root CA with istiod, specify the TLS mode as `ISTIO_MUTUAL`. |  |  |
| `enableIstioTags` _boolean_ | Determines whether or not trace spans generated by Envoy will include Istio specific tags. By default Istio specific tags are included in the trace spans. |  |  |




#### TracingDatadog

_Underlying type:_ _[struct{Address *string "json:\"address,omitempty\""}](#struct{address-*string-"json:\"address,omitempty\""})_

Datadog defines configuration for a Datadog tracer.



_Appears in:_
- [Tracing](#tracing)









#### TracingOpenCensusAgent

_Underlying type:_ _[struct{Address *string "json:\"address,omitempty\""; Context []TracingOpenCensusAgentTraceContext "json:\"context,omitempty\""}](#struct{address-*string-"json:\"address,omitempty\"";-context-[]tracingopencensusagenttracecontext-"json:\"context,omitempty\""})_

OpenCensusAgent defines configuration for an OpenCensus tracer writing to
an OpenCensus agent backend. See
[Envoy's OpenCensus trace configuration](https://www.envoyproxy.io/docs/envoy/latest/api-v3/config/trace/v3/opencensus.proto)
and
[OpenCensus trace config](https://github.com/census-instrumentation/opencensus-proto/blob/master/src/opencensus/proto/trace/v1/trace_config.proto)
for details.



_Appears in:_
- [Tracing](#tracing)







#### TracingStackdriver

_Underlying type:_ _[struct{Debug *bool "json:\"debug,omitempty\""; MaxNumberOfAttributes *int64 "json:\"maxNumberOfAttributes,omitempty\""; MaxNumberOfAnnotations *int64 "json:\"maxNumberOfAnnotations,omitempty\""; MaxNumberOfMessageEvents *int64 "json:\"maxNumberOfMessageEvents,omitempty\""}](#struct{debug-*bool-"json:\"debug,omitempty\"";-maxnumberofattributes-*int64-"json:\"maxnumberofattributes,omitempty\"";-maxnumberofannotations-*int64-"json:\"maxnumberofannotations,omitempty\"";-maxnumberofmessageevents-*int64-"json:\"maxnumberofmessageevents,omitempty\""})_

Stackdriver defines configuration for a Stackdriver tracer.
See [Envoy's OpenCensus trace configuration](https://www.envoyproxy.io/docs/envoy/latest/api-v3/config/trace/v3/opencensus.proto)
and
[OpenCensus trace config](https://github.com/census-instrumentation/opencensus-proto/blob/master/src/opencensus/proto/trace/v1/trace_config.proto) for details.



_Appears in:_
- [Tracing](#tracing)



#### TracingZipkin

_Underlying type:_ _[struct{Address *string "json:\"address,omitempty\""}](#struct{address-*string-"json:\"address,omitempty\""})_

Zipkin defines configuration for a Zipkin tracer.



_Appears in:_
- [Tracing](#tracing)



#### UpdateStrategyType

_Underlying type:_ _string_





_Appears in:_
- [IstioUpdateStrategy](#istioupdatestrategy)

| Field | Description |
| --- | --- |
| `InPlace` |  |
| `RevisionBased` |  |


#### Values







_Appears in:_
- [IstioRevisionSpec](#istiorevisionspec)
- [IstioSpec](#istiospec)
- [RemoteIstioSpec](#remoteistiospec)

| Field | Description | Default | Validation |
| --- | --- | --- | --- |
| `global` _[GlobalConfig](#globalconfig)_ | Global configuration for Istio components. |  |  |
| `pilot` _[PilotConfig](#pilotconfig)_ | Configuration for the Pilot component. |  |  |
| `telemetry` _[TelemetryConfig](#telemetryconfig)_ | Controls whether telemetry is exported for Pilot. |  |  |
| `sidecarInjectorWebhook` _[SidecarInjectorConfig](#sidecarinjectorconfig)_ | Configuration for the sidecar injector webhook. |  |  |
| `revision` _string_ | Identifies the revision this installation is associated with. |  |  |
| `meshConfig` _[MeshConfig](#meshconfig)_ | Defines runtime configuration of components, including Istiod and istio-agent behavior. See https://istio.io/docs/reference/config/istio.mesh.v1alpha1/ for all available options. TODO can this import the real mesh config API? |  |  |
| `base` _[BaseConfig](#baseconfig)_ | Configuration for the base component. |  |  |
| `istiodRemote` _[IstiodRemoteConfig](#istiodremoteconfig)_ | Configuration for istiod-remote. DEPRECATED - istiod-remote chart is removed and replaced with `istio-discovery --set values.istiodRemote.enabled=true`  Deprecated: Marked as deprecated in pkg/apis/values_types.proto. |  |  |
| `defaultRevision` _string_ | The name of the default revision in the cluster. |  |  |
| `profile` _string_ | Specifies which installation configuration profile to apply. |  |  |
| `compatibilityVersion` _string_ | Specifies the compatibility version to use. When this is set, the control plane will be configured with the same defaults as the specified version. |  |  |
| `experimental` _[RawMessage](#rawmessage)_ | Specifies experimental helm fields that could be removed or changed in the future |  | Schemaless: \{\}   |


#### WaypointConfig



Configuration for Waypoint proxies.



_Appears in:_
- [GlobalConfig](#globalconfig)

| Field | Description | Default | Validation |
| --- | --- | --- | --- |
| `resources` _[ResourceRequirements](https://kubernetes.io/docs/reference/generated/kubernetes-api/v1.25/#resourcerequirements-v1-core)_ | K8s resource settings.  See https://kubernetes.io/docs/concepts/configuration/manage-compute-resources-container/#resource-requests-and-limits-of-pod-and-container |  |  |
| `affinity` _[Affinity](https://kubernetes.io/docs/reference/generated/kubernetes-api/v1.25/#affinity-v1-core)_ | K8s affinity settings for waypoint pods.  See https://kubernetes.io/docs/concepts/scheduling-eviction/assign-pod-node/#inter-pod-affinity-and-anti-affinity |  |  |
| `topologySpreadConstraints` _[TopologySpreadConstraint](https://kubernetes.io/docs/reference/generated/kubernetes-api/v1.25/#topologyspreadconstraint-v1-core) array_ | K8s topology spread constraints settings.  See https://kubernetes.io/docs/concepts/workloads/pods/pod-topology-spread-constraints/ |  |  |
| `nodeSelector` _[NodeSelector](https://kubernetes.io/docs/reference/generated/kubernetes-api/v1.25/#nodeselector-v1-core)_ | K8s node labels settings.  See https://kubernetes.io/docs/user-guide/node-selection/ |  |  |
| `toleration` _[Toleration](https://kubernetes.io/docs/reference/generated/kubernetes-api/v1.25/#toleration-v1-core) array_ | K8s tolerations settings.  See https://kubernetes.io/docs/concepts/configuration/taint-and-toleration/ |  |  |






#### ZTunnelConfig



Configuration for ztunnel.



_Appears in:_
- [ZTunnelValues](#ztunnelvalues)

| Field | Description | Default | Validation |
| --- | --- | --- | --- |
| `hub` _string_ | Hub to pull the container image from. Image will be `Hub/Image:Tag-Variant`. |  |  |
| `tag` _string_ | The container image tag to pull. Image will be `Hub/Image:Tag-Variant`. |  |  |
| `variant` _string_ | The container image variant to pull. Options are "debug" or "distroless". Unset will use the default for the given version. |  |  |
| `image` _string_ | Image name to pull from. Image will be `Hub/Image:Tag-Variant`. If Image contains a "/", it will replace the entire `image` in the pod. |  |  |
| `Annotations` _object (keys:string, values:string)_ | Annotations to apply to all top level resources |  |  |
| `Labels` _object (keys:string, values:string)_ | Labels to apply to all top level resources |  |  |
| `volumeMounts` _[VolumeMount](https://kubernetes.io/docs/reference/generated/kubernetes-api/v1.25/#volumemount-v1-core) array_ | Additional volumeMounts to the ztunnel container |  |  |
| `volumes` _[Volume](https://kubernetes.io/docs/reference/generated/kubernetes-api/v1.25/#volume-v1-core) array_ | Additional volumes to add to the ztunnel Pod. |  |  |
| `podAnnotations` _object (keys:string, values:string)_ | Annotations added to each pod. The default annotations are required for scraping prometheus (in most environments). |  |  |
| `podLabels` _object (keys:string, values:string)_ | Additional labels to apply on the pod level. |  |  |
| `resources` _[ResourceRequirements](https://kubernetes.io/docs/reference/generated/kubernetes-api/v1.25/#resourcerequirements-v1-core)_ | The k8s resource requests and limits for the ztunnel Pods. |  |  |
| `imagePullSecrets` _string array_ | List of secret names to add to the service account as image pull secrets to use for pulling any images in pods that reference this ServiceAccount. Must be set for any cluster configured with private docker registry. |  |  |
| `env` _object (keys:string, values:string)_ | A `key: value` mapping of environment variables to add to the pod |  |  |
| `imagePullPolicy` _[PullPolicy](https://kubernetes.io/docs/reference/generated/kubernetes-api/v1.25/#pullpolicy-v1-core)_ | Specifies the image pull policy for the Istio images. one of Always, Never, IfNotPresent. Defaults to Always if :latest tag is specified, or IfNotPresent otherwise. Cannot be updated.  More info: https://kubernetes.io/docs/concepts/containers/images#updating-images |  | Enum: [Always Never IfNotPresent]   |
| `multiCluster` _[MultiClusterConfig](#multiclusterconfig)_ | Settings for multicluster. The name of the cluster we are installing in. Note this is a user-defined name, which must be consistent with Istiod configuration. |  |  |
| `meshConfig` _[MeshConfig](#meshconfig)_ | meshConfig defines runtime configuration of components. For ztunnel, only defaultConfig is used, but this is nested under `meshConfig` for consistency with other components. |  |  |
| `revision` _string_ | Configures the revision this control plane is a part of |  |  |
| `caAddress` _string_ | The address of the CA for CSR. |  |  |
| `xdsAddress` _string_ | The customized XDS address to retrieve configuration. |  |  |
| `istioNamespace` _string_ | Specifies the default namespace for the Istio control plane components. |  |  |
| `logging` _[GlobalLoggingConfig](#globalloggingconfig)_ | Same as `global.logging.level`, but will override it if set |  |  |
| `logAsJson` _boolean_ | Specifies whether istio components should output logs in json format by adding --log_as_json argument to each container. |  |  |


#### ZTunnelGlobalConfig



ZTunnelGlobalConfig is a subset of the Global Configuration used in the Istio ztunnel chart.



_Appears in:_
- [ZTunnelValues](#ztunnelvalues)

| Field | Description | Default | Validation |
| --- | --- | --- | --- |
| `defaultResources` _[ResourceRequirements](https://kubernetes.io/docs/reference/generated/kubernetes-api/v1.25/#resourcerequirements-v1-core)_ | See https://kubernetes.io/docs/concepts/configuration/manage-compute-resources-container/#resource-requests-and-limits-of-pod-and-container  Deprecated: Marked as deprecated in pkg/apis/values_types.proto. |  |  |
| `hub` _string_ | Specifies the docker hub for Istio images. |  |  |
| `imagePullPolicy` _[PullPolicy](https://kubernetes.io/docs/reference/generated/kubernetes-api/v1.25/#pullpolicy-v1-core)_ | Specifies the image pull policy for the Istio images. one of Always, Never, IfNotPresent. Defaults to Always if :latest tag is specified, or IfNotPresent otherwise. Cannot be updated.  More info: https://kubernetes.io/docs/concepts/containers/images#updating-images |  | Enum: [Always Never IfNotPresent]   |
| `imagePullSecrets` _string array_ | ImagePullSecrets for the control plane ServiceAccount, list of secrets in the same namespace to use for pulling any images in pods that reference this ServiceAccount. Must be set for any cluster configured with private docker registry. |  |  |
| `logAsJson` _boolean_ | Specifies whether istio components should output logs in json format by adding --log_as_json argument to each container. |  |  |
| `logging` _[GlobalLoggingConfig](#globalloggingconfig)_ | Specifies the global logging level settings for the Istio control plane components. |  |  |
| `tag` _string_ | Specifies the tag for the Istio docker images. |  |  |
| `variant` _string_ | The variant of the Istio container images to use. Options are "debug" or "distroless". Unset will use the default for the given version. |  |  |
| `platform` _string_ | Platform in which Istio is deployed. Possible values are: "openshift" and "gcp" An empty value means it is a vanilla Kubernetes distribution, therefore no special treatment will be considered. |  |  |


#### ZTunnelValues







_Appears in:_
- [ZTunnelSpec](#ztunnelspec)

| Field | Description | Default | Validation |
| --- | --- | --- | --- |
| `ztunnel` _[ZTunnelConfig](#ztunnelconfig)_ | Configuration for the Istio ztunnel plugin. |  |  |
| `global` _[ZTunnelGlobalConfig](#ztunnelglobalconfig)_ | Part of the global configuration applicable to the Istio ztunnel component. |  |  |





## sailoperator.io/v1alpha1

Package v1alpha1 contains API Schema definitions for the sailoperator.io v1alpha1 API group

### Resource Types
- [ZTunnel](#ztunnel)
- [ZTunnelList](#ztunnellist)



#### ZTunnel



ZTunnel represents a deployment of the Istio ztunnel component.



_Appears in:_
- [ZTunnelList](#ztunnellist)

| Field | Description | Default | Validation |
| --- | --- | --- | --- |
| `apiVersion` _string_ | `sailoperator.io/v1alpha1` | | |
| `kind` _string_ | `ZTunnel` | | |
| `kind` _string_ | Kind is a string value representing the REST resource this object represents. Servers may infer this from the endpoint the client submits requests to. Cannot be updated. In CamelCase. More info: https://git.k8s.io/community/contributors/devel/sig-architecture/api-conventions.md#types-kinds |  |  |
| `apiVersion` _string_ | APIVersion defines the versioned schema of this representation of an object. Servers should convert recognized schemas to the latest internal value, and may reject unrecognized values. More info: https://git.k8s.io/community/contributors/devel/sig-architecture/api-conventions.md#resources |  |  |
| `metadata` _[ObjectMeta](https://kubernetes.io/docs/reference/generated/kubernetes-api/v1.25/#objectmeta-v1-meta)_ | Refer to Kubernetes API documentation for fields of `metadata`. |  |  |
| `spec` _[ZTunnelSpec](#ztunnelspec)_ |  | \{ namespace:ztunnel profile:ambient version:v1.24.2 \} |  |
| `status` _[ZTunnelStatus](#ztunnelstatus)_ |  |  |  |


#### ZTunnelCondition



ZTunnelCondition represents a specific observation of the ZTunnel object's state.



_Appears in:_
- [ZTunnelStatus](#ztunnelstatus)

| Field | Description | Default | Validation |
| --- | --- | --- | --- |
| `type` _[ZTunnelConditionType](#ztunnelconditiontype)_ | The type of this condition. |  |  |
| `status` _[ConditionStatus](https://kubernetes.io/docs/reference/generated/kubernetes-api/v1.25/#conditionstatus-v1-meta)_ | The status of this condition. Can be True, False or Unknown. |  |  |
| `reason` _[ZTunnelConditionReason](#ztunnelconditionreason)_ | Unique, single-word, CamelCase reason for the condition's last transition. |  |  |
| `message` _string_ | Human-readable message indicating details about the last transition. |  |  |
| `lastTransitionTime` _[Time](https://kubernetes.io/docs/reference/generated/kubernetes-api/v1.25/#time-v1-meta)_ | Last time the condition transitioned from one status to another. |  |  |


#### ZTunnelConditionReason

_Underlying type:_ _string_

ZTunnelConditionReason represents a short message indicating how the condition came
to be in its present state.



_Appears in:_
- [ZTunnelCondition](#ztunnelcondition)
- [ZTunnelStatus](#ztunnelstatus)

| Field | Description |
| --- | --- |
| `ReconcileError` | ZTunnelReasonReconcileError indicates that the reconciliation of the resource has failed, but will be retried.  |
| `DaemonSetNotReady` | ZTunnelDaemonSetNotReady indicates that the ztunnel DaemonSet is not ready.  |
| `ReadinessCheckFailed` | ZTunnelReasonReadinessCheckFailed indicates that the DaemonSet readiness status could not be ascertained.  |
| `Healthy` | ZTunnelReasonHealthy indicates that the control plane is fully reconciled and that all components are ready.  |


#### ZTunnelConditionType

_Underlying type:_ _string_

ZTunnelConditionType represents the type of the condition.  Condition stages are:
Installed, Reconciled, Ready



_Appears in:_
- [ZTunnelCondition](#ztunnelcondition)

| Field | Description |
| --- | --- |
| `Reconciled` | ZTunnelConditionReconciled signifies whether the controller has successfully reconciled the resources defined through the CR.  |
| `Ready` | ZTunnelConditionReady signifies whether the ztunnel DaemonSet is ready.  |


#### ZTunnelList



ZTunnelList contains a list of ZTunnel





| Field | Description | Default | Validation |
| --- | --- | --- | --- |
| `apiVersion` _string_ | `sailoperator.io/v1alpha1` | | |
| `kind` _string_ | `ZTunnelList` | | |
| `kind` _string_ | Kind is a string value representing the REST resource this object represents. Servers may infer this from the endpoint the client submits requests to. Cannot be updated. In CamelCase. More info: https://git.k8s.io/community/contributors/devel/sig-architecture/api-conventions.md#types-kinds |  |  |
| `apiVersion` _string_ | APIVersion defines the versioned schema of this representation of an object. Servers should convert recognized schemas to the latest internal value, and may reject unrecognized values. More info: https://git.k8s.io/community/contributors/devel/sig-architecture/api-conventions.md#resources |  |  |
| `metadata` _[ListMeta](https://kubernetes.io/docs/reference/generated/kubernetes-api/v1.25/#listmeta-v1-meta)_ | Refer to Kubernetes API documentation for fields of `metadata`. |  |  |
| `items` _[ZTunnel](#ztunnel) array_ |  |  |  |


#### ZTunnelSpec



ZTunnelSpec defines the desired state of ZTunnel



_Appears in:_
- [ZTunnel](#ztunnel)

| Field | Description | Default | Validation |
| --- | --- | --- | --- |
| `version` _string_ | Defines the version of Istio to install. Must be one of: v1.24.2. | v1.24.2 | Enum: [v1.24.2]   |
| `profile` _string_ | The built-in installation configuration profile to use. The 'default' profile is 'ambient' and it is always applied. Must be one of: ambient, default, demo, empty, external, preview, remote, stable. | ambient | Enum: [ambient default demo empty external openshift-ambient openshift preview remote stable]   |
| `namespace` _string_ | Namespace to which the Istio ztunnel component should be installed. | ztunnel |  |
| `values` _[ZTunnelValues](#ztunnelvalues)_ | Defines the values to be passed to the Helm charts when installing Istio ztunnel. |  |  |


#### ZTunnelStatus



ZTunnelStatus defines the observed state of ZTunnel



_Appears in:_
- [ZTunnel](#ztunnel)

| Field | Description | Default | Validation |
| --- | --- | --- | --- |
| `observedGeneration` _integer_ | ObservedGeneration is the most recent generation observed for this ZTunnel object. It corresponds to the object's generation, which is updated on mutation by the API Server. The information in the status pertains to this particular generation of the object. |  |  |
| `conditions` _[ZTunnelCondition](#ztunnelcondition) array_ | Represents the latest available observations of the object's current state. |  |  |
| `state` _[ZTunnelConditionReason](#ztunnelconditionreason)_ | Reports the current state of the object. |  |  |

<|MERGE_RESOLUTION|>--- conflicted
+++ resolved
@@ -18,13 +18,6 @@
 - [IstioRevisionList](#istiorevisionlist)
 - [IstioRevisionTag](#istiorevisiontag)
 - [IstioRevisionTagList](#istiorevisiontaglist)
-<<<<<<< HEAD
-- [RemoteIstio](#remoteistio)
-- [RemoteIstioList](#remoteistiolist)
-- [ZTunnel](#ztunnel)
-- [ZTunnelList](#ztunnellist)
-=======
->>>>>>> 94204382
 
 
 
@@ -1113,7 +1106,6 @@
 
 _Appears in:_
 - [IstioSpec](#istiospec)
-- [RemoteIstioSpec](#remoteistiospec)
 
 | Field | Description | Default | Validation |
 | --- | --- | --- | --- |
@@ -2589,150 +2581,6 @@
 | `resources` _[ResourceRequirements](https://kubernetes.io/docs/reference/generated/kubernetes-api/v1.25/#resourcerequirements-v1-core)_ | K8s resources settings.  See https://kubernetes.io/docs/concepts/configuration/manage-compute-resources-container/#resource-requests-and-limits-of-pod-and-container  Deprecated: Marked as deprecated in pkg/apis/values_types.proto. |  |  |
 
 
-#### RemoteIstio
-
-
-
-RemoteIstio represents a remote Istio Service Mesh deployment consisting of one or more
-remote control plane instances (represented by one or more IstioRevision objects).
-
-
-
-_Appears in:_
-- [RemoteIstioList](#remoteistiolist)
-
-| Field | Description | Default | Validation |
-| --- | --- | --- | --- |
-| `apiVersion` _string_ | `sailoperator.io/v1alpha1` | | |
-| `kind` _string_ | `RemoteIstio` | | |
-| `kind` _string_ | Kind is a string value representing the REST resource this object represents. Servers may infer this from the endpoint the client submits requests to. Cannot be updated. In CamelCase. More info: https://git.k8s.io/community/contributors/devel/sig-architecture/api-conventions.md#types-kinds |  |  |
-| `apiVersion` _string_ | APIVersion defines the versioned schema of this representation of an object. Servers should convert recognized schemas to the latest internal value, and may reject unrecognized values. More info: https://git.k8s.io/community/contributors/devel/sig-architecture/api-conventions.md#resources |  |  |
-| `metadata` _[ObjectMeta](https://kubernetes.io/docs/reference/generated/kubernetes-api/v1.25/#objectmeta-v1-meta)_ | Refer to Kubernetes API documentation for fields of `metadata`. |  |  |
-| `spec` _[RemoteIstioSpec](#remoteistiospec)_ |  | \{ namespace:istio-system updateStrategy:map[type:InPlace] version:v1.24.2 \} |  |
-| `status` _[RemoteIstioStatus](#remoteistiostatus)_ |  |  |  |
-
-
-#### RemoteIstioCondition
-
-
-
-RemoteIstioCondition represents a specific observation of the RemoteIstioCondition object's state.
-
-
-
-_Appears in:_
-- [RemoteIstioStatus](#remoteistiostatus)
-
-| Field | Description | Default | Validation |
-| --- | --- | --- | --- |
-| `type` _[RemoteIstioConditionType](#remoteistioconditiontype)_ | The type of this condition. |  |  |
-| `status` _[ConditionStatus](https://kubernetes.io/docs/reference/generated/kubernetes-api/v1.25/#conditionstatus-v1-meta)_ | The status of this condition. Can be True, False or Unknown. |  |  |
-| `reason` _[RemoteIstioConditionReason](#remoteistioconditionreason)_ | Unique, single-word, CamelCase reason for the condition's last transition. |  |  |
-| `message` _string_ | Human-readable message indicating details about the last transition. |  |  |
-| `lastTransitionTime` _[Time](https://kubernetes.io/docs/reference/generated/kubernetes-api/v1.25/#time-v1-meta)_ | Last time the condition transitioned from one status to another. |  |  |
-
-
-#### RemoteIstioConditionReason
-
-_Underlying type:_ _string_
-
-RemoteIstioConditionReason represents a short message indicating how the condition came
-to be in its present state.
-
-
-
-_Appears in:_
-- [RemoteIstioCondition](#remoteistiocondition)
-- [RemoteIstioStatus](#remoteistiostatus)
-
-| Field | Description |
-| --- | --- |
-| `ReconcileError` | RemoteIstioReasonReconcileError indicates that the reconciliation of the resource has failed, but will be retried.  |
-| `ActiveRevisionNotFound` | RemoteIstioReasonRevisionNotFound indicates that the active IstioRevision is not found.  |
-| `FailedToGetActiveRevision` | RemoteIstioReasonFailedToGetActiveRevision indicates that a failure occurred when getting the active IstioRevision  |
-| `IstiodNotReady` | RemoteIstioReasonIstiodNotReady indicates that the control plane is fully reconciled, but istiod is not ready.  |
-| `ReadinessCheckFailed` | RemoteIstioReasonReadinessCheckFailed indicates that readiness could not be ascertained.  |
-| `Healthy` | RemoteIstioReasonHealthy indicates that the control plane is fully reconciled and that all components are ready.  |
-
-
-#### RemoteIstioConditionType
-
-_Underlying type:_ _string_
-
-RemoteIstioConditionType represents the type of the condition.  Condition stages are:
-Installed, Reconciled, Ready
-
-
-
-_Appears in:_
-- [RemoteIstioCondition](#remoteistiocondition)
-
-| Field | Description |
-| --- | --- |
-| `Reconciled` | RemoteIstioConditionReconciled signifies whether the controller has successfully reconciled the resources defined through the CR.  |
-| `Ready` | RemoteIstioConditionReady signifies whether any Deployment, StatefulSet, etc. resources are Ready.  |
-
-
-#### RemoteIstioList
-
-
-
-RemoteIstioList contains a list of RemoteIstio
-
-
-
-
-
-| Field | Description | Default | Validation |
-| --- | --- | --- | --- |
-| `apiVersion` _string_ | `sailoperator.io/v1alpha1` | | |
-| `kind` _string_ | `RemoteIstioList` | | |
-| `kind` _string_ | Kind is a string value representing the REST resource this object represents. Servers may infer this from the endpoint the client submits requests to. Cannot be updated. In CamelCase. More info: https://git.k8s.io/community/contributors/devel/sig-architecture/api-conventions.md#types-kinds |  |  |
-| `apiVersion` _string_ | APIVersion defines the versioned schema of this representation of an object. Servers should convert recognized schemas to the latest internal value, and may reject unrecognized values. More info: https://git.k8s.io/community/contributors/devel/sig-architecture/api-conventions.md#resources |  |  |
-| `metadata` _[ListMeta](https://kubernetes.io/docs/reference/generated/kubernetes-api/v1.25/#listmeta-v1-meta)_ | Refer to Kubernetes API documentation for fields of `metadata`. |  |  |
-| `items` _[RemoteIstio](#remoteistio) array_ |  |  |  |
-
-
-#### RemoteIstioSpec
-
-
-
-RemoteIstioSpec defines the desired state of RemoteIstio
-
-
-
-_Appears in:_
-- [RemoteIstio](#remoteistio)
-
-| Field | Description | Default | Validation |
-| --- | --- | --- | --- |
-| `version` _string_ | Defines the version of Istio to install. Must be one of: v1.24.2. | v1.24.2 | Enum: [v1.24.2]   |
-| `updateStrategy` _[IstioUpdateStrategy](#istioupdatestrategy)_ | Defines the update strategy to use when the version in the RemoteIstio CR is updated. | \{ type:InPlace \} |  |
-| `profile` _string_ | The built-in installation configuration profile to use. The 'default' profile is always applied. On OpenShift, the 'openshift' profile is also applied on top of 'default'. Must be one of: ambient, default, demo, empty, openshift-ambient, openshift, preview, stable. |  | Enum: [ambient default demo empty openshift-ambient openshift preview stable]   |
-| `namespace` _string_ | Namespace to which the Istio components should be installed. | istio-system |  |
-| `values` _[Values](#values)_ | Defines the values to be passed to the Helm charts when installing Istio. |  |  |
-
-
-#### RemoteIstioStatus
-
-
-
-RemoteIstioStatus defines the observed state of RemoteIstio
-
-
-
-_Appears in:_
-- [RemoteIstio](#remoteistio)
-
-| Field | Description | Default | Validation |
-| --- | --- | --- | --- |
-| `observedGeneration` _integer_ | ObservedGeneration is the most recent generation observed for this RemoteIstio object. It corresponds to the object's generation, which is updated on mutation by the API Server. The information in the status pertains to this particular generation of the object. |  |  |
-| `conditions` _[RemoteIstioCondition](#remoteistiocondition) array_ | Represents the latest available observations of the object's current state. |  |  |
-| `state` _[RemoteIstioConditionReason](#remoteistioconditionreason)_ | Reports the current state of the object. |  |  |
-| `activeRevisionName` _string_ | The name of the active revision. |  |  |
-| `revisions` _[RevisionSummary](#revisionsummary)_ | Reports information about the underlying IstioRevisions. |  |  |
-
-
 #### RemoteService
 
 
@@ -2797,7 +2645,6 @@
 
 _Appears in:_
 - [IstioStatus](#istiostatus)
-- [RemoteIstioStatus](#remoteistiostatus)
 
 | Field | Description | Default | Validation |
 | --- | --- | --- | --- |
@@ -3248,7 +3095,6 @@
 _Appears in:_
 - [IstioRevisionSpec](#istiorevisionspec)
 - [IstioSpec](#istiospec)
-- [RemoteIstioSpec](#remoteistiospec)
 
 | Field | Description | Default | Validation |
 | --- | --- | --- | --- |
