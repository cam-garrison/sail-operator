# API Reference

## Packages
- [sailoperator.io/v1](#sailoperatoriov1)
- [sailoperator.io/v1alpha1](#sailoperatoriov1alpha1)


## sailoperator.io/v1

package v1 contains API Schema definitions for the sailoperator.io v1 API group

### Resource Types
- [Istio](#istio)
- [IstioCNI](#istiocni)
- [IstioCNIList](#istiocnilist)
- [IstioList](#istiolist)
- [IstioRevision](#istiorevision)
- [IstioRevisionList](#istiorevisionlist)
- [IstioRevisionTag](#istiorevisiontag)
- [IstioRevisionTagList](#istiorevisiontaglist)



#### ArchConfig



ArchConfig specifies the pod scheduling target architecture(amd64, ppc64le, s390x, arm64)
for all the Istio control plane components.



_Appears in:_
- [GlobalConfig](#globalconfig)

| Field | Description | Default | Validation |
| --- | --- | --- | --- |
| `amd64` _integer_ | Sets pod scheduling weight for amd64 arch |  |  |
| `ppc64le` _integer_ | Sets pod scheduling weight for ppc64le arch. |  |  |
| `s390x` _integer_ | Sets pod scheduling weight for s390x arch. |  |  |
| `arm64` _integer_ | Sets pod scheduling weight for arm64 arch. |  |  |


#### AuthenticationPolicy

_Underlying type:_ _string_

AuthenticationPolicy defines how the proxy is authenticated when it connects to the control plane.
It can be set for two different scopes, mesh-wide or set on a per-pod basis using the ProxyConfig annotation.
Mesh policy cannot be INHERIT.

_Validation:_
- Enum: [NONE MUTUAL_TLS INHERIT]

_Appears in:_
- [MeshConfigProxyConfig](#meshconfigproxyconfig)

| Field | Description |
| --- | --- |
| `NONE` | Do not encrypt proxy to control plane traffic.  |
| `MUTUAL_TLS` | Proxy to control plane traffic is wrapped into mutual TLS connections.  |
| `INHERIT` | Use the policy defined by the parent scope. Should not be used for mesh policy.  |


#### BaseConfig







_Appears in:_
- [Values](#values)

| Field | Description | Default | Validation |
| --- | --- | --- | --- |
| `excludedCRDs` _string array_ | CRDs to exclude. Requires `enableCRDTemplates` |  |  |
| `validationURL` _string_ | URL to use for validating webhook. |  |  |
| `validationCABundle` _string_ | validation webhook CA bundle |  |  |


#### CNIAmbientConfig







_Appears in:_
- [CNIConfig](#cniconfig)

| Field | Description | Default | Validation |
| --- | --- | --- | --- |
| `enabled` _boolean_ | Controls whether ambient redirection is enabled |  |  |
| `configDir` _string_ | The directory path containing the configuration files for Ambient. Defaults to /etc/ambient-config. |  |  |
| `dnsCapture` _boolean_ | If enabled, and ambient is enabled, DNS redirection will be enabled. |  |  |
| `ipv6` _boolean_ | UNSTABLE: If enabled, and ambient is enabled, enables ipv6 support |  |  |
| `reconcileIptablesOnStartup` _boolean_ | If enabled, and ambient is enabled, iptables reconciliation will be enabled. |  |  |


#### CNIConfig



Configuration for CNI.



_Appears in:_
- [CNIValues](#cnivalues)

| Field | Description | Default | Validation |
| --- | --- | --- | --- |
| `hub` _string_ | Hub to pull the container image from. Image will be `Hub/Image:Tag-Variant`. |  |  |
| `tag` _string_ | The container image tag to pull. Image will be `Hub/Image:Tag-Variant`. |  |  |
| `variant` _string_ | The container image variant to pull. Options are "debug" or "distroless". Unset will use the default for the given version. |  |  |
| `image` _string_ | Image name to pull from. Image will be `Hub/Image:Tag-Variant`. If Image contains a "/", it will replace the entire `image` in the pod. |  |  |
| `pullPolicy` _[PullPolicy](https://kubernetes.io/docs/reference/generated/kubernetes-api/v1.25/#pullpolicy-v1-core)_ | Specifies the image pull policy. one of Always, Never, IfNotPresent. Defaults to Always if :latest tag is specified, or IfNotPresent otherwise. Cannot be updated.  More info: https://kubernetes.io/docs/concepts/containers/images#updating-images |  | Enum: [Always Never IfNotPresent]   |
| `cniBinDir` _string_ | The directory path within the cluster node's filesystem where the CNI binaries are to be installed. Typically /var/lib/cni/bin. |  |  |
| `cniConfDir` _string_ | The directory path within the cluster node's filesystem where the CNI configuration files are to be installed. Typically /etc/cni/net.d. |  |  |
| `cniConfFileName` _string_ | The name of the CNI plugin configuration file. Defaults to istio-cni.conf. |  |  |
| `cniNetnsDir` _string_ | The directory path within the cluster node's filesystem where network namespaces are located. Defaults to '/var/run/netns', in minikube/docker/others can be '/var/run/docker/netns'. |  |  |
| `excludeNamespaces` _string array_ | List of namespaces that should be ignored by the CNI plugin. |  |  |
| `affinity` _[Affinity](https://kubernetes.io/docs/reference/generated/kubernetes-api/v1.25/#affinity-v1-core)_ | K8s affinity to set on the istio-cni Pods. Can be used to exclude istio-cni from being scheduled on specified nodes. |  |  |
| `env` _object (keys:string, values:string)_ | Environment variables passed to the CNI container.  Examples: env:    ENV_VAR_1: value1   ENV_VAR_2: value2 |  |  |
| `podAnnotations` _object (keys:string, values:string)_ | Additional annotations to apply to the istio-cni Pods.  Deprecated: Marked as deprecated in pkg/apis/values_types.proto. |  |  |
| `psp_cluster_role` _string_ | PodSecurityPolicy cluster role. No longer used anywhere. |  |  |
| `logging` _[GlobalLoggingConfig](#globalloggingconfig)_ | Same as `global.logging.level`, but will override it if set |  |  |
| `repair` _[CNIRepairConfig](#cnirepairconfig)_ | Configuration for the CNI Repair controller. |  |  |
| `chained` _boolean_ | Configure the plugin as a chained CNI plugin. When true, the configuration is added to the CNI chain; when false, the configuration is added as a standalone file in the CNI configuration directory. |  |  |
| `resource_quotas` _[ResourceQuotas](#resourcequotas)_ | The resource quotas configration for the CNI DaemonSet. |  |  |
| `resources` _[ResourceRequirements](https://kubernetes.io/docs/reference/generated/kubernetes-api/v1.25/#resourcerequirements-v1-core)_ | The k8s resource requests and limits for the istio-cni Pods. |  |  |
| `privileged` _boolean_ | No longer used for CNI. See: https://github.com/istio/istio/issues/49004  Deprecated: Marked as deprecated in pkg/apis/values_types.proto. |  |  |
| `seccompProfile` _[SeccompProfile](https://kubernetes.io/docs/reference/generated/kubernetes-api/v1.25/#seccompprofile-v1-core)_ | The Container seccompProfile  See: https://kubernetes.io/docs/tutorials/security/seccomp/ |  |  |
| `ambient` _[CNIAmbientConfig](#cniambientconfig)_ | Configuration for Istio Ambient. |  |  |
| `provider` _string_ | Specifies the CNI provider. Can be either "default" or "multus". When set to "multus", an additional NetworkAttachmentDefinition resource is deployed to the cluster to allow the istio-cni plugin to be invoked in a cluster using the Multus CNI plugin. |  |  |
| `rollingMaxUnavailable` _[IntOrString](https://kubernetes.io/docs/reference/generated/kubernetes-api/v1.25/#intorstring-intstr-util)_ | The number of pods that can be unavailable during a rolling update of the CNI DaemonSet (see `updateStrategy.rollingUpdate.maxUnavailable` here: https://kubernetes.io/docs/reference/kubernetes-api/workload-resources/daemon-set-v1/#DaemonSetSpec). May be specified as a number of pods or as a percent of the total number of pods at the start of the update. |  | XIntOrString: \{\}   |
| `istioOwnedCNIConfig` _boolean_ | Specifies if an Istio owned CNI config should be created. |  |  |
| `istioOwnedCNIConfigFileName` _string_ |  |  |  |


#### CNIGlobalConfig







_Appears in:_
- [CNIValues](#cnivalues)

| Field | Description | Default | Validation |
| --- | --- | --- | --- |
| `defaultResources` _[ResourceRequirements](https://kubernetes.io/docs/reference/generated/kubernetes-api/v1.25/#resourcerequirements-v1-core)_ | See https://kubernetes.io/docs/concepts/configuration/manage-compute-resources-container/#resource-requests-and-limits-of-pod-and-container  Deprecated: Marked as deprecated in pkg/apis/values_types.proto. |  |  |
| `hub` _string_ | Specifies the docker hub for Istio images. |  |  |
| `imagePullPolicy` _[PullPolicy](https://kubernetes.io/docs/reference/generated/kubernetes-api/v1.25/#pullpolicy-v1-core)_ | Specifies the image pull policy for the Istio images. one of Always, Never, IfNotPresent. Defaults to Always if :latest tag is specified, or IfNotPresent otherwise. Cannot be updated.  More info: https://kubernetes.io/docs/concepts/containers/images#updating-images |  | Enum: [Always Never IfNotPresent]   |
| `imagePullSecrets` _string array_ | ImagePullSecrets for the control plane ServiceAccount, list of secrets in the same namespace to use for pulling any images in pods that reference this ServiceAccount. Must be set for any cluster configured with private docker registry. |  |  |
| `logAsJson` _boolean_ | Specifies whether istio components should output logs in json format by adding --log_as_json argument to each container. |  |  |
| `logging` _[GlobalLoggingConfig](#globalloggingconfig)_ | Specifies the global logging level settings for the Istio control plane components. |  |  |
| `tag` _string_ | Specifies the tag for the Istio docker images. |  |  |
| `variant` _string_ | The variant of the Istio container images to use. Options are "debug" or "distroless". Unset will use the default for the given version. |  |  |
| `platform` _string_ | Platform in which Istio is deployed. Possible values are: "openshift" and "gcp" An empty value means it is a vanilla Kubernetes distribution, therefore no special treatment will be considered. |  |  |


#### CNIRepairConfig







_Appears in:_
- [CNIConfig](#cniconfig)

| Field | Description | Default | Validation |
| --- | --- | --- | --- |
| `enabled` _boolean_ | Controls whether repair behavior is enabled. |  |  |
| `hub` _string_ | Hub to pull the container image from. Image will be `Hub/Image:Tag-Variant`. |  |  |
| `tag` _string_ | The container image tag to pull. Image will be `Hub/Image:Tag-Variant`. |  |  |
| `image` _string_ | Image name to pull from. Image will be `Hub/Image:Tag-Variant`. If Image contains a "/", it will replace the entire `image` in the pod. |  |  |
| `labelPods` _boolean_ | The Repair controller has 3 modes (labelPods, deletePods, and repairPods). Pick which one meets your use cases. Note only one may be used. The mode defines the action the controller will take when a pod is detected as broken. If labelPods is true, the controller will label all broken pods with <brokenPodLabelKey>=<brokenPodLabelValue>. This is only capable of identifying broken pods; the user is responsible for fixing them (generally, by deleting them). Note this gives the DaemonSet a relatively high privilege, as modifying pod metadata/status can have wider impacts. |  |  |
| `repairPods` _boolean_ | The Repair controller has 3 modes (labelPods, deletePods, and repairPods). Pick which one meets your use cases. Note only one may be used. The mode defines the action the controller will take when a pod is detected as broken. If repairPods is true, the controller will dynamically repair any broken pod by setting up the pod networking configuration even after it has started. Note the pod will be crashlooping, so this may take a few minutes to become fully functional based on when the retry occurs. This requires no RBAC privilege, but will require the CNI agent to run as a privileged pod. |  |  |
| `createEvents` _string_ | No longer used.  Deprecated: Marked as deprecated in pkg/apis/values_types.proto. |  |  |
| `deletePods` _boolean_ | The Repair controller has 3 modes (labelPods, deletePods, and repairPods). Pick which one meets your use cases. Note only one may be used. The mode defines the action the controller will take when a pod is detected as broken. If deletePods is true, the controller will delete the broken pod. The pod will then be rescheduled, hopefully onto a node that is fully ready. Note this gives the DaemonSet a relatively high privilege, as it can delete any Pod. |  |  |
| `brokenPodLabelKey` _string_ | The label key to apply to a broken pod when the controller is in labelPods mode. |  |  |
| `brokenPodLabelValue` _string_ | The label value to apply to a broken pod when the controller is in labelPods mode. |  |  |
| `initContainerName` _string_ | The name of the init container to use for the repairPods mode. |  |  |


#### CNIUsageConfig







_Appears in:_
- [PilotConfig](#pilotconfig)

| Field | Description | Default | Validation |
| --- | --- | --- | --- |
| `enabled` _boolean_ | Controls whether CNI should be used. |  |  |
| `provider` _string_ | Specifies the CNI provider. Can be either "default" or "multus". When set to "multus", an annotation `k8s.v1.cni.cncf.io/networks` is set on injected pods to point to a NetworkAttachmentDefinition |  |  |


#### CNIValues







_Appears in:_
- [IstioCNISpec](#istiocnispec)

| Field | Description | Default | Validation |
| --- | --- | --- | --- |
| `cni` _[CNIConfig](#cniconfig)_ | Configuration for the Istio CNI plugin. |  |  |
| `global` _[CNIGlobalConfig](#cniglobalconfig)_ | Part of the global configuration applicable to the Istio CNI component. |  |  |




#### ClientTLSSettings

_Underlying type:_ _[struct{Mode ClientTLSSettingsTLSmode "json:\"mode,omitempty\""; ClientCertificate *string "json:\"clientCertificate,omitempty\""; PrivateKey *string "json:\"privateKey,omitempty\""; CaCertificates *string "json:\"caCertificates,omitempty\""; CredentialName *string "json:\"credentialName,omitempty\""; SubjectAltNames []string "json:\"subjectAltNames,omitempty\""; Sni *string "json:\"sni,omitempty\""; InsecureSkipVerify *bool "json:\"insecureSkipVerify,omitempty\""; CaCrl *string "json:\"caCrl,omitempty\""}](#struct{mode-clienttlssettingstlsmode-"json:\"mode,omitempty\"";-clientcertificate-*string-"json:\"clientcertificate,omitempty\"";-privatekey-*string-"json:\"privatekey,omitempty\"";-cacertificates-*string-"json:\"cacertificates,omitempty\"";-credentialname-*string-"json:\"credentialname,omitempty\"";-subjectaltnames-[]string-"json:\"subjectaltnames,omitempty\"";-sni-*string-"json:\"sni,omitempty\"";-insecureskipverify-*bool-"json:\"insecureskipverify,omitempty\"";-cacrl-*string-"json:\"cacrl,omitempty\""})_

SSL/TLS related settings for upstream connections. See Envoy's [TLS
context](https://www.envoyproxy.io/docs/envoy/latest/api-v3/extensions/transport_sockets/tls/v3/common.proto.html#common-tls-configuration)
for more details. These settings are common to both HTTP and TCP upstreams.


For example, the following rule configures a client to use mutual TLS
for connections to upstream database cluster.


```yaml
apiVersion: networking.istio.io/v1
kind: DestinationRule
metadata:
  name: db-mtls
spec:
  host: mydbserver.prod.svc.cluster.local
  trafficPolicy:
    tls:
      mode: MUTUAL
      clientCertificate: /etc/certs/myclientcert.pem
      privateKey: /etc/certs/client_private_key.pem
      caCertificates: /etc/certs/rootcacerts.pem
```


The following rule configures a client to use TLS when talking to a
foreign service whose domain matches *.foo.com.


```yaml
apiVersion: networking.istio.io/v1
kind: DestinationRule
metadata:
  name: tls-foo
spec:
  host: "*.foo.com"
  trafficPolicy:
    tls:
      mode: SIMPLE
```


The following rule configures a client to use Istio mutual TLS when talking
to rating services.


```yaml
apiVersion: networking.istio.io/v1
kind: DestinationRule
metadata:
  name: ratings-istio-mtls
spec:
  host: ratings.prod.svc.cluster.local
  trafficPolicy:
    tls:
      mode: ISTIO_MUTUAL
```



_Appears in:_
- [ConfigSource](#configsource)
- [MeshConfigCA](#meshconfigca)
- [RemoteService](#remoteservice)
- [Tracing](#tracing)





#### ConfigSource



ConfigSource describes information about a configuration store inside a
mesh. A single control plane instance can interact with one or more data
sources.



_Appears in:_
- [MeshConfig](#meshconfig)

| Field | Description | Default | Validation |
| --- | --- | --- | --- |
| `address` _string_ | Address of the server implementing the Istio Mesh Configuration protocol (MCP). Can be IP address or a fully qualified DNS name. Use xds:// to specify a grpc-based xds backend, k8s:// to specify a k8s controller or fs:/// to specify a file-based backend with absolute path to the directory. |  |  |
| `tlsSettings` _[ClientTLSSettings](#clienttlssettings)_ | Use the tlsSettings to specify the tls mode to use. If the MCP server uses Istio mutual TLS and shares the root CA with istiod, specify the TLS mode as `ISTIO_MUTUAL`. |  |  |
| `subscribedResources` _[Resource](#resource) array_ | Describes the source of configuration, if nothing is specified default is MCP |  | Enum: [SERVICE_REGISTRY]   |


#### ConnectionPoolSettingsTCPSettingsTcpKeepalive



TCP keepalive.



_Appears in:_
- [MeshConfig](#meshconfig)
- [RemoteService](#remoteservice)

| Field | Description | Default | Validation |
| --- | --- | --- | --- |
| `probes` _integer_ | Maximum number of keepalive probes to send without response before deciding the connection is dead. Default is to use the OS level configuration (unless overridden, Linux defaults to 9.) |  |  |
| `time` _[Duration](https://kubernetes.io/docs/reference/generated/kubernetes-api/v1.25/#duration-v1-meta)_ | The time duration a connection needs to be idle before keep-alive probes start being sent. Default is to use the OS level configuration (unless overridden, Linux defaults to 7200s (ie 2 hours.) |  |  |
| `interval` _[Duration](https://kubernetes.io/docs/reference/generated/kubernetes-api/v1.25/#duration-v1-meta)_ | The time duration between keep-alive probes. Default is to use the OS level configuration (unless overridden, Linux defaults to 75s.) |  |  |


#### DefaultPodDisruptionBudgetConfig



DefaultPodDisruptionBudgetConfig specifies the default pod disruption budget configuration.


See https://kubernetes.io/docs/concepts/workloads/pods/disruptions/



_Appears in:_
- [GlobalConfig](#globalconfig)

| Field | Description | Default | Validation |
| --- | --- | --- | --- |
| `enabled` _boolean_ | Controls whether a PodDisruptionBudget with a default minAvailable value of 1 is created for each deployment. |  |  |




#### ForwardClientCertDetails

_Underlying type:_ _string_

ForwardClientCertDetails controls how the x-forwarded-client-cert (XFCC)
header is handled by a proxy.
See [Envoy XFCC](https://www.envoyproxy.io/docs/envoy/latest/api-v3/extensions/filters/network/http_connection_manager/v3/http_connection_manager.proto.html#enum-extensions-filters-network-http-connection-manager-v3-httpconnectionmanager-forwardclientcertdetails)
header handling for more details.

_Validation:_
- Enum: [UNDEFINED SANITIZE FORWARD_ONLY APPEND_FORWARD SANITIZE_SET ALWAYS_FORWARD_ONLY]

_Appears in:_
- [ProxyConfigProxyHeaders](#proxyconfigproxyheaders)
- [Topology](#topology)

| Field | Description |
| --- | --- |
| `UNDEFINED` | Field is not set  |
| `SANITIZE` | Do not send the XFCC header to the next hop.  |
| `FORWARD_ONLY` | When the client connection is mTLS (Mutual TLS), forward the XFCC header in the request.  |
| `APPEND_FORWARD` | When the client connection is mTLS, append the client certificate information to the request’s XFCC header and forward it. This is the default value for sidecar proxies.  |
| `SANITIZE_SET` | When the client connection is mTLS, reset the XFCC header with the client certificate information and send it to the next hop. This is the default value for gateway proxies.  |
| `ALWAYS_FORWARD_ONLY` | Always forward the XFCC header in the request, regardless of whether the client connection is mTLS.  |


#### GlobalConfig



Global Configuration for Istio components.



_Appears in:_
- [Values](#values)

| Field | Description | Default | Validation |
| --- | --- | --- | --- |
| `arch` _[ArchConfig](#archconfig)_ | Specifies pod scheduling arch(amd64, ppc64le, s390x, arm64) and weight as follows:    0 - Never scheduled   1 - Least preferred   2 - No preference   3 - Most preferred  Deprecated: replaced by the affinity k8s settings which allows architecture nodeAffinity configuration of this behavior.  Deprecated: Marked as deprecated in pkg/apis/values_types.proto. |  |  |
| `certSigners` _string array_ | List of certSigners to allow "approve" action in the ClusterRole |  |  |
| `configValidation` _boolean_ | Controls whether the server-side validation is enabled. |  |  |
| `defaultNodeSelector` _object (keys:string, values:string)_ | Default k8s node selector for all the Istio control plane components  See https://kubernetes.io/docs/concepts/configuration/assign-pod-node/#nodeselector  Deprecated: Marked as deprecated in pkg/apis/values_types.proto. |  |  |
| `defaultPodDisruptionBudget` _[DefaultPodDisruptionBudgetConfig](#defaultpoddisruptionbudgetconfig)_ | Specifies the default pod disruption budget configuration. |  |  |
| `defaultResources` _[ResourceRequirements](https://kubernetes.io/docs/reference/generated/kubernetes-api/v1.25/#resourcerequirements-v1-core)_ | Default k8s resources settings for all Istio control plane components.  See https://kubernetes.io/docs/concepts/configuration/manage-compute-resources-container/#resource-requests-and-limits-of-pod-and-container  Deprecated: Marked as deprecated in pkg/apis/values_types.proto. |  |  |
| `defaultTolerations` _[Toleration](https://kubernetes.io/docs/reference/generated/kubernetes-api/v1.25/#toleration-v1-core) array_ | Default node tolerations to be applied to all deployments so that all pods can be scheduled to nodes with matching taints. Each component can overwrite these default values by adding its tolerations block in the relevant section below and setting the desired values. Configure this field in case that all pods of Istio control plane are expected to be scheduled to particular nodes with specified taints.  Deprecated: Marked as deprecated in pkg/apis/values_types.proto. |  |  |
| `hub` _string_ | Specifies the docker hub for Istio images. |  |  |
| `imagePullPolicy` _[PullPolicy](https://kubernetes.io/docs/reference/generated/kubernetes-api/v1.25/#pullpolicy-v1-core)_ | Specifies the image pull policy for the Istio images. one of Always, Never, IfNotPresent. Defaults to Always if :latest tag is specified, or IfNotPresent otherwise. Cannot be updated.  More info: https://kubernetes.io/docs/concepts/containers/images#updating-images |  | Enum: [Always Never IfNotPresent]   |
| `imagePullSecrets` _string array_ | ImagePullSecrets for the control plane ServiceAccount, list of secrets in the same namespace to use for pulling any images in pods that reference this ServiceAccount. Must be set for any cluster configured with private docker registry. |  |  |
| `istioNamespace` _string_ | Specifies the default namespace for the Istio control plane components. |  |  |
| `logAsJson` _boolean_ | Specifies whether istio components should output logs in json format by adding --log_as_json argument to each container. |  |  |
| `logging` _[GlobalLoggingConfig](#globalloggingconfig)_ | Specifies the global logging level settings for the Istio control plane components. |  |  |
| `meshID` _string_ | The Mesh Identifier. It should be unique within the scope where meshes will interact with each other, but it is not required to be globally/universally unique. For example, if any of the following are true, then two meshes must have different Mesh IDs: - Meshes will have their telemetry aggregated in one place - Meshes will be federated together - Policy will be written referencing one mesh from the other  If an administrator expects that any of these conditions may become true in the future, they should ensure their meshes have different Mesh IDs assigned.  Within a multicluster mesh, each cluster must be (manually or auto) configured to have the same Mesh ID value. If an existing cluster 'joins' a multicluster mesh, it will need to be migrated to the new mesh ID. Details of migration TBD, and it may be a disruptive operation to change the Mesh ID post-install.  If the mesh admin does not specify a value, Istio will use the value of the mesh's Trust Domain. The best practice is to select a proper Trust Domain value. |  |  |
| `meshNetworks` _object (keys:string, values:[Network](#network))_ | Configure the mesh networks to be used by the Split Horizon EDS.  The following example defines two networks with different endpoints association methods. For `network1` all endpoints that their IP belongs to the provided CIDR range will be mapped to network1. The gateway for this network example is specified by its public IP address and port. The second network, `network2`, in this example is defined differently with all endpoints retrieved through the specified Multi-Cluster registry being mapped to network2. The gateway is also defined differently with the name of the gateway service on the remote cluster. The public IP for the gateway will be determined from that remote service (only LoadBalancer gateway service type is currently supported, for a NodePort type gateway service, it still need to be configured manually).  meshNetworks:    network1:     endpoints:     - fromCidr: "192.168.0.1/24"     gateways:     - address: 1.1.1.1       port: 80   network2:     endpoints:     - fromRegistry: reg1     gateways:     - registryServiceName: istio-ingressgateway.istio-system.svc.cluster.local       port: 443 |  |  |
| `multiCluster` _[MultiClusterConfig](#multiclusterconfig)_ | Specifies the Configuration for Istio mesh across multiple clusters through Istio gateways. |  |  |
| `network` _string_ | Network defines the network this cluster belong to. This name corresponds to the networks in the map of mesh networks. |  |  |
| `podDNSSearchNamespaces` _string array_ | Custom DNS config for the pod to resolve names of services in other clusters. Use this to add additional search domains, and other settings. see https://kubernetes.io/docs/concepts/services-networking/dns-pod-service/#dns-config This does not apply to gateway pods as they typically need a different set of DNS settings than the normal application pods (e.g. in multicluster scenarios). |  |  |
| `omitSidecarInjectorConfigMap` _boolean_ | Controls whether the creation of the sidecar injector ConfigMap should be skipped. Defaults to false. When set to true, the sidecar injector ConfigMap will not be created. |  |  |
| `operatorManageWebhooks` _boolean_ | Controls whether the WebhookConfiguration resource(s) should be created. The current behavior of Istiod is to manage its own webhook configurations. When this option is set to true, Istio Operator, instead of webhooks, manages the webhook configurations. When this option is set as false, webhooks manage their own webhook configurations. |  |  |
| `priorityClassName` _string_ | Specifies the k8s priorityClassName for the istio control plane components.  See https://kubernetes.io/docs/concepts/configuration/pod-priority-preemption/#priorityclass  Deprecated: Marked as deprecated in pkg/apis/values_types.proto. |  |  |
| `proxy` _[ProxyConfig](#proxyconfig)_ | Specifies how proxies are configured within Istio. |  |  |
| `proxy_init` _[ProxyInitConfig](#proxyinitconfig)_ | Specifies the Configuration for proxy_init container which sets the pods' networking to intercept the inbound/outbound traffic. |  |  |
| `sds` _[SDSConfig](#sdsconfig)_ | Specifies the Configuration for the SecretDiscoveryService instead of using K8S secrets to mount the certificates. |  |  |
| `tag` _string_ | Specifies the tag for the Istio docker images. |  |  |
| `variant` _string_ | The variant of the Istio container images to use. Options are "debug" or "distroless". Unset will use the default for the given version. |  |  |
| `tracer` _[TracerConfig](#tracerconfig)_ | Specifies the Configuration for each of the supported tracers. |  |  |
| `remotePilotAddress` _string_ | Specifies the Istio control plane’s pilot Pod IP address or remote cluster DNS resolvable hostname. |  |  |
| `istiod` _[IstiodConfig](#istiodconfig)_ | Specifies the configution of istiod |  |  |
| `pilotCertProvider` _string_ | Configure the Pilot certificate provider. Currently, four providers are supported: "kubernetes", "istiod", "custom" and "none". |  |  |
| `jwtPolicy` _string_ | Configure the policy for validating JWT. This is deprecated and has no effect.  Deprecated: Marked as deprecated in pkg/apis/values_types.proto. |  |  |
| `sts` _[STSConfig](#stsconfig)_ | Specifies the configuration for Security Token Service. |  |  |
| `revision` _string_ | Configures the revision this control plane is a part of |  |  |
| `mountMtlsCerts` _boolean_ | Controls whether the in-cluster MTLS key and certs are loaded from the secret volume mounts. |  |  |
| `caAddress` _string_ | The address of the CA for CSR. |  |  |
| `externalIstiod` _boolean_ | Controls whether one external istiod is enabled. |  |  |
| `configCluster` _boolean_ | Controls whether a remote cluster is the config cluster for an external istiod |  |  |
| `caName` _string_ | The name of the CA for workloads. For example, when caName=GkeWorkloadCertificate, GKE workload certificates will be used as the certificates for workloads. The default value is "" and when caName="", the CA will be configured by other mechanisms (e.g., environmental variable CA_PROVIDER). |  |  |
| `platform` _string_ | Platform in which Istio is deployed. Possible values are: "openshift" and "gcp" An empty value means it is a vanilla Kubernetes distribution, therefore no special treatment will be considered. |  |  |
| `ipFamilies` _string array_ | Defines which IP family to use for single stack or the order of IP families for dual-stack. Valid list items are "IPv4", "IPv6". More info: https://kubernetes.io/docs/concepts/services-networking/dual-stack/#services |  |  |
| `ipFamilyPolicy` _string_ | Controls whether Services are configured to use IPv4, IPv6, or both. Valid options are PreferDualStack, RequireDualStack, and SingleStack. More info: https://kubernetes.io/docs/concepts/services-networking/dual-stack/#services |  |  |
| `waypoint` _[WaypointConfig](#waypointconfig)_ | Specifies how waypoints are configured within Istio. |  |  |
| `trustBundleName` _string_ | Select a custom name for istiod's CA Root Cert ConfigMap. |  |  |
| `nativeNftables` _boolean_ | Specifies whether native nftables rules should be used instead of iptables rules for traffic redirection. |  |  |


#### GlobalLoggingConfig



GlobalLoggingConfig specifies the global logging level settings for the Istio control plane components.



_Appears in:_
- [CNIConfig](#cniconfig)
- [CNIGlobalConfig](#cniglobalconfig)
- [GlobalConfig](#globalconfig)
- [ZTunnelGlobalConfig](#ztunnelglobalconfig)

| Field | Description | Default | Validation |
| --- | --- | --- | --- |
| `level` _string_ | Comma-separated minimum per-scope logging level of messages to output, in the form of <scope>:<level>,<scope>:<level> The control plane has different scopes depending on component, but can configure default log level across all components If empty, default scope and level will be used as configured in code |  |  |


#### HTTPRetry



Describes the retry policy to use when a HTTP request fails. For
example, the following rule sets the maximum number of retries to 3 when
calling ratings:v1 service, with a 2s timeout per retry attempt.
A retry will be attempted if there is a connect-failure, refused_stream
or when the upstream server responds with Service Unavailable(503).


```yaml
apiVersion: networking.istio.io/v1
kind: VirtualService
metadata:
  name: ratings-route
spec:
  hosts:
  - ratings.prod.svc.cluster.local
  http:
  - route:
    - destination:
        host: ratings.prod.svc.cluster.local
        subset: v1
    retries:
      attempts: 3
      perTryTimeout: 2s
      retryOn: gateway-error,connect-failure,refused-stream
```



_Appears in:_
- [MeshConfig](#meshconfig)

| Field | Description | Default | Validation |
| --- | --- | --- | --- |
| `attempts` _integer_ | Number of retries to be allowed for a given request. The interval between retries will be determined automatically (25ms+). When request `timeout` of the [HTTP route](https://istio.io/docs/reference/config/networking/virtual-service/#HTTPRoute) or `per_try_timeout` is configured, the actual number of retries attempted also depends on the specified request `timeout` and `per_try_timeout` values. MUST be >= 0. If `0`, retries will be disabled. The maximum possible number of requests made will be 1 + `attempts`. |  |  |
| `perTryTimeout` _[Duration](https://kubernetes.io/docs/reference/generated/kubernetes-api/v1.25/#duration-v1-meta)_ | Timeout per attempt for a given request, including the initial call and any retries. Format: 1h/1m/1s/1ms. MUST be >=1ms. Default is same value as request `timeout` of the [HTTP route](https://istio.io/docs/reference/config/networking/virtual-service/#HTTPRoute), which means no timeout. |  |  |
| `retryOn` _string_ | Specifies the conditions under which retry takes place. One or more policies can be specified using a ‘,’ delimited list. See the [retry policies](https://www.envoyproxy.io/docs/envoy/latest/configuration/http/http_filters/router_filter#x-envoy-retry-on) and [gRPC retry policies](https://www.envoyproxy.io/docs/envoy/latest/configuration/http/http_filters/router_filter#x-envoy-retry-grpc-on) for more details.  In addition to the policies specified above, a list of HTTP status codes can be passed, such as `retryOn: "503,reset"`. Note these status codes refer to the actual responses received from the destination. For example, if a connection is reset, Istio will translate this to 503 for it's response. However, the destination did not return a 503 error, so this would not match `"503"` (it would, however, match `"reset"`).  If not specified, this defaults to `connect-failure,refused-stream,unavailable,cancelled`. |  |  |
| `retryRemoteLocalities` _boolean_ | Flag to specify whether the retries should retry to other localities. See the [retry plugin configuration](https://www.envoyproxy.io/docs/envoy/latest/intro/arch_overview/http/http_connection_management#retry-plugin-configuration) for more details. |  |  |
| `retryIgnorePreviousHosts` _boolean_ | Flag to specify whether the retries should ignore previously tried hosts during retry. Defaults to true. |  |  |
| `backoff` _[Duration](https://kubernetes.io/docs/reference/generated/kubernetes-api/v1.25/#duration-v1-meta)_ | Specifies the minimum duration between retry attempts. If unset, default minimum duration of 25ms is used as base interval for exponetial backoff. This has an impact on the total number of retries that will be attempted based on the `attempts` field and route timeout. For example, with attempts is set to 3, backoff to 2s and timeout to 3s, the request will be retried only once. |  |  |




#### Istio



Istio represents an Istio Service Mesh deployment consisting of one or more
control plane instances (represented by one or more IstioRevision objects).
To deploy an Istio Service Mesh, a user creates an Istio object with the
desired Istio version and configuration. The operator then creates
an IstioRevision object, which in turn creates the underlying Deployment
objects for istiod and other control plane components, similar to how a
Deployment object in Kubernetes creates ReplicaSets that create the Pods.



_Appears in:_
- [IstioList](#istiolist)

| Field | Description | Default | Validation |
| --- | --- | --- | --- |
| `apiVersion` _string_ | `sailoperator.io/v1` | | |
| `kind` _string_ | `Istio` | | |
| `kind` _string_ | Kind is a string value representing the REST resource this object represents. Servers may infer this from the endpoint the client submits requests to. Cannot be updated. In CamelCase. More info: https://git.k8s.io/community/contributors/devel/sig-architecture/api-conventions.md#types-kinds |  |  |
| `apiVersion` _string_ | APIVersion defines the versioned schema of this representation of an object. Servers should convert recognized schemas to the latest internal value, and may reject unrecognized values. More info: https://git.k8s.io/community/contributors/devel/sig-architecture/api-conventions.md#resources |  |  |
| `metadata` _[ObjectMeta](https://kubernetes.io/docs/reference/generated/kubernetes-api/v1.25/#objectmeta-v1-meta)_ | Refer to Kubernetes API documentation for fields of `metadata`. |  |  |
| `spec` _[IstioSpec](#istiospec)_ |  | \{ namespace:istio-system updateStrategy:map[type:InPlace] version:v1.27.1 \} |  |
| `status` _[IstioStatus](#istiostatus)_ |  |  |  |


#### IstioCNI



IstioCNI represents a deployment of the Istio CNI component.



_Appears in:_
- [IstioCNIList](#istiocnilist)

| Field | Description | Default | Validation |
| --- | --- | --- | --- |
| `apiVersion` _string_ | `sailoperator.io/v1` | | |
| `kind` _string_ | `IstioCNI` | | |
| `kind` _string_ | Kind is a string value representing the REST resource this object represents. Servers may infer this from the endpoint the client submits requests to. Cannot be updated. In CamelCase. More info: https://git.k8s.io/community/contributors/devel/sig-architecture/api-conventions.md#types-kinds |  |  |
| `apiVersion` _string_ | APIVersion defines the versioned schema of this representation of an object. Servers should convert recognized schemas to the latest internal value, and may reject unrecognized values. More info: https://git.k8s.io/community/contributors/devel/sig-architecture/api-conventions.md#resources |  |  |
| `metadata` _[ObjectMeta](https://kubernetes.io/docs/reference/generated/kubernetes-api/v1.25/#objectmeta-v1-meta)_ | Refer to Kubernetes API documentation for fields of `metadata`. |  |  |
| `spec` _[IstioCNISpec](#istiocnispec)_ |  | \{ namespace:istio-cni version:v1.27.1 \} |  |
| `status` _[IstioCNIStatus](#istiocnistatus)_ |  |  |  |


#### IstioCNICondition



IstioCNICondition represents a specific observation of the IstioCNI object's state.



_Appears in:_
- [IstioCNIStatus](#istiocnistatus)

| Field | Description | Default | Validation |
| --- | --- | --- | --- |
| `type` _[IstioCNIConditionType](#istiocniconditiontype)_ | The type of this condition. |  |  |
| `status` _[ConditionStatus](https://kubernetes.io/docs/reference/generated/kubernetes-api/v1.25/#conditionstatus-v1-meta)_ | The status of this condition. Can be True, False or Unknown. |  |  |
| `reason` _[IstioCNIConditionReason](#istiocniconditionreason)_ | Unique, single-word, CamelCase reason for the condition's last transition. |  |  |
| `message` _string_ | Human-readable message indicating details about the last transition. |  |  |
| `lastTransitionTime` _[Time](https://kubernetes.io/docs/reference/generated/kubernetes-api/v1.25/#time-v1-meta)_ | Last time the condition transitioned from one status to another. |  |  |


#### IstioCNIConditionReason

_Underlying type:_ _string_

IstioCNIConditionReason represents a short message indicating how the condition came
to be in its present state.



_Appears in:_
- [IstioCNICondition](#istiocnicondition)
- [IstioCNIStatus](#istiocnistatus)

| Field | Description |
| --- | --- |
| `ReconcileError` | IstioCNIReasonReconcileError indicates that the reconciliation of the resource has failed, but will be retried.  |
| `DaemonSetNotReady` | IstioCNIDaemonSetNotReady indicates that the istio-cni-node DaemonSet is not ready.  |
| `ReadinessCheckFailed` | IstioCNIReasonReadinessCheckFailed indicates that the DaemonSet readiness status could not be ascertained.  |
| `Healthy` | IstioCNIReasonHealthy indicates that the control plane is fully reconciled and that all components are ready.  |


#### IstioCNIConditionType

_Underlying type:_ _string_

IstioCNIConditionType represents the type of the condition.  Condition stages are:
Installed, Reconciled, Ready



_Appears in:_
- [IstioCNICondition](#istiocnicondition)

| Field | Description |
| --- | --- |
| `Reconciled` | IstioCNIConditionReconciled signifies whether the controller has successfully reconciled the resources defined through the CR.  |
| `Ready` | IstioCNIConditionReady signifies whether the istio-cni-node DaemonSet is ready.  |


#### IstioCNIList



IstioCNIList contains a list of IstioCNI





| Field | Description | Default | Validation |
| --- | --- | --- | --- |
| `apiVersion` _string_ | `sailoperator.io/v1` | | |
| `kind` _string_ | `IstioCNIList` | | |
| `kind` _string_ | Kind is a string value representing the REST resource this object represents. Servers may infer this from the endpoint the client submits requests to. Cannot be updated. In CamelCase. More info: https://git.k8s.io/community/contributors/devel/sig-architecture/api-conventions.md#types-kinds |  |  |
| `apiVersion` _string_ | APIVersion defines the versioned schema of this representation of an object. Servers should convert recognized schemas to the latest internal value, and may reject unrecognized values. More info: https://git.k8s.io/community/contributors/devel/sig-architecture/api-conventions.md#resources |  |  |
| `metadata` _[ListMeta](https://kubernetes.io/docs/reference/generated/kubernetes-api/v1.25/#listmeta-v1-meta)_ | Refer to Kubernetes API documentation for fields of `metadata`. |  |  |
| `items` _[IstioCNI](#istiocni) array_ |  |  |  |


#### IstioCNISpec



IstioCNISpec defines the desired state of IstioCNI



_Appears in:_
- [IstioCNI](#istiocni)

| Field | Description | Default | Validation |
| --- | --- | --- | --- |
<<<<<<< HEAD
| `version` _string_ | Defines the version of Istio to install. Must be one of: v1.27-latest, v1.27.0, v1.26-latest, v1.26.3, v1.26.2, v1.24-latest, v1.24.6, v1.24.5, v1.24.4, v1.24.3. | v1.27.0 | Enum: [v1.27-latest v1.27.0 v1.26-latest v1.26.3 v1.26.2 v1.24-latest v1.24.6 v1.24.5 v1.24.4 v1.24.3]   |
=======
| `version` _string_ | Defines the version of Istio to install. Must be one of: v1.27-latest, v1.27.1, v1.27.0, v1.26-latest, v1.26.4, v1.26.3, v1.26.2, v1.26.0, v1.25-latest, v1.25.5, v1.25.4, v1.25.3, v1.25.2, v1.25.1, v1.24-latest, v1.24.6, v1.24.5, v1.24.4, v1.24.3, v1.24.2, v1.24.1, v1.24.0. | v1.27.1 | Enum: [v1.27-latest v1.27.1 v1.27.0 v1.26-latest v1.26.4 v1.26.3 v1.26.2 v1.26.0 v1.25-latest v1.25.5 v1.25.4 v1.25.3 v1.25.2 v1.25.1 v1.24-latest v1.24.6 v1.24.5 v1.24.4 v1.24.3 v1.24.2 v1.24.1 v1.24.0 v1.23-latest v1.23.6 v1.23.5 v1.23.4 v1.23.3 v1.23.2 v1.22-latest v1.22.8 v1.22.7 v1.22.6 v1.22.5 v1.21.6]   |
>>>>>>> 18c67038
| `profile` _string_ | The built-in installation configuration profile to use. The 'default' profile is always applied. On OpenShift, the 'openshift' profile is also applied on top of 'default'. Must be one of: ambient, default, demo, empty, openshift, openshift-ambient, preview, remote, stable. |  | Enum: [ambient default demo empty external openshift openshift-ambient preview remote stable]   |
| `namespace` _string_ | Namespace to which the Istio CNI component should be installed. Note that this field is immutable. | istio-cni |  |
| `values` _[CNIValues](#cnivalues)_ | Defines the values to be passed to the Helm charts when installing Istio CNI. |  |  |


#### IstioCNIStatus



IstioCNIStatus defines the observed state of IstioCNI



_Appears in:_
- [IstioCNI](#istiocni)

| Field | Description | Default | Validation |
| --- | --- | --- | --- |
| `observedGeneration` _integer_ | ObservedGeneration is the most recent generation observed for this IstioCNI object. It corresponds to the object's generation, which is updated on mutation by the API Server. The information in the status pertains to this particular generation of the object. |  |  |
| `conditions` _[IstioCNICondition](#istiocnicondition) array_ | Represents the latest available observations of the object's current state. |  |  |
| `state` _[IstioCNIConditionReason](#istiocniconditionreason)_ | Reports the current state of the object. |  |  |


#### IstioCondition



IstioCondition represents a specific observation of the IstioCondition object's state.



_Appears in:_
- [IstioStatus](#istiostatus)

| Field | Description | Default | Validation |
| --- | --- | --- | --- |
| `type` _[IstioConditionType](#istioconditiontype)_ | The type of this condition. |  |  |
| `status` _[ConditionStatus](https://kubernetes.io/docs/reference/generated/kubernetes-api/v1.25/#conditionstatus-v1-meta)_ | The status of this condition. Can be True, False or Unknown. |  |  |
| `reason` _[IstioConditionReason](#istioconditionreason)_ | Unique, single-word, CamelCase reason for the condition's last transition. |  |  |
| `message` _string_ | Human-readable message indicating details about the last transition. |  |  |
| `lastTransitionTime` _[Time](https://kubernetes.io/docs/reference/generated/kubernetes-api/v1.25/#time-v1-meta)_ | Last time the condition transitioned from one status to another. |  |  |


#### IstioConditionReason

_Underlying type:_ _string_

IstioConditionReason represents a short message indicating how the condition came
to be in its present state.



_Appears in:_
- [IstioCondition](#istiocondition)
- [IstioStatus](#istiostatus)

| Field | Description |
| --- | --- |
| `ReconcileError` | IstioReasonReconcileError indicates that the reconciliation of the resource has failed, but will be retried.  |
| `ActiveRevisionNotFound` | IstioReasonRevisionNotFound indicates that the active IstioRevision is not found.  |
| `FailedToGetActiveRevision` | IstioReasonFailedToGetActiveRevision indicates that a failure occurred when getting the active IstioRevision  |
| `IstiodNotReady` | IstioReasonIstiodNotReady indicates that the control plane is fully reconciled, but istiod is not ready.  |
| `RemoteIstiodNotReady` | IstioReasonRemoteIstiodNotReady indicates that the control plane is fully reconciled, but the remote istiod is not ready.  |
| `ReadinessCheckFailed` | IstioReasonReadinessCheckFailed indicates that readiness could not be ascertained.  |
| `IstioCNINotFound` | IstioReasonIstioCNINotFound indicates that the IstioCNI resource is not found.  |
| `IstioCNINotHealthy` | IstioReasonIstioCNINotHealthy indicates that the IstioCNI resource is not healthy.  |
| `DependencyCheckFailed` | IstioReasonDependencyCheckFailed indicates that the status of the dependencies could not be ascertained.  |
| `Healthy` | IstioReasonHealthy indicates that the control plane is fully reconciled and that all components are ready.  |


#### IstioConditionType

_Underlying type:_ _string_

IstioConditionType represents the type of the condition.  Condition stages are:
Installed, Reconciled, Ready



_Appears in:_
- [IstioCondition](#istiocondition)

| Field | Description |
| --- | --- |
| `Reconciled` | IstioConditionReconciled signifies whether the controller has successfully reconciled the resources defined through the CR.  |
| `Ready` | IstioConditionReady signifies whether any Deployment, StatefulSet, etc. resources are Ready.  |
| `DependenciesHealthy` | IstioConditionDependenciesHealthy signifies whether the dependencies required by this Istio are healthy. For example, an Istio with spec.values.pilot.cni.enabled=true requires the IstioCNI resource to be deployed and ready for the Istio revision to be considered healthy. The DependenciesHealthy condition is used to indicate that the IstioCNI resource is healthy.  |


#### IstioList



IstioList contains a list of Istio





| Field | Description | Default | Validation |
| --- | --- | --- | --- |
| `apiVersion` _string_ | `sailoperator.io/v1` | | |
| `kind` _string_ | `IstioList` | | |
| `kind` _string_ | Kind is a string value representing the REST resource this object represents. Servers may infer this from the endpoint the client submits requests to. Cannot be updated. In CamelCase. More info: https://git.k8s.io/community/contributors/devel/sig-architecture/api-conventions.md#types-kinds |  |  |
| `apiVersion` _string_ | APIVersion defines the versioned schema of this representation of an object. Servers should convert recognized schemas to the latest internal value, and may reject unrecognized values. More info: https://git.k8s.io/community/contributors/devel/sig-architecture/api-conventions.md#resources |  |  |
| `metadata` _[ListMeta](https://kubernetes.io/docs/reference/generated/kubernetes-api/v1.25/#listmeta-v1-meta)_ | Refer to Kubernetes API documentation for fields of `metadata`. |  |  |
| `items` _[Istio](#istio) array_ |  |  |  |


#### IstioRevision



IstioRevision represents a single revision of an Istio Service Mesh deployment.
Users shouldn't create IstioRevision objects directly. Instead, they should
create an Istio object and allow the operator to create the underlying
IstioRevision object(s).



_Appears in:_
- [IstioRevisionList](#istiorevisionlist)

| Field | Description | Default | Validation |
| --- | --- | --- | --- |
| `apiVersion` _string_ | `sailoperator.io/v1` | | |
| `kind` _string_ | `IstioRevision` | | |
| `kind` _string_ | Kind is a string value representing the REST resource this object represents. Servers may infer this from the endpoint the client submits requests to. Cannot be updated. In CamelCase. More info: https://git.k8s.io/community/contributors/devel/sig-architecture/api-conventions.md#types-kinds |  |  |
| `apiVersion` _string_ | APIVersion defines the versioned schema of this representation of an object. Servers should convert recognized schemas to the latest internal value, and may reject unrecognized values. More info: https://git.k8s.io/community/contributors/devel/sig-architecture/api-conventions.md#resources |  |  |
| `metadata` _[ObjectMeta](https://kubernetes.io/docs/reference/generated/kubernetes-api/v1.25/#objectmeta-v1-meta)_ | Refer to Kubernetes API documentation for fields of `metadata`. |  |  |
| `spec` _[IstioRevisionSpec](#istiorevisionspec)_ |  |  |  |
| `status` _[IstioRevisionStatus](#istiorevisionstatus)_ |  |  |  |


#### IstioRevisionCondition



IstioRevisionCondition represents a specific observation of the IstioRevision object's state.



_Appears in:_
- [IstioRevisionStatus](#istiorevisionstatus)

| Field | Description | Default | Validation |
| --- | --- | --- | --- |
| `type` _[IstioRevisionConditionType](#istiorevisionconditiontype)_ | The type of this condition. |  |  |
| `status` _[ConditionStatus](https://kubernetes.io/docs/reference/generated/kubernetes-api/v1.25/#conditionstatus-v1-meta)_ | The status of this condition. Can be True, False or Unknown. |  |  |
| `reason` _[IstioRevisionConditionReason](#istiorevisionconditionreason)_ | Unique, single-word, CamelCase reason for the condition's last transition. |  |  |
| `message` _string_ | Human-readable message indicating details about the last transition. |  |  |
| `lastTransitionTime` _[Time](https://kubernetes.io/docs/reference/generated/kubernetes-api/v1.25/#time-v1-meta)_ | Last time the condition transitioned from one status to another. |  |  |


#### IstioRevisionConditionReason

_Underlying type:_ _string_

IstioRevisionConditionReason represents a short message indicating how the condition came
to be in its present state.



_Appears in:_
- [IstioRevisionCondition](#istiorevisioncondition)
- [IstioRevisionStatus](#istiorevisionstatus)

| Field | Description |
| --- | --- |
| `ReconcileError` | IstioRevisionReasonReconcileError indicates that the reconciliation of the resource has failed, but will be retried.  |
| `IstiodNotReady` | IstioRevisionReasonIstiodNotReady indicates that the control plane is fully reconciled, but istiod is not ready.  |
| `RemoteIstiodNotReady` | IstioRevisionReasonRemoteIstiodNotReady indicates that the remote istiod is not ready.  |
| `ReadinessCheckFailed` | IstioRevisionReasonReadinessCheckFailed indicates that istiod readiness status could not be ascertained.  |
| `ReferencedByWorkloads` | IstioRevisionReasonReferencedByWorkloads indicates that the revision is referenced by at least one pod or namespace.  |
| `NotReferencedByAnything` | IstioRevisionReasonNotReferenced indicates that the revision is not referenced by any pod or namespace.  |
| `UsageCheckFailed` | IstioRevisionReasonUsageCheckFailed indicates that the operator could not check whether any workloads use the revision.  |
| `IstioCNINotFound` | IstioRevisionReasonIstioCNINotFound indicates that the IstioCNI resource is not found.  |
| `IstioCNINotHealthy` | IstioRevisionReasonIstioCNINotHealthy indicates that the IstioCNI resource is not healthy.  |
| `DependencyCheckFailed` | IstioRevisionDependencyCheckFailed indicates that the status of the dependencies could not be ascertained.  |
| `Healthy` | IstioRevisionReasonHealthy indicates that the control plane is fully reconciled and that all components are ready.  |


#### IstioRevisionConditionType

_Underlying type:_ _string_

IstioRevisionConditionType represents the type of the condition.  Condition stages are:
Installed, Reconciled, Ready



_Appears in:_
- [IstioRevisionCondition](#istiorevisioncondition)

| Field | Description |
| --- | --- |
| `Reconciled` | IstioRevisionConditionReconciled signifies whether the controller has successfully reconciled the resources defined through the CR.  |
| `Ready` | IstioRevisionConditionReady signifies whether any Deployment, StatefulSet, etc. resources are Ready.  |
| `InUse` | IstioRevisionConditionInUse signifies whether any workload is configured to use the revision.  |
| `DependenciesHealthy` | IstioRevisionConditionDependenciesHealthy signifies whether the dependencies required by this IstioRevision are healthy. For example, an IstioRevision with spec.values.pilot.cni.enabled=true requires the IstioCNI resource to be deployed and ready for the Istio revision to be considered healthy. The DependenciesHealthy condition is used to indicate that the IstioCNI resource is healthy.  |


#### IstioRevisionList



IstioRevisionList contains a list of IstioRevision





| Field | Description | Default | Validation |
| --- | --- | --- | --- |
| `apiVersion` _string_ | `sailoperator.io/v1` | | |
| `kind` _string_ | `IstioRevisionList` | | |
| `kind` _string_ | Kind is a string value representing the REST resource this object represents. Servers may infer this from the endpoint the client submits requests to. Cannot be updated. In CamelCase. More info: https://git.k8s.io/community/contributors/devel/sig-architecture/api-conventions.md#types-kinds |  |  |
| `apiVersion` _string_ | APIVersion defines the versioned schema of this representation of an object. Servers should convert recognized schemas to the latest internal value, and may reject unrecognized values. More info: https://git.k8s.io/community/contributors/devel/sig-architecture/api-conventions.md#resources |  |  |
| `metadata` _[ListMeta](https://kubernetes.io/docs/reference/generated/kubernetes-api/v1.25/#listmeta-v1-meta)_ | Refer to Kubernetes API documentation for fields of `metadata`. |  |  |
| `items` _[IstioRevision](#istiorevision) array_ |  |  |  |


#### IstioRevisionSpec



IstioRevisionSpec defines the desired state of IstioRevision



_Appears in:_
- [IstioRevision](#istiorevision)

| Field | Description | Default | Validation |
| --- | --- | --- | --- |
<<<<<<< HEAD
| `version` _string_ | Defines the version of Istio to install. Must be one of: v1.27.0, v1.26.3, v1.26.2, v1.24.6, v1.24.5, v1.24.4, v1.24.3. |  | Enum: [v1.27.0 v1.26.3 v1.26.2 v1.24.6 v1.24.5 v1.24.4 v1.24.3]   |
=======
| `version` _string_ | Defines the version of Istio to install. Must be one of: v1.27.1, v1.27.0, v1.26.4, v1.26.3, v1.26.2, v1.26.0, v1.25.5, v1.25.4, v1.25.3, v1.25.2, v1.25.1, v1.24.6, v1.24.5, v1.24.4, v1.24.3, v1.24.2, v1.24.1, v1.24.0. |  | Enum: [v1.27.1 v1.27.0 v1.26.4 v1.26.3 v1.26.2 v1.26.0 v1.25.5 v1.25.4 v1.25.3 v1.25.2 v1.25.1 v1.24.6 v1.24.5 v1.24.4 v1.24.3 v1.24.2 v1.24.1 v1.24.0 v1.23.6 v1.23.5 v1.23.4 v1.23.3 v1.23.2 v1.22.8 v1.22.7 v1.22.6 v1.22.5 v1.21.6]   |
>>>>>>> 18c67038
| `namespace` _string_ | Namespace to which the Istio components should be installed. |  |  |
| `values` _[Values](#values)_ | Defines the values to be passed to the Helm charts when installing Istio. |  |  |


#### IstioRevisionStatus



IstioRevisionStatus defines the observed state of IstioRevision



_Appears in:_
- [IstioRevision](#istiorevision)

| Field | Description | Default | Validation |
| --- | --- | --- | --- |
| `observedGeneration` _integer_ | ObservedGeneration is the most recent generation observed for this IstioRevision object. It corresponds to the object's generation, which is updated on mutation by the API Server. The information in the status pertains to this particular generation of the object. |  |  |
| `conditions` _[IstioRevisionCondition](#istiorevisioncondition) array_ | Represents the latest available observations of the object's current state. |  |  |
| `state` _[IstioRevisionConditionReason](#istiorevisionconditionreason)_ | Reports the current state of the object. |  |  |


#### IstioRevisionTag



IstioRevisionTag references an Istio or IstioRevision object and serves as an alias for sidecar injection. It can be used to manage stable revision tags without having to use istioctl or helm directly. See https://istio.io/latest/docs/setup/upgrade/canary/#stable-revision-labels for more information on the concept.



_Appears in:_
- [IstioRevisionTagList](#istiorevisiontaglist)

| Field | Description | Default | Validation |
| --- | --- | --- | --- |
| `apiVersion` _string_ | `sailoperator.io/v1` | | |
| `kind` _string_ | `IstioRevisionTag` | | |
| `kind` _string_ | Kind is a string value representing the REST resource this object represents. Servers may infer this from the endpoint the client submits requests to. Cannot be updated. In CamelCase. More info: https://git.k8s.io/community/contributors/devel/sig-architecture/api-conventions.md#types-kinds |  |  |
| `apiVersion` _string_ | APIVersion defines the versioned schema of this representation of an object. Servers should convert recognized schemas to the latest internal value, and may reject unrecognized values. More info: https://git.k8s.io/community/contributors/devel/sig-architecture/api-conventions.md#resources |  |  |
| `metadata` _[ObjectMeta](https://kubernetes.io/docs/reference/generated/kubernetes-api/v1.25/#objectmeta-v1-meta)_ | Refer to Kubernetes API documentation for fields of `metadata`. |  |  |
| `spec` _[IstioRevisionTagSpec](#istiorevisiontagspec)_ |  |  |  |
| `status` _[IstioRevisionTagStatus](#istiorevisiontagstatus)_ |  |  |  |


#### IstioRevisionTagCondition



IstioRevisionCondition represents a specific observation of the IstioRevision object's state.



_Appears in:_
- [IstioRevisionTagStatus](#istiorevisiontagstatus)

| Field | Description | Default | Validation |
| --- | --- | --- | --- |
| `type` _[IstioRevisionTagConditionType](#istiorevisiontagconditiontype)_ | The type of this condition. |  |  |
| `status` _[ConditionStatus](https://kubernetes.io/docs/reference/generated/kubernetes-api/v1.25/#conditionstatus-v1-meta)_ | The status of this condition. Can be True, False or Unknown. |  |  |
| `reason` _[IstioRevisionTagConditionReason](#istiorevisiontagconditionreason)_ | Unique, single-word, CamelCase reason for the condition's last transition. |  |  |
| `message` _string_ | Human-readable message indicating details about the last transition. |  |  |
| `lastTransitionTime` _[Time](https://kubernetes.io/docs/reference/generated/kubernetes-api/v1.25/#time-v1-meta)_ | Last time the condition transitioned from one status to another. |  |  |


#### IstioRevisionTagConditionReason

_Underlying type:_ _string_

IstioRevisionConditionReason represents a short message indicating how the condition came
to be in its present state.



_Appears in:_
- [IstioRevisionTagCondition](#istiorevisiontagcondition)
- [IstioRevisionTagStatus](#istiorevisiontagstatus)

| Field | Description |
| --- | --- |
| `NameAlreadyExists` | IstioRevisionTagNameAlreadyExists indicates that the a revision with the same name as the IstioRevisionTag already exists.  |
| `RefNotFound` | IstioRevisionTagReasonReferenceNotFound indicates that the resource referenced by the tag's TargetRef was not found  |
| `ReconcileError` | IstioRevisionReasonReconcileError indicates that the reconciliation of the resource has failed, but will be retried.  |
| `ReferencedByWorkloads` | IstioRevisionReasonReferencedByWorkloads indicates that the revision is referenced by at least one pod or namespace.  |
| `NotReferencedByAnything` | IstioRevisionReasonNotReferenced indicates that the revision is not referenced by any pod or namespace.  |
| `UsageCheckFailed` | IstioRevisionReasonUsageCheckFailed indicates that the operator could not check whether any workloads use the revision.  |
| `Healthy` | IstioRevisionTagReasonHealthy indicates that the revision tag has been successfully reconciled and is in use.  |


#### IstioRevisionTagConditionType

_Underlying type:_ _string_

IstioRevisionConditionType represents the type of the condition.  Condition stages are:
Installed, Reconciled, Ready



_Appears in:_
- [IstioRevisionTagCondition](#istiorevisiontagcondition)

| Field | Description |
| --- | --- |
| `Reconciled` | IstioRevisionConditionReconciled signifies whether the controller has successfully reconciled the resources defined through the CR.  |
| `InUse` | IstioRevisionConditionInUse signifies whether any workload is configured to use the revision.  |


#### IstioRevisionTagList



IstioRevisionTagList contains a list of IstioRevisionTags





| Field | Description | Default | Validation |
| --- | --- | --- | --- |
| `apiVersion` _string_ | `sailoperator.io/v1` | | |
| `kind` _string_ | `IstioRevisionTagList` | | |
| `kind` _string_ | Kind is a string value representing the REST resource this object represents. Servers may infer this from the endpoint the client submits requests to. Cannot be updated. In CamelCase. More info: https://git.k8s.io/community/contributors/devel/sig-architecture/api-conventions.md#types-kinds |  |  |
| `apiVersion` _string_ | APIVersion defines the versioned schema of this representation of an object. Servers should convert recognized schemas to the latest internal value, and may reject unrecognized values. More info: https://git.k8s.io/community/contributors/devel/sig-architecture/api-conventions.md#resources |  |  |
| `metadata` _[ListMeta](https://kubernetes.io/docs/reference/generated/kubernetes-api/v1.25/#listmeta-v1-meta)_ | Refer to Kubernetes API documentation for fields of `metadata`. |  |  |
| `items` _[IstioRevisionTag](#istiorevisiontag) array_ |  |  |  |


#### IstioRevisionTagSpec



IstioRevisionTagSpec defines the desired state of IstioRevisionTag



_Appears in:_
- [IstioRevisionTag](#istiorevisiontag)

| Field | Description | Default | Validation |
| --- | --- | --- | --- |
| `targetRef` _[IstioRevisionTagTargetReference](#istiorevisiontagtargetreference)_ |  |  | Required: \{\}   |


#### IstioRevisionTagStatus



IstioRevisionStatus defines the observed state of IstioRevision



_Appears in:_
- [IstioRevisionTag](#istiorevisiontag)

| Field | Description | Default | Validation |
| --- | --- | --- | --- |
| `observedGeneration` _integer_ | ObservedGeneration is the most recent generation observed for this IstioRevisionTag object. It corresponds to the object's generation, which is updated on mutation by the API Server. The information in the status pertains to this particular generation of the object. |  |  |
| `conditions` _[IstioRevisionTagCondition](#istiorevisiontagcondition) array_ | Represents the latest available observations of the object's current state. |  |  |
| `state` _[IstioRevisionTagConditionReason](#istiorevisiontagconditionreason)_ | Reports the current state of the object. |  |  |
| `istiodNamespace` _string_ | IstiodNamespace stores the namespace of the corresponding Istiod instance |  |  |
| `istioRevision` _string_ | IstioRevision stores the name of the referenced IstioRevision |  |  |


#### IstioRevisionTagTargetReference



IstioRevisionTagTargetReference can reference either Istio or IstioRevision objects in the cluster. In the case of referencing an Istio object, the Sail Operator will automatically update the reference to the Istio object's Active Revision.



_Appears in:_
- [IstioRevisionTagSpec](#istiorevisiontagspec)

| Field | Description | Default | Validation |
| --- | --- | --- | --- |
| `kind` _string_ | Kind is the kind of the target resource. |  | MaxLength: 253  MinLength: 1  Required: \{\}   |
| `name` _string_ | Name is the name of the target resource. |  | MaxLength: 253  MinLength: 1  Required: \{\}   |


#### IstioSpec



IstioSpec defines the desired state of Istio



_Appears in:_
- [Istio](#istio)

| Field | Description | Default | Validation |
| --- | --- | --- | --- |
<<<<<<< HEAD
| `version` _string_ | Defines the version of Istio to install. Must be one of: v1.27-latest, v1.27.0, v1.26-latest, v1.26.3, v1.26.2, v1.24-latest, v1.24.6, v1.24.5, v1.24.4, v1.24.3. | v1.27.0 | Enum: [v1.27-latest v1.27.0 v1.26-latest v1.26.3 v1.26.2 v1.24-latest v1.24.6 v1.24.5 v1.24.4 v1.24.3]   |
=======
| `version` _string_ | Defines the version of Istio to install. Must be one of: v1.27-latest, v1.27.1, v1.27.0, v1.26-latest, v1.26.4, v1.26.3, v1.26.2, v1.26.0, v1.25-latest, v1.25.5, v1.25.4, v1.25.3, v1.25.2, v1.25.1, v1.24-latest, v1.24.6, v1.24.5, v1.24.4, v1.24.3, v1.24.2, v1.24.1, v1.24.0. | v1.27.1 | Enum: [v1.27-latest v1.27.1 v1.27.0 v1.26-latest v1.26.4 v1.26.3 v1.26.2 v1.26.0 v1.25-latest v1.25.5 v1.25.4 v1.25.3 v1.25.2 v1.25.1 v1.24-latest v1.24.6 v1.24.5 v1.24.4 v1.24.3 v1.24.2 v1.24.1 v1.24.0 v1.23-latest v1.23.6 v1.23.5 v1.23.4 v1.23.3 v1.23.2 v1.22-latest v1.22.8 v1.22.7 v1.22.6 v1.22.5 v1.21.6]   |
>>>>>>> 18c67038
| `updateStrategy` _[IstioUpdateStrategy](#istioupdatestrategy)_ | Defines the update strategy to use when the version in the Istio CR is updated. | \{ type:InPlace \} |  |
| `profile` _string_ | The built-in installation configuration profile to use. The 'default' profile is always applied. On OpenShift, the 'openshift' profile is also applied on top of 'default'. Must be one of: ambient, default, demo, empty, openshift, openshift-ambient, preview, remote, stable. |  | Enum: [ambient default demo empty external openshift openshift-ambient preview remote stable]   |
| `namespace` _string_ | Namespace to which the Istio components should be installed. Note that this field is immutable. | istio-system |  |
| `values` _[Values](#values)_ | Defines the values to be passed to the Helm charts when installing Istio. |  |  |


#### IstioStatus



IstioStatus defines the observed state of Istio



_Appears in:_
- [Istio](#istio)

| Field | Description | Default | Validation |
| --- | --- | --- | --- |
| `observedGeneration` _integer_ | ObservedGeneration is the most recent generation observed for this Istio object. It corresponds to the object's generation, which is updated on mutation by the API Server. The information in the status pertains to this particular generation of the object. |  |  |
| `conditions` _[IstioCondition](#istiocondition) array_ | Represents the latest available observations of the object's current state. |  |  |
| `state` _[IstioConditionReason](#istioconditionreason)_ | Reports the current state of the object. |  |  |
| `activeRevisionName` _string_ | The name of the active revision. |  |  |
| `revisions` _[RevisionSummary](#revisionsummary)_ | Reports information about the underlying IstioRevisions. |  |  |


#### IstioUpdateStrategy



IstioUpdateStrategy defines how the control plane should be updated when the version in
the Istio CR is updated.



_Appears in:_
- [IstioSpec](#istiospec)

| Field | Description | Default | Validation |
| --- | --- | --- | --- |
| `type` _[UpdateStrategyType](#updatestrategytype)_ | Type of strategy to use. Can be "InPlace" or "RevisionBased". When the "InPlace" strategy is used, the existing Istio control plane is updated in-place. The workloads therefore don't need to be moved from one control plane instance to another. When the "RevisionBased" strategy is used, a new Istio control plane instance is created for every change to the Istio.spec.version field. The old control plane remains in place until all workloads have been moved to the new control plane instance.  The "InPlace" strategy is the default.  TODO: change default to "RevisionBased" | InPlace | Enum: [InPlace RevisionBased]   |
| `inactiveRevisionDeletionGracePeriodSeconds` _integer_ | Defines how many seconds the operator should wait before removing a non-active revision after all the workloads have stopped using it. You may want to set this value on the order of minutes. The minimum is 0 and the default value is 30. |  | Minimum: 0   |
| `updateWorkloads` _boolean_ | Defines whether the workloads should be moved from one control plane instance to another automatically. If updateWorkloads is true, the operator moves the workloads from the old control plane instance to the new one after the new control plane is ready. If updateWorkloads is false, the user must move the workloads manually by updating the istio.io/rev labels on the namespace and/or the pods. Defaults to false. |  |  |


#### IstiodConfig







_Appears in:_
- [GlobalConfig](#globalconfig)

| Field | Description | Default | Validation |
| --- | --- | --- | --- |
| `enableAnalysis` _boolean_ | If enabled, istiod will perform config analysis |  |  |


#### IstiodRemoteConfig







_Appears in:_
- [PilotConfig](#pilotconfig)
- [Values](#values)

| Field | Description | Default | Validation |
| --- | --- | --- | --- |
| `injectionURL` _string_ | URL to use for sidecar injector webhook. |  |  |
| `injectionPath` _string_ | Path to use for the sidecar injector webhook service. |  |  |
| `injectionCABundle` _string_ | injector ca bundle |  |  |
| `enabled` _boolean_ | Indicates if this cluster/install should consume a "remote" istiod instance, |  |  |
| `enabledLocalInjectorIstiod` _boolean_ | If `true`, indicates that this cluster/install should consume a "local istiod" installation, local istiod inject sidecars |  |  |


#### LocalityLoadBalancerSetting



Locality-weighted load balancing allows administrators to control the
distribution of traffic to endpoints based on the localities of where the
traffic originates and where it will terminate. These localities are
specified using arbitrary labels that designate a hierarchy of localities in
{region}/{zone}/{sub-zone} form. For additional detail refer to
[Locality Weight](https://www.envoyproxy.io/docs/envoy/latest/intro/arch_overview/upstream/load_balancing/locality_weight)
The following example shows how to setup locality weights mesh-wide.


Given a mesh with workloads and their service deployed to "us-west/zone1/\*"
and "us-west/zone2/\*". This example specifies that when traffic accessing a
service originates from workloads in "us-west/zone1/\*", 80% of the traffic
will be sent to endpoints in "us-west/zone1/\*", i.e the same zone, and the
remaining 20% will go to endpoints in "us-west/zone2/\*". This setup is
intended to favor routing traffic to endpoints in the same locality.
A similar setting is specified for traffic originating in "us-west/zone2/\*".


```yaml
  distribute:
    - from: us-west/zone1/*
      to:
        "us-west/zone1/*": 80
        "us-west/zone2/*": 20
    - from: us-west/zone2/*
      to:
        "us-west/zone1/*": 20
        "us-west/zone2/*": 80
```


If the goal of the operator is not to distribute load across zones and
regions but rather to restrict the regionality of failover to meet other
operational requirements an operator can set a 'failover' policy instead of
a 'distribute' policy.


The following example sets up a locality failover policy for regions.
Assume a service resides in zones within us-east, us-west & eu-west
this example specifies that when endpoints within us-east become unhealthy
traffic should failover to endpoints in any zone or sub-zone within eu-west
and similarly us-west should failover to us-east.


```yaml
  failover:
    - from: us-east
      to: eu-west
    - from: us-west
      to: us-east
```



_Appears in:_
- [MeshConfig](#meshconfig)

| Field | Description | Default | Validation |
| --- | --- | --- | --- |
| `distribute` _[LocalityLoadBalancerSettingDistribute](#localityloadbalancersettingdistribute) array_ | Optional: only one of distribute, failover or failoverPriority can be set. Explicitly specify loadbalancing weight across different zones and geographical locations. Refer to [Locality weighted load balancing](https://www.envoyproxy.io/docs/envoy/latest/intro/arch_overview/upstream/load_balancing/locality_weight) If empty, the locality weight is set according to the endpoints number within it. |  |  |
| `failover` _[LocalityLoadBalancerSettingFailover](#localityloadbalancersettingfailover) array_ | Optional: only one of distribute, failover or failoverPriority can be set. Explicitly specify the region traffic will land on when endpoints in local region becomes unhealthy. Should be used together with OutlierDetection to detect unhealthy endpoints. Note: if no OutlierDetection specified, this will not take effect. |  |  |
| `failoverPriority` _string array_ | failoverPriority is an ordered list of labels used to sort endpoints to do priority based load balancing. This is to support traffic failover across different groups of endpoints. Two kinds of labels can be specified:    - Specify only label keys `[key1, key2, key3]`, istio would compare the label values of client with endpoints.     Suppose there are total N label keys `[key1, key2, key3, ...keyN]` specified:      1. Endpoints matching all N labels with the client proxy have priority P(0) i.e. the highest priority.     2. Endpoints matching the first N-1 labels with the client proxy have priority P(1) i.e. second highest priority.     3. By extension of this logic, endpoints matching only the first label with the client proxy has priority P(N-1) i.e. second lowest priority.     4. All the other endpoints have priority P(N) i.e. lowest priority.    - Specify labels with key and value `[key1=value1, key2=value2, key3=value3]`, istio would compare the labels with endpoints.     Suppose there are total N labels `[key1=value1, key2=value2, key3=value3, ...keyN=valueN]` specified:      1. Endpoints matching all N labels have priority P(0) i.e. the highest priority.     2. Endpoints matching the first N-1 labels have priority P(1) i.e. second highest priority.     3. By extension of this logic, endpoints matching only the first label has priority P(N-1) i.e. second lowest priority.     4. All the other endpoints have priority P(N) i.e. lowest priority.  Note: For a label to be considered for match, the previous labels must match, i.e. nth label would be considered matched only if first n-1 labels match.  It can be any label specified on both client and server workloads. The following labels which have special semantic meaning are also supported:    - `topology.istio.io/network` is used to match the network metadata of an endpoint, which can be specified by pod/namespace label `topology.istio.io/network`, sidecar env `ISTIO_META_NETWORK` or MeshNetworks.   - `topology.istio.io/cluster` is used to match the clusterID of an endpoint, which can be specified by pod label `topology.istio.io/cluster` or pod env `ISTIO_META_CLUSTER_ID`.   - `topology.kubernetes.io/region` is used to match the region metadata of an endpoint, which maps to Kubernetes node label `topology.kubernetes.io/region` or the deprecated label `failure-domain.beta.kubernetes.io/region`.   - `topology.kubernetes.io/zone` is used to match the zone metadata of an endpoint, which maps to Kubernetes node label `topology.kubernetes.io/zone` or the deprecated label `failure-domain.beta.kubernetes.io/zone`.   - `topology.istio.io/subzone` is used to match the subzone metadata of an endpoint, which maps to Istio node label `topology.istio.io/subzone`.   - `kubernetes.io/hostname` is used to match the current node of an endpoint, which maps to Kubernetes node label `kubernetes.io/hostname`.  The below topology config indicates the following priority levels:  ```yaml failoverPriority: - "topology.istio.io/network" - "topology.kubernetes.io/region" - "topology.kubernetes.io/zone" - "topology.istio.io/subzone" ```  1. endpoints match same [network, region, zone, subzone] label with the client proxy have the highest priority. 2. endpoints have same [network, region, zone] label but different [subzone] label with the client proxy have the second highest priority. 3. endpoints have same [network, region] label but different [zone] label with the client proxy have the third highest priority. 4. endpoints have same [network] but different [region] labels with the client proxy have the fourth highest priority. 5. all the other endpoints have the same lowest priority.  Suppose a service associated endpoints reside in multi clusters, the below example represents: 1. endpoints in `clusterA` and has `version=v1` label have P(0) priority. 2. endpoints not in `clusterA` but has `version=v1` label have P(1) priority. 2. all the other endpoints have P(2) priority.  ```yaml failoverPriority: - "version=v1" - "topology.istio.io/cluster=clusterA" ```  Optional: only one of distribute, failover or failoverPriority can be set. And it should be used together with `OutlierDetection` to detect unhealthy endpoints, otherwise has no effect. |  |  |
| `enabled` _boolean_ | Enable locality load balancing. This is DestinationRule-level and will override mesh-wide settings in entirety. e.g. true means that turn on locality load balancing for this DestinationRule no matter what mesh-wide settings is. |  |  |


#### LocalityLoadBalancerSettingDistribute



Describes how traffic originating in the 'from' zone or sub-zone is
distributed over a set of 'to' zones. Syntax for specifying a zone is
{region}/{zone}/{sub-zone} and terminal wildcards are allowed on any
segment of the specification. Examples:


`*` - matches all localities


`us-west/*` - all zones and sub-zones within the us-west region


`us-west/zone-1/*` - all sub-zones within us-west/zone-1



_Appears in:_
- [LocalityLoadBalancerSetting](#localityloadbalancersetting)

| Field | Description | Default | Validation |
| --- | --- | --- | --- |
| `from` _string_ | Originating locality, '/' separated, e.g. 'region/zone/sub_zone'. |  |  |
| `to` _object (keys:string, values:integer)_ | Map of upstream localities to traffic distribution weights. The sum of all weights should be 100. Any locality not present will receive no traffic. |  |  |


#### LocalityLoadBalancerSettingFailover



Specify the traffic failover policy across regions. Since zone and sub-zone
failover is supported by default this only needs to be specified for
regions when the operator needs to constrain traffic failover so that
the default behavior of failing over to any endpoint globally does not
apply. This is useful when failing over traffic across regions would not
improve service health or may need to be restricted for other reasons
like regulatory controls.



_Appears in:_
- [LocalityLoadBalancerSetting](#localityloadbalancersetting)

| Field | Description | Default | Validation |
| --- | --- | --- | --- |
| `from` _string_ | Originating region. |  |  |
| `to` _string_ | Destination region the traffic will fail over to when endpoints in the 'from' region becomes unhealthy. |  |  |


#### MeshConfig



MeshConfig defines mesh-wide settings for the Istio service mesh.



_Appears in:_
- [Values](#values)
- [ZTunnelConfig](#ztunnelconfig)

| Field | Description | Default | Validation |
| --- | --- | --- | --- |
| `proxyListenPort` _integer_ | Port on which Envoy should listen for all outbound traffic to other services. Default port is 15001. |  |  |
| `proxyInboundListenPort` _integer_ | Port on which Envoy should listen for all inbound traffic to the pod/vm will be captured to. Default port is 15006. |  |  |
| `proxyHttpPort` _integer_ | Port on which Envoy should listen for HTTP PROXY requests if set. |  |  |
| `connectTimeout` _[Duration](https://kubernetes.io/docs/reference/generated/kubernetes-api/v1.25/#duration-v1-meta)_ | Connection timeout used by Envoy. (MUST be >=1ms) Default timeout is 10s. |  |  |
| `tcpKeepalive` _[ConnectionPoolSettingsTCPSettingsTcpKeepalive](#connectionpoolsettingstcpsettingstcpkeepalive)_ | If set then set `SO_KEEPALIVE` on the socket to enable TCP Keepalives. |  |  |
| `ingressClass` _string_ | Class of ingress resources to be processed by Istio ingress controller. This corresponds to the value of `kubernetes.io/ingress.class` annotation. |  |  |
| `ingressService` _string_ | Name of the Kubernetes service used for the istio ingress controller. If no ingress controller is specified, the default value `istio-ingressgateway` is used. |  |  |
| `ingressControllerMode` _[MeshConfigIngressControllerMode](#meshconfigingresscontrollermode)_ | Defines whether to use Istio ingress controller for annotated or all ingress resources. Default mode is `STRICT`. |  | Enum: [UNSPECIFIED OFF DEFAULT STRICT]   |
| `ingressSelector` _string_ | Defines which gateway deployment to use as the Ingress controller. This field corresponds to the Gateway.selector field, and will be set as `istio: INGRESS_SELECTOR`. By default, `ingressgateway` is used, which will select the default IngressGateway as it has the `istio: ingressgateway` labels. It is recommended that this is the same value as ingressService. |  |  |
| `enableTracing` _boolean_ | Flag to control generation of trace spans and request IDs. Requires a trace span collector defined in the proxy configuration. |  |  |
| `accessLogFile` _string_ | File address for the proxy access log (e.g. /dev/stdout). Empty value disables access logging. |  |  |
| `accessLogFormat` _string_ | Format for the proxy access log Empty value results in proxy's default access log format |  |  |
| `accessLogEncoding` _[MeshConfigAccessLogEncoding](#meshconfigaccesslogencoding)_ | Encoding for the proxy access log (`TEXT` or `JSON`). Default value is `TEXT`. |  | Enum: [TEXT JSON]   |
| `enableEnvoyAccessLogService` _boolean_ | This flag enables Envoy's gRPC Access Log Service. See [Access Log Service](https://www.envoyproxy.io/docs/envoy/latest/api-v3/extensions/access_loggers/grpc/v3/als.proto) for details about Envoy's gRPC Access Log Service API. Default value is `false`. |  |  |
| `disableEnvoyListenerLog` _boolean_ | This flag disables Envoy Listener logs. See [Listener Access Log](https://www.envoyproxy.io/docs/envoy/latest/api-v3/config/listener/v3/listener.proto#envoy-v3-api-field-config-listener-v3-listener-access-log) Istio Enables Envoy's listener access logs on "NoRoute" response flag. Default value is `false`. |  |  |
| `defaultConfig` _[MeshConfigProxyConfig](#meshconfigproxyconfig)_ | Default proxy config used by gateway and sidecars. In case of Kubernetes, the proxy config is applied once during the injection process, and remain constant for the duration of the pod. The rest of the mesh config can be changed at runtime and config gets distributed dynamically. On Kubernetes, this can be overridden on individual pods with the `proxy.istio.io/config` annotation. |  |  |
| `outboundTrafficPolicy` _[MeshConfigOutboundTrafficPolicy](#meshconfigoutboundtrafficpolicy)_ | Set the default behavior of the sidecar for handling outbound traffic from the application.  Can be overridden at a Sidecar level by setting the `OutboundTrafficPolicy` in the [Sidecar API](https://istio.io/docs/reference/config/networking/sidecar/#OutboundTrafficPolicy).  Default mode is `ALLOW_ANY`, which means outbound traffic to unknown destinations will be allowed. |  |  |
| `inboundTrafficPolicy` _[MeshConfigInboundTrafficPolicy](#meshconfiginboundtrafficpolicy)_ | Set the default behavior of the sidecar for handling inbound traffic to the application.  If your application listens on localhost, you will need to set this to `LOCALHOST`. |  |  |
| `configSources` _[ConfigSource](#configsource) array_ | ConfigSource describes a source of configuration data for networking rules, and other Istio configuration artifacts. Multiple data sources can be configured for a single control plane. |  |  |
| `enableAutoMtls` _boolean_ | This flag is used to enable mutual `TLS` automatically for service to service communication within the mesh, default true. If set to true, and a given service does not have a corresponding `DestinationRule` configured, or its `DestinationRule` does not have ClientTLSSettings specified, Istio configures client side TLS configuration appropriately. More specifically, If the upstream authentication policy is in `STRICT` mode, use Istio provisioned certificate for mutual `TLS` to connect to upstream. If upstream service is in plain text mode, use plain text. If the upstream authentication policy is in PERMISSIVE mode, Istio configures clients to use mutual `TLS` when server sides are capable of accepting mutual `TLS` traffic. If service `DestinationRule` exists and has `ClientTLSSettings` specified, that is always used instead. |  |  |
| `trustDomain` _string_ | The trust domain corresponds to the trust root of a system. Refer to [SPIFFE-ID](https://github.com/spiffe/spiffe/blob/master/standards/SPIFFE-ID.md#21-trust-domain) |  |  |
| `trustDomainAliases` _string array_ | The trust domain aliases represent the aliases of `trustDomain`. For example, if we have ```yaml trustDomain: td1 trustDomainAliases: ["td2", "td3"] ``` Any service with the identity `td1/ns/foo/sa/a-service-account`, `td2/ns/foo/sa/a-service-account`, or `td3/ns/foo/sa/a-service-account` will be treated the same in the Istio mesh. |  |  |
| `caCertificates` _[MeshConfigCertificateData](#meshconfigcertificatedata) array_ | The extra root certificates for workload-to-workload communication. The plugin certificates (the 'cacerts' secret) or self-signed certificates (the 'istio-ca-secret' secret) are automatically added by Istiod. The CA certificate that signs the workload certificates is automatically added by Istio Agent. |  |  |
| `defaultServiceExportTo` _string array_ | The default value for the ServiceEntry.exportTo field and services imported through container registry integrations, e.g. this applies to Kubernetes Service resources. The value is a list of namespace names and reserved namespace aliases. The allowed namespace aliases are: ``` * - All Namespaces . - Current Namespace ~ - No Namespace ``` If not set the system will use "*" as the default value which implies that services are exported to all namespaces.  `All namespaces` is a reasonable default for implementations that don't need to restrict access or visibility of services across namespace boundaries. If that requirement is present it is generally good practice to make the default `Current namespace` so that services are only visible within their own namespaces by default. Operators can then expand the visibility of services to other namespaces as needed. Use of `No Namespace` is expected to be rare but can have utility for deployments where dependency management needs to be precise even within the scope of a single namespace.  For further discussion see the reference documentation for `ServiceEntry`, `Sidecar`, and `Gateway`. |  |  |
| `defaultVirtualServiceExportTo` _string array_ | The default value for the VirtualService.exportTo field. Has the same syntax as `defaultServiceExportTo`.  If not set the system will use "*" as the default value which implies that virtual services are exported to all namespaces |  |  |
| `defaultDestinationRuleExportTo` _string array_ | The default value for the `DestinationRule.exportTo` field. Has the same syntax as `defaultServiceExportTo`.  If not set the system will use "*" as the default value which implies that destination rules are exported to all namespaces |  |  |
| `rootNamespace` _string_ | The namespace to treat as the administrative root namespace for Istio configuration. When processing a leaf namespace Istio will search for declarations in that namespace first and if none are found it will search in the root namespace. Any matching declaration found in the root namespace is processed as if it were declared in the leaf namespace.  The precise semantics of this processing are documented on each resource type. |  |  |
| `localityLbSetting` _[LocalityLoadBalancerSetting](#localityloadbalancersetting)_ | Locality based load balancing distribution or failover settings. If unspecified, locality based load balancing will be enabled by default. However, this requires outlierDetection to actually take effect for a particular service, see https://istio.io/latest/docs/tasks/traffic-management/locality-load-balancing/failover/ |  |  |
| `dnsRefreshRate` _[Duration](https://kubernetes.io/docs/reference/generated/kubernetes-api/v1.25/#duration-v1-meta)_ | Configures DNS refresh rate for Envoy clusters of type `STRICT_DNS` Default refresh rate is `60s`. |  |  |
| `h2UpgradePolicy` _[MeshConfigH2UpgradePolicy](#meshconfigh2upgradepolicy)_ | Specify if http1.1 connections should be upgraded to http2 by default. if sidecar is installed on all pods in the mesh, then this should be set to `UPGRADE`. If one or more services or namespaces do not have sidecar(s), then this should be set to `DO_NOT_UPGRADE`. It can be enabled by destination using the `destinationRule.trafficPolicy.connectionPool.http.h2UpgradePolicy` override. |  | Enum: [DO_NOT_UPGRADE UPGRADE]   |
| `inboundClusterStatName` _string_ | Name to be used while emitting statistics for inbound clusters. The same pattern is used while computing stat prefix for network filters like TCP and Redis. By default, Istio emits statistics with the pattern `inbound\|<port>\|<port-name>\|<service-FQDN>`. For example `inbound\|7443\|grpc-reviews\|reviews.prod.svc.cluster.local`. This can be used to override that pattern.  A Pattern can be composed of various pre-defined variables. The following variables are supported.  - `%SERVICE%` - Will be substituted with short hostname of the service. - `%SERVICE_NAME%` - Will be substituted with name of the service. - `%SERVICE_FQDN%` - Will be substituted with FQDN of the service. - `%SERVICE_PORT%` - Will be substituted with port of the service. - `%TARGET_PORT%`  - Will be substituted with the target port of the service. - `%SERVICE_PORT_NAME%` - Will be substituted with port name of the service.  Following are some examples of supported patterns for reviews:  - `%SERVICE_FQDN%_%SERVICE_PORT%` will use reviews.prod.svc.cluster.local_7443 as the stats name. - `%SERVICE%` will use reviews.prod as the stats name. |  |  |
| `outboundClusterStatName` _string_ | Name to be used while emitting statistics for outbound clusters. The same pattern is used while computing stat prefix for network filters like TCP and Redis. By default, Istio emits statistics with the pattern `outbound\|<port>\|<subsetname>\|<service-FQDN>`. For example `outbound\|8080\|v2\|reviews.prod.svc.cluster.local`. This can be used to override that pattern.  A Pattern can be composed of various pre-defined variables. The following variables are supported.  - `%SERVICE%` - Will be substituted with short hostname of the service. - `%SERVICE_NAME%` - Will be substituted with name of the service. - `%SERVICE_FQDN%` - Will be substituted with FQDN of the service. - `%SERVICE_PORT%` - Will be substituted with port of the service. - `%SERVICE_PORT_NAME%` - Will be substituted with port name of the service. - `%SUBSET_NAME%` - Will be substituted with subset.  Following are some examples of supported patterns for reviews:  - `%SERVICE_FQDN%_%SERVICE_PORT%` will use `reviews.prod.svc.cluster.local_7443` as the stats name. - `%SERVICE%` will use reviews.prod as the stats name. |  |  |
| `serviceScopeConfigs` _[MeshConfigServiceScopeConfigs](#meshconfigservicescopeconfigs) array_ | Scope to be applied to select services. |  |  |
| `enablePrometheusMerge` _boolean_ | If enabled, Istio agent will merge metrics exposed by the application with metrics from Envoy and Istio agent. The sidecar injection will replace `prometheus.io` annotations present on the pod and redirect them towards Istio agent, which will then merge metrics of from the application with Istio metrics. This relies on the annotations `prometheus.io/scrape`, `prometheus.io/port`, and `prometheus.io/path` annotations. If you are running a separately managed Envoy with an Istio sidecar, this may cause issues, as the metrics will collide. In this case, it is recommended to disable aggregation on that deployment with the `prometheus.istio.io/merge-metrics: "false"` annotation. If not specified, this will be enabled by default. |  |  |
| `extensionProviders` _[MeshConfigExtensionProvider](#meshconfigextensionprovider) array_ | Defines a list of extension providers that extend Istio's functionality. For example, the AuthorizationPolicy can be used with an extension provider to delegate the authorization decision to a custom authorization system. |  | MaxItems: 1000   |
| `defaultProviders` _[MeshConfigDefaultProviders](#meshconfigdefaultproviders)_ | Specifies extension providers to use by default in Istio configuration resources. |  |  |
| `discoverySelectors` _[LabelSelector](https://kubernetes.io/docs/reference/generated/kubernetes-api/v1.25/#labelselector-v1-meta) array_ | A list of Kubernetes selectors that specify the set of namespaces that Istio considers when computing configuration updates for sidecars. This can be used to reduce Istio's computational load by limiting the number of entities (including services, pods, and endpoints) that are watched and processed. If omitted, Istio will use the default behavior of processing all namespaces in the cluster. Elements in the list are disjunctive (OR semantics), i.e. a namespace will be included if it matches any selector. The following example selects any namespace that matches either below: 1. The namespace has both of these labels: `env: prod` and `region: us-east1` 2. The namespace has label `app` equal to `cassandra` or `spark`. ```yaml discoverySelectors:   - matchLabels:     env: prod     region: us-east1   - matchExpressions:   - key: app     operator: In     values:   - cassandra   - spark  ``` Refer to the [Kubernetes selector docs](https://kubernetes.io/docs/concepts/overview/working-with-objects/labels/#label-selectors) for additional detail on selector semantics. |  |  |
| `pathNormalization` _[MeshConfigProxyPathNormalization](#meshconfigproxypathnormalization)_ | ProxyPathNormalization configures how URL paths in incoming and outgoing HTTP requests are normalized by the sidecars and gateways. The normalized paths will be used in all aspects through the requests' lifetime on the sidecars and gateways, which includes routing decisions in outbound direction (client proxy), authorization policy match and enforcement in inbound direction (server proxy), and the URL path proxied to the upstream service. If not set, the NormalizationType.DEFAULT configuration will be used. |  |  |
| `defaultHttpRetryPolicy` _[HTTPRetry](#httpretry)_ | Configure the default HTTP retry policy. The default number of retry attempts is set at 2 for these errors:    "connect-failure,refused-stream,unavailable,cancelled,retriable-status-codes".  Setting the number of attempts to 0 disables retry policy globally. This setting can be overridden on a per-host basis using the Virtual Service API. All settings in the retry policy except `perTryTimeout` can currently be configured globally via this field. |  |  |
| `meshMTLS` _[MeshConfigTLSConfig](#meshconfigtlsconfig)_ | The below configuration parameters can be used to specify TLSConfig for mesh traffic. For example, a user could enable min TLS version for ISTIO_MUTUAL traffic and specify a curve for non ISTIO_MUTUAL traffic like below: ```yaml meshConfig:    meshMTLS:     minProtocolVersion: TLSV1_3   tlsDefaults:     Note: applicable only for non ISTIO_MUTUAL scenarios     ecdhCurves:       - P-256       - P-512  ``` Configuration of mTLS for traffic between workloads with ISTIO_MUTUAL TLS traffic.  Note: Mesh mTLS does not respect ECDH curves. |  |  |
| `tlsDefaults` _[MeshConfigTLSConfig](#meshconfigtlsconfig)_ | Configuration of TLS for all traffic except for ISTIO_MUTUAL mode. Currently, this supports configuration of ecdhCurves and cipherSuites only. For ISTIO_MUTUAL TLS settings, use meshMTLS configuration. |  |  |


#### MeshConfigAccessLogEncoding

_Underlying type:_ _string_



_Validation:_
- Enum: [TEXT JSON]

_Appears in:_
- [MeshConfig](#meshconfig)

| Field | Description |
| --- | --- |
| `TEXT` | text encoding for the proxy access log  |
| `JSON` | json encoding for the proxy access log  |




#### MeshConfigCA







_Appears in:_
- [MeshConfig](#meshconfig)

| Field | Description | Default | Validation |
| --- | --- | --- | --- |
| `address` _string_ | REQUIRED. Address of the CA server implementing the Istio CA gRPC API. Can be IP address or a fully qualified DNS name with port Eg: custom-ca.default.svc.cluster.local:8932, 192.168.23.2:9000 |  | Required: \{\}   |
| `tlsSettings` _[ClientTLSSettings](#clienttlssettings)_ | Use the tlsSettings to specify the tls mode to use. Regarding tlsSettings: - DISABLE MODE is legitimate for the case Istiod is making the request via an Envoy sidecar. DISABLE MODE can also be used for testing - TLS MUTUAL MODE be on by default. If the CA certificates (cert bundle to verify the CA server's certificate) is omitted, Istiod will use the system root certs to verify the CA server's certificate. |  |  |
| `requestTimeout` _[Duration](https://kubernetes.io/docs/reference/generated/kubernetes-api/v1.25/#duration-v1-meta)_ | timeout for forward CSR requests from Istiod to External CA Default: 10s |  |  |
| `istiodSide` _boolean_ | Use istiodSide to specify CA Server integrate to Istiod side or Agent side Default: true |  |  |


#### MeshConfigCertificateData







_Appears in:_
- [MeshConfig](#meshconfig)

| Field | Description | Default | Validation |
| --- | --- | --- | --- |
| `pem` _string_ | The PEM data of the certificate. |  |  |
| `spiffeBundleUrl` _string_ | The SPIFFE bundle endpoint URL that complies to: https://github.com/spiffe/spiffe/blob/master/standards/SPIFFE_Trust_Domain_and_Bundle.md#the-spiffe-trust-domain-and-bundle The endpoint should support authentication based on Web PKI: https://github.com/spiffe/spiffe/blob/master/standards/SPIFFE_Trust_Domain_and_Bundle.md#521-web-pki The certificate is retrieved from the endpoint. |  |  |
| `certSigners` _string array_ | when Istiod is acting as RA(registration authority) If set, they are used for these signers. Otherwise, this trustAnchor is used for all signers. |  |  |
| `trustDomains` _string array_ | Optional. Specify the list of trust domains to which this trustAnchor data belongs. If set, they are used for these trust domains. Otherwise, this trustAnchor is used for default trust domain and its aliases. Note that we can have multiple trustAnchor data for a same trustDomain. In that case, trustAnchors with a same trust domain will be merged and used together to verify peer certificates. If neither certSigners nor trustDomains is set, this trustAnchor is used for all trust domains and all signers. If only trustDomains is set, this trustAnchor is used for these trustDomains and all signers. If only certSigners is set, this trustAnchor is used for these certSigners and all trust domains. If both certSigners and trustDomains is set, this trustAnchor is only used for these signers and trust domains. |  |  |


#### MeshConfigDefaultProviders



Holds the name references to the providers that will be used by default
in other Istio configuration resources if the provider is not specified.


These names must match a provider defined in `extensionProviders` that is
one of the supported tracing providers.



_Appears in:_
- [MeshConfig](#meshconfig)

| Field | Description | Default | Validation |
| --- | --- | --- | --- |
| `tracing` _string array_ | Name of the default provider(s) for tracing. |  |  |
| `metrics` _string array_ | Name of the default provider(s) for metrics. |  |  |
| `accessLogging` _string array_ | Name of the default provider(s) for access logging. |  |  |


#### MeshConfigExtensionProvider







_Appears in:_
- [MeshConfig](#meshconfig)

| Field | Description | Default | Validation |
| --- | --- | --- | --- |
| `name` _string_ | REQUIRED. A unique name identifying the extension provider. |  | Required: \{\}   |
| `envoyExtAuthzHttp` _[MeshConfigExtensionProviderEnvoyExternalAuthorizationHttpProvider](#meshconfigextensionproviderenvoyexternalauthorizationhttpprovider)_ | Configures an external authorizer that implements the Envoy ext_authz filter authorization check service using the HTTP API. |  |  |
| `envoyExtAuthzGrpc` _[MeshConfigExtensionProviderEnvoyExternalAuthorizationGrpcProvider](#meshconfigextensionproviderenvoyexternalauthorizationgrpcprovider)_ | Configures an external authorizer that implements the Envoy ext_authz filter authorization check service using the gRPC API. |  |  |
| `zipkin` _[MeshConfigExtensionProviderZipkinTracingProvider](#meshconfigextensionproviderzipkintracingprovider)_ | Configures a tracing provider that uses the Zipkin API. |  |  |
| `datadog` _[MeshConfigExtensionProviderDatadogTracingProvider](#meshconfigextensionproviderdatadogtracingprovider)_ | Configures a Datadog tracing provider. |  |  |
| `skywalking` _[MeshConfigExtensionProviderSkyWalkingTracingProvider](#meshconfigextensionproviderskywalkingtracingprovider)_ | Configures a Apache SkyWalking provider. |  |  |
| `opentelemetry` _[MeshConfigExtensionProviderOpenTelemetryTracingProvider](#meshconfigextensionprovideropentelemetrytracingprovider)_ | Configures an OpenTelemetry tracing provider. |  |  |
| `prometheus` _[MeshConfigExtensionProviderPrometheusMetricsProvider](#meshconfigextensionproviderprometheusmetricsprovider)_ | Configures a Prometheus metrics provider. |  |  |
| `envoyFileAccessLog` _[MeshConfigExtensionProviderEnvoyFileAccessLogProvider](#meshconfigextensionproviderenvoyfileaccesslogprovider)_ | Configures an Envoy File Access Log provider. |  |  |
| `envoyHttpAls` _[MeshConfigExtensionProviderEnvoyHttpGrpcV3LogProvider](#meshconfigextensionproviderenvoyhttpgrpcv3logprovider)_ | Configures an Envoy Access Logging Service provider for HTTP traffic. |  |  |
| `envoyTcpAls` _[MeshConfigExtensionProviderEnvoyTcpGrpcV3LogProvider](#meshconfigextensionproviderenvoytcpgrpcv3logprovider)_ | Configures an Envoy Access Logging Service provider for TCP traffic. |  |  |
| `envoyOtelAls` _[MeshConfigExtensionProviderEnvoyOpenTelemetryLogProvider](#meshconfigextensionproviderenvoyopentelemetrylogprovider)_ | Configures an Envoy Open Telemetry Access Logging Service provider. |  |  |
| `sds` _[MeshConfigExtensionProviderSDSProvider](#meshconfigextensionprovidersdsprovider)_ | Configures an Extension Provider for SDS. This can be used to configure an external SDS service to supply secrets for certain Gateways for example. This is useful for scenarios where the secrets are stored in an external secret store like Vault. The secret should be configured with sds://provider-name format. |  |  |


#### MeshConfigExtensionProviderDatadogTracingProvider



Defines configuration for a Datadog tracer.



_Appears in:_
- [MeshConfigExtensionProvider](#meshconfigextensionprovider)

| Field | Description | Default | Validation |
| --- | --- | --- | --- |
| `service` _string_ | REQUIRED. Specifies the service for the Datadog agent. The format is `[<Namespace>/]<Hostname>`. The specification of `<Namespace>` is required only when it is insufficient to unambiguously resolve a service in the service registry. The `<Hostname>` is a fully qualified host name of a service defined by the Kubernetes service or ServiceEntry.  Example: "datadog.default.svc.cluster.local" or "bar/datadog.example.com". |  | Required: \{\}   |
| `port` _integer_ | REQUIRED. Specifies the port of the service. |  | Required: \{\}   |
| `maxTagLength` _integer_ | Optional. Controls the overall path length allowed in a reported span. NOTE: currently only controls max length of the path tag. |  |  |


#### MeshConfigExtensionProviderEnvoyExternalAuthorizationGrpcProvider







_Appears in:_
- [MeshConfigExtensionProvider](#meshconfigextensionprovider)

| Field | Description | Default | Validation |
| --- | --- | --- | --- |
| `service` _string_ | REQUIRED. Specifies the service that implements the Envoy ext_authz gRPC authorization service. The format is `[<Namespace>/]<Hostname>`. The specification of `<Namespace>` is required only when it is insufficient to unambiguously resolve a service in the service registry. The `<Hostname>` is a fully qualified host name of a service defined by the Kubernetes service or ServiceEntry.  Example: "my-ext-authz.foo.svc.cluster.local" or "bar/my-ext-authz.example.com". |  | Required: \{\}   |
| `port` _integer_ | REQUIRED. Specifies the port of the service. |  | Required: \{\}   |
| `timeout` _[Duration](https://kubernetes.io/docs/reference/generated/kubernetes-api/v1.25/#duration-v1-meta)_ | The maximum duration that the proxy will wait for a response from the provider, this is the timeout for a specific request (default timeout: 600s). When this timeout condition is met, the proxy marks the communication to the authorization service as failure. In this situation, the response sent back to the client will depend on the configured `failOpen` field. |  |  |
| `failOpen` _boolean_ | If true, the HTTP request or TCP connection will be allowed even if the communication with the authorization service has failed, or if the authorization service has returned a HTTP 5xx error. Default is false. For HTTP request, it will be rejected with 403 (HTTP Forbidden). For TCP connection, it will be closed immediately. |  |  |
| `clearRouteCache` _boolean_ | If true, clears route cache in order to allow the external authorization service to correctly affect routing decisions. If true, recalculate routes with the new ExtAuthZ added/removed headers. Default is false |  |  |
| `statusOnError` _string_ | Sets the HTTP status that is returned to the client when there is a network error to the authorization service. The default status is "403" (HTTP Forbidden). |  |  |
| `includeRequestBodyInCheck` _[MeshConfigExtensionProviderEnvoyExternalAuthorizationRequestBody](#meshconfigextensionproviderenvoyexternalauthorizationrequestbody)_ | If set, the client request body will be included in the authorization request sent to the authorization service. |  |  |


#### MeshConfigExtensionProviderEnvoyExternalAuthorizationHttpProvider







_Appears in:_
- [MeshConfigExtensionProvider](#meshconfigextensionprovider)

| Field | Description | Default | Validation |
| --- | --- | --- | --- |
| `service` _string_ | REQUIRED. Specifies the service that implements the Envoy ext_authz HTTP authorization service. The format is `[<Namespace>/]<Hostname>`. The specification of `<Namespace>` is required only when it is insufficient to unambiguously resolve a service in the service registry. The `<Hostname>` is a fully qualified host name of a service defined by the Kubernetes service or ServiceEntry.  Example: "my-ext-authz.foo.svc.cluster.local" or "bar/my-ext-authz.example.com". |  | Required: \{\}   |
| `port` _integer_ | REQUIRED. Specifies the port of the service. |  | Required: \{\}   |
| `timeout` _[Duration](https://kubernetes.io/docs/reference/generated/kubernetes-api/v1.25/#duration-v1-meta)_ | The maximum duration that the proxy will wait for a response from the provider (default timeout: 600s). When this timeout condition is met, the proxy marks the communication to the authorization service as failure. In this situation, the response sent back to the client will depend on the configured `failOpen` field. |  |  |
| `pathPrefix` _string_ | Sets a prefix to the value of authorization request header *Path*. For example, setting this to "/check" for an original user request at path "/admin" will cause the authorization check request to be sent to the authorization service at the path "/check/admin" instead of "/admin". |  |  |
| `failOpen` _boolean_ | If true, the user request will be allowed even if the communication with the authorization service has failed, or if the authorization service has returned a HTTP 5xx error. Default is false and the request will be rejected with "Forbidden" response. |  |  |
| `clearRouteCache` _boolean_ | If true, clears route cache in order to allow the external authorization service to correctly affect routing decisions. If true, recalculate routes with the new ExtAuthZ added/removed headers. Default is false |  |  |
| `statusOnError` _string_ | Sets the HTTP status that is returned to the client when there is a network error to the authorization service. The default status is "403" (HTTP Forbidden). |  |  |
| `includeHeadersInCheck` _string array_ | DEPRECATED. Use includeRequestHeadersInCheck instead.  Deprecated: Marked as deprecated in mesh/v1alpha1/config.proto. |  |  |
| `includeRequestHeadersInCheck` _string array_ | List of client request headers that should be included in the authorization request sent to the authorization service. Note that in addition to the headers specified here following headers are included by default: 1. *Host*, *Method*, *Path* and *Content-Length* are automatically sent. 2. *Content-Length* will be set to 0 and the request will not have a message body. However, the authorization request can include the buffered client request body (controlled by includeRequestBodyInCheck setting), consequently the value of Content-Length of the authorization request reflects the size of its payload size.  Exact, prefix and suffix matches are supported (similar to the [authorization policy rule syntax](https://istio.io/latest/docs/reference/config/security/authorization-policy/#Rule) except the presence match): - Exact match: "abc" will match on value "abc". - Prefix match: "abc*" will match on value "abc" and "abcd". - Suffix match: "*abc" will match on value "abc" and "xabc". |  |  |
| `includeAdditionalHeadersInCheck` _object (keys:string, values:string)_ | Set of additional fixed headers that should be included in the authorization request sent to the authorization service. Key is the header name and value is the header value. Note that client request of the same key or headers specified in includeRequestHeadersInCheck will be overridden. |  |  |
| `includeRequestBodyInCheck` _[MeshConfigExtensionProviderEnvoyExternalAuthorizationRequestBody](#meshconfigextensionproviderenvoyexternalauthorizationrequestbody)_ | If set, the client request body will be included in the authorization request sent to the authorization service. |  |  |
| `headersToUpstreamOnAllow` _string array_ | List of headers from the authorization service that should be added or overridden in the original request and forwarded to the upstream when the authorization check result is allowed (HTTP code 200). If not specified, the original request will not be modified and forwarded to backend as-is. Note, any existing headers will be overridden.  Exact, prefix and suffix matches are supported (similar to the [authorization policy rule syntax](https://istio.io/latest/docs/reference/config/security/authorization-policy/#Rule) except the presence match): - Exact match: "abc" will match on value "abc". - Prefix match: "abc*" will match on value "abc" and "abcd". - Suffix match: "*abc" will match on value "abc" and "xabc". |  |  |
| `headersToDownstreamOnDeny` _string array_ | List of headers from the authorization service that should be forwarded to downstream when the authorization check result is not allowed (HTTP code other than 200). If not specified, all the authorization response headers, except *Authority (Host)* will be in the response to the downstream. When a header is included in this list, *Path*, *Status*, *Content-Length*, *WWWAuthenticate* and *Location* are automatically added. Note, the body from the authorization service is always included in the response to downstream.  Exact, prefix and suffix matches are supported (similar to the [authorization policy rule syntax](https://istio.io/latest/docs/reference/config/security/authorization-policy/#Rule) except the presence match): - Exact match: "abc" will match on value "abc". - Prefix match: "abc*" will match on value "abc" and "abcd". - Suffix match: "*abc" will match on value "abc" and "xabc". |  |  |
| `headersToDownstreamOnAllow` _string array_ | List of headers from the authorization service that should be forwarded to downstream when the authorization check result is allowed (HTTP code 200). If not specified, the original response will not be modified and forwarded to downstream as-is. Note, any existing headers will be overridden.  Exact, prefix and suffix matches are supported (similar to the [authorization policy rule syntax](https://istio.io/latest/docs/reference/config/security/authorization-policy/#Rule) except the presence match): - Exact match: "abc" will match on value "abc". - Prefix match: "abc*" will match on value "abc" and "abcd". - Suffix match: "*abc" will match on value "abc" and "xabc". |  |  |




#### MeshConfigExtensionProviderEnvoyFileAccessLogProvider



Defines configuration for Envoy-based access logging that writes to
local files (and/or standard streams).



_Appears in:_
- [MeshConfigExtensionProvider](#meshconfigextensionprovider)

| Field | Description | Default | Validation |
| --- | --- | --- | --- |
| `path` _string_ | Path to a local file to write the access log entries. This may be used to write to streams, via `/dev/stderr` and `/dev/stdout` If unspecified, defaults to `/dev/stdout`. |  |  |
| `logFormat` _[MeshConfigExtensionProviderEnvoyFileAccessLogProviderLogFormat](#meshconfigextensionproviderenvoyfileaccesslogproviderlogformat)_ | Optional. Allows overriding of the default access log format. |  |  |
| `omitEmptyValues` _boolean_ | Optional. If set to true, when command operators are evaluated to null, For text format, the output of the empty operator is changed from "-" to an empty string. For json format, the keys with null values are omitted in the output structure. |  |  |




#### MeshConfigExtensionProviderEnvoyHttpGrpcV3LogProvider



Defines configuration for an Envoy [Access Logging Service](https://www.envoyproxy.io/docs/envoy/latest/api-v3/extensions/access_loggers/grpc/v3/als.proto#grpc-access-log-service-als)
integration for HTTP traffic.



_Appears in:_
- [MeshConfigExtensionProvider](#meshconfigextensionprovider)

| Field | Description | Default | Validation |
| --- | --- | --- | --- |
| `service` _string_ | REQUIRED. Specifies the service that implements the Envoy ALS gRPC authorization service. The format is `[<Namespace>/]<Hostname>`. The specification of `<Namespace>` is required only when it is insufficient to unambiguously resolve a service in the service registry. The `<Hostname>` is a fully qualified host name of a service defined by the Kubernetes service or ServiceEntry.  Example: "envoy-als.foo.svc.cluster.local" or "bar/envoy-als.example.com". |  | Required: \{\}   |
| `port` _integer_ | REQUIRED. Specifies the port of the service. |  | Required: \{\}   |
| `logName` _string_ | Optional. The friendly name of the access log. Defaults: -  "http_envoy_accesslog" -  "listener_envoy_accesslog" |  |  |
| `filterStateObjectsToLog` _string array_ | Optional. Additional filter state objects to log. |  |  |
| `additionalRequestHeadersToLog` _string array_ | Optional. Additional request headers to log. |  |  |
| `additionalResponseHeadersToLog` _string array_ | Optional. Additional response headers to log. |  |  |
| `additionalResponseTrailersToLog` _string array_ | Optional. Additional response trailers to log. |  |  |


#### MeshConfigExtensionProviderEnvoyOpenTelemetryLogProvider



Defines configuration for an Envoy [OpenTelemetry (gRPC) Access Log](https://www.envoyproxy.io/docs/envoy/latest/api-v3/extensions/access_loggers/open_telemetry/v3/logs_service.proto)



_Appears in:_
- [MeshConfigExtensionProvider](#meshconfigextensionprovider)

| Field | Description | Default | Validation |
| --- | --- | --- | --- |
| `service` _string_ | REQUIRED. Specifies the service that implements the Envoy ALS gRPC authorization service. The format is `[<Namespace>/]<Hostname>`. The specification of `<Namespace>` is required only when it is insufficient to unambiguously resolve a service in the service registry. The `<Hostname>` is a fully qualified host name of a service defined by the Kubernetes service or ServiceEntry.  Example: "envoy-als.foo.svc.cluster.local" or "bar/envoy-als.example.com". |  | Required: \{\}   |
| `port` _integer_ | REQUIRED. Specifies the port of the service. |  | Required: \{\}   |
| `logName` _string_ | Optional. The friendly name of the access log. Defaults: - "otel_envoy_accesslog" |  |  |
| `logFormat` _[MeshConfigExtensionProviderEnvoyOpenTelemetryLogProviderLogFormat](#meshconfigextensionproviderenvoyopentelemetrylogproviderlogformat)_ | Optional. Format for the proxy access log Empty value results in proxy's default access log format, following Envoy access logging formatting. |  |  |




#### MeshConfigExtensionProviderEnvoyTcpGrpcV3LogProvider



Defines configuration for an Envoy [Access Logging Service](https://www.envoyproxy.io/docs/envoy/latest/api-v3/extensions/access_loggers/grpc/v3/als.proto#grpc-access-log-service-als)
integration for TCP traffic.



_Appears in:_
- [MeshConfigExtensionProvider](#meshconfigextensionprovider)

| Field | Description | Default | Validation |
| --- | --- | --- | --- |
| `service` _string_ | REQUIRED. Specifies the service that implements the Envoy ALS gRPC authorization service. The format is `[<Namespace>/]<Hostname>`. The specification of `<Namespace>` is required only when it is insufficient to unambiguously resolve a service in the service registry. The `<Hostname>` is a fully qualified host name of a service defined by the Kubernetes service or ServiceEntry.  Example: "envoy-als.foo.svc.cluster.local" or "bar/envoy-als.example.com". |  | Required: \{\}   |
| `port` _integer_ | REQUIRED. Specifies the port of the service. |  | Required: \{\}   |
| `logName` _string_ | Optional. The friendly name of the access log. Defaults: - "tcp_envoy_accesslog" - "listener_envoy_accesslog" |  |  |
| `filterStateObjectsToLog` _string array_ | Optional. Additional filter state objects to log. |  |  |




#### MeshConfigExtensionProviderHttpHeader







_Appears in:_
- [MeshConfigExtensionProviderGrpcService](#meshconfigextensionprovidergrpcservice)
- [MeshConfigExtensionProviderHttpService](#meshconfigextensionproviderhttpservice)

| Field | Description | Default | Validation |
| --- | --- | --- | --- |
| `name` _string_ | REQUIRED. The HTTP header name. |  | Required: \{\}   |
| `value` _string_ | The HTTP header value. |  |  |
| `envName` _string_ | The HTTP header value from the environment variable.  Warning: - The environment variable must be set in the istiod pod spec. - This is not a end-to-end secure. |  |  |




#### MeshConfigExtensionProviderLightstepTracingProvider



Defines configuration for a Lightstep tracer.
Note: Lightstep has moved to OpenTelemetry-based integrations. Istio 1.15+
will generate OpenTelemetry-compatible configuration when using this option.



_Appears in:_
- [MeshConfigExtensionProvider](#meshconfigextensionprovider)

| Field | Description | Default | Validation |
| --- | --- | --- | --- |
| `service` _string_ | REQUIRED. Specifies the service for the Lightstep collector. The format is `[<Namespace>/]<Hostname>`. The specification of `<Namespace>` is required only when it is insufficient to unambiguously resolve a service in the service registry. The `<Hostname>` is a fully qualified host name of a service defined by the Kubernetes service or ServiceEntry.  Example: "lightstep.default.svc.cluster.local" or "bar/lightstep.example.com". |  | Required: \{\}   |
| `port` _integer_ | REQUIRED. Specifies the port of the service. |  | Required: \{\}   |
| `accessToken` _string_ | The Lightstep access token. |  |  |
| `maxTagLength` _integer_ | Optional. Controls the overall path length allowed in a reported span. NOTE: currently only controls max length of the path tag. |  |  |


#### MeshConfigExtensionProviderOpenCensusAgentTracingProvider



Defines configuration for an OpenCensus tracer writing to an OpenCensus backend.


WARNING: OpenCensusAgentTracingProviders should be used with extreme care. Configuration of
OpenCensus providers CANNOT be changed during the course of proxy's lifetime due to a limitation
in the implementation of OpenCensus driver in Envoy. This means only a single provider configuration
may be used for OpenCensus at any given time for a proxy or group of proxies AND that any change to the provider
configuration MUST be accompanied by a restart of all proxies that will use that configuration.


NOTE: Stackdriver tracing uses OpenCensus configuration under the hood and, as a result, cannot be used
alongside OpenCensus provider configuration.



_Appears in:_
- [MeshConfigExtensionProvider](#meshconfigextensionprovider)

| Field | Description | Default | Validation |
| --- | --- | --- | --- |
| `service` _string_ | REQUIRED. Specifies the service for the OpenCensusAgent. The format is `[<Namespace>/]<Hostname>`. The specification of `<Namespace>` is required only when it is insufficient to unambiguously resolve a service in the service registry. The `<Hostname>` is a fully qualified host name of a service defined by the Kubernetes service or ServiceEntry.  Example: "ocagent.default.svc.cluster.local" or "bar/ocagent.example.com". |  | Required: \{\}   |
| `port` _integer_ | REQUIRED. Specifies the port of the service. |  | Required: \{\}   |
| `context` _[MeshConfigExtensionProviderOpenCensusAgentTracingProviderTraceContext](#meshconfigextensionprovideropencensusagenttracingprovidertracecontext) array_ | Specifies the set of context propagation headers used for distributed tracing. Default is `["W3C_TRACE_CONTEXT"]`. If multiple values are specified, the proxy will attempt to read each header for each request and will write all headers. |  | Enum: [UNSPECIFIED W3C_TRACE_CONTEXT GRPC_BIN CLOUD_TRACE_CONTEXT B3]   |
| `maxTagLength` _integer_ | Optional. Controls the overall path length allowed in a reported span. NOTE: currently only controls max length of the path tag. |  |  |




#### MeshConfigExtensionProviderOpenTelemetryTracingProvider



Defines configuration for an OpenTelemetry tracing backend. Istio 1.16.1 or higher is needed.



_Appears in:_
- [MeshConfigExtensionProvider](#meshconfigextensionprovider)

| Field | Description | Default | Validation |
| --- | --- | --- | --- |
| `service` _string_ | REQUIRED. Specifies the OpenTelemetry endpoint that will receive OTLP traces. The format is `[<Namespace>/]<Hostname>`. The specification of `<Namespace>` is required only when it is insufficient to unambiguously resolve a service in the service registry. The `<Hostname>` is a fully qualified host name of a service defined by the Kubernetes service or ServiceEntry.  Example: "otlp.default.svc.cluster.local" or "bar/otlp.example.com". |  | Required: \{\}   |
| `port` _integer_ | REQUIRED. Specifies the port of the service. |  | Required: \{\}   |
| `maxTagLength` _integer_ | Optional. Controls the overall path length allowed in a reported span. NOTE: currently only controls max length of the path tag. |  |  |
| `http` _[MeshConfigExtensionProviderHttpService](#meshconfigextensionproviderhttpservice)_ | Optional. Specifies the configuration for exporting OTLP traces via HTTP. When empty, traces will be exported via gRPC.  The following example shows how to configure the OpenTelemetry ExtensionProvider to export via HTTP:  1. Add/change the OpenTelemetry extension provider in `MeshConfig` ```yaml   - name: otel-tracing     opentelemetry:     port: 443     service: my.olly-backend.com     http:     path: "/api/otlp/traces"     timeout: 10s     headers:   - name: "my-custom-header"     value: "some value"  ```  2. Deploy a `ServiceEntry` for the observability back-end ```yaml apiVersion: networking.istio.io/v1alpha3 kind: ServiceEntry metadata:    name: my-olly-backend  spec:    hosts:   - my.olly-backend.com   ports:   - number: 443     name: https-port     protocol: HTTPS   resolution: DNS   location: MESH_EXTERNAL  --- apiVersion: networking.istio.io/v1alpha3 kind: DestinationRule metadata:    name: my-olly-backend  spec:    host: my.olly-backend.com   trafficPolicy:     portLevelSettings:     - port:         number: 443       tls:         mode: SIMPLE  ``` |  |  |
| `grpc` _[MeshConfigExtensionProviderGrpcService](#meshconfigextensionprovidergrpcservice)_ | Optional. Specifies the configuration for exporting OTLP traces via GRPC. When empty, traces will check whether HTTP is set. If not, traces will use default GRPC configurations.  The following example shows how to configure the OpenTelemetry ExtensionProvider to export via GRPC:  1. Add/change the OpenTelemetry extension provider in `MeshConfig` ```yaml   - name: opentelemetry     opentelemetry:     port: 8090     service: tracing.example.com     grpc:     timeout: 10s     initialMetadata:   - name: "Authentication"     value: "token-xxxxx"  ```  2. Deploy a `ServiceEntry` for the observability back-end ```yaml apiVersion: networking.istio.io/v1alpha3 kind: ServiceEntry metadata:    name: tracing-grpc  spec:    hosts:   - tracing.example.com   ports:   - number: 8090     name: grpc-port     protocol: GRPC   resolution: DNS   location: MESH_EXTERNAL  ``` |  |  |
| `resourceDetectors` _[MeshConfigExtensionProviderResourceDetectors](#meshconfigextensionproviderresourcedetectors)_ | Optional. Specifies [Resource Detectors](https://opentelemetry.io/docs/specs/otel/resource/sdk/) to be used by the OpenTelemetry Tracer. When multiple resources are provided, they are merged according to the OpenTelemetry [Resource specification](https://opentelemetry.io/docs/specs/otel/resource/sdk/#merge).  The following example shows how to configure the Environment Resource Detector, that will read the attributes from the environment variable `OTEL_RESOURCE_ATTRIBUTES`:  ```yaml   - name: otel-tracing     opentelemetry:     port: 443     service: my.olly-backend.com     resourceDetectors:     environment: \{\}  ``` |  |  |
| `dynatraceSampler` _[MeshConfigExtensionProviderOpenTelemetryTracingProviderDynatraceSampler](#meshconfigextensionprovideropentelemetrytracingproviderdynatracesampler)_ | The Dynatrace adaptive traffic management (ATM) sampler.  Example configuration:  ```yaml   - name: otel-tracing     opentelemetry:     port: 443     service: "\{your-environment-id\}.live.dynatrace.com"     http:     path: "/api/v2/otlp/v1/traces"     timeout: 10s     headers:   - name: "Authorization"     value: "Api-Token dt0c01."     resourceDetectors:     dynatrace: \{\}     dynatraceSampler:     tenant: "\{your-environment-id\}"     clusterId: 1234 |  |  |




#### MeshConfigExtensionProviderOpenTelemetryTracingProviderDynatraceSamplerDynatraceApi







_Appears in:_
- [MeshConfigExtensionProviderOpenTelemetryTracingProviderDynatraceSampler](#meshconfigextensionprovideropentelemetrytracingproviderdynatracesampler)

| Field | Description | Default | Validation |
| --- | --- | --- | --- |
| `service` _string_ | REQUIRED. Specifies the Dynatrace environment to obtain the sampling configuration. The format is `<Hostname>`, where `<Hostname>` is the fully qualified Dynatrace environment host name defined in the ServiceEntry.  Example: "\{your-environment-id\}.live.dynatrace.com". |  | Required: \{\}   |
| `port` _integer_ | REQUIRED. Specifies the port of the service. |  | Required: \{\}   |
| `http` _[MeshConfigExtensionProviderHttpService](#meshconfigextensionproviderhttpservice)_ | REQUIRED. Specifies sampling configuration URI. |  | Required: \{\}   |


#### MeshConfigExtensionProviderPrometheusMetricsProvider







_Appears in:_
- [MeshConfigExtensionProvider](#meshconfigextensionprovider)





#### MeshConfigExtensionProviderResourceDetectorsDynatraceResourceDetector



Dynatrace Resource Detector.
The resource detector reads from the Dynatrace enrichment files
and adds host/process related attributes to the OpenTelemetry resource.


See: [Enrich ingested data with Dynatrace-specific dimensions](https://docs.dynatrace.com/docs/shortlink/enrichment-files)



_Appears in:_
- [MeshConfigExtensionProviderResourceDetectors](#meshconfigextensionproviderresourcedetectors)



#### MeshConfigExtensionProviderResourceDetectorsEnvironmentResourceDetector



OpenTelemetry Environment Resource Detector.
The resource detector reads attributes from the environment variable `OTEL_RESOURCE_ATTRIBUTES`
and adds them to the OpenTelemetry resource.


See: [Resource specification](https://opentelemetry.io/docs/specs/otel/resource/sdk/#specifying-resource-information-via-an-environment-variable)



_Appears in:_
- [MeshConfigExtensionProviderResourceDetectors](#meshconfigextensionproviderresourcedetectors)



#### MeshConfigExtensionProviderSDSProvider



Defines configuration for an Gateway SDS provider.



_Appears in:_
- [MeshConfigExtensionProvider](#meshconfigextensionprovider)

| Field | Description | Default | Validation |
| --- | --- | --- | --- |
| `name` _string_ | REQUIRED. Specifies the name of the provider. This should be used to configure the Gateway SDS. |  | Required: \{\}   |
| `service` _string_ | REQUIRED. Specifies the service that implements the  SDS service. The format is `[<Namespace>/]<Hostname>`. The specification of `<Namespace>` is required only when it is insufficient to unambiguously resolve a service in the service registry. The `<Hostname>` is a fully qualified host name of a service defined by the Kubernetes service or ServiceEntry.  Example: "gateway-sds.foo.svc.cluster.local" or "bar/gateway-sds.example.com". |  | Required: \{\}   |
| `port` _integer_ | REQUIRED. Specifies the port of the service. |  | Required: \{\}   |


#### MeshConfigExtensionProviderSkyWalkingTracingProvider



Defines configuration for a SkyWalking tracer.



_Appears in:_
- [MeshConfigExtensionProvider](#meshconfigextensionprovider)

| Field | Description | Default | Validation |
| --- | --- | --- | --- |
| `service` _string_ | REQUIRED. Specifies the service for the SkyWalking receiver. The format is `[<Namespace>/]<Hostname>`. The specification of `<Namespace>` is required only when it is insufficient to unambiguously resolve a service in the service registry. The `<Hostname>` is a fully qualified host name of a service defined by the Kubernetes service or ServiceEntry.  Example: "skywalking.default.svc.cluster.local" or "bar/skywalking.example.com". |  | Required: \{\}   |
| `port` _integer_ | REQUIRED. Specifies the port of the service. |  | Required: \{\}   |
| `accessToken` _string_ | Optional. The SkyWalking OAP access token. |  |  |


#### MeshConfigExtensionProviderStackdriverProvider



Defines configuration for Stackdriver.


WARNING: Stackdriver tracing uses OpenCensus configuration under the hood and, as a result, cannot be used
alongside any OpenCensus provider configuration. This is due to a limitation in the implementation of OpenCensus
driver in Envoy.



_Appears in:_
- [MeshConfigExtensionProvider](#meshconfigextensionprovider)

| Field | Description | Default | Validation |
| --- | --- | --- | --- |
| `maxTagLength` _integer_ | Optional. Controls the overall path length allowed in a reported span. NOTE: currently only controls max length of the path tag. |  |  |
| `logging` _[MeshConfigExtensionProviderStackdriverProviderLogging](#meshconfigextensionproviderstackdriverproviderlogging)_ | Optional. Controls Stackdriver logging behavior. |  |  |




#### MeshConfigExtensionProviderZipkinTracingProvider



Defines configuration for a Zipkin tracer.



_Appears in:_
- [MeshConfigExtensionProvider](#meshconfigextensionprovider)

| Field | Description | Default | Validation |
| --- | --- | --- | --- |
| `service` _string_ | REQUIRED. Specifies the service that the Zipkin API. The format is `[<Namespace>/]<Hostname>`. The specification of `<Namespace>` is required only when it is insufficient to unambiguously resolve a service in the service registry. The `<Hostname>` is a fully qualified host name of a service defined by the Kubernetes service or ServiceEntry.  Example: "zipkin.default.svc.cluster.local" or "bar/zipkin.example.com". |  | Required: \{\}   |
| `port` _integer_ | REQUIRED. Specifies the port of the service. |  | Required: \{\}   |
| `maxTagLength` _integer_ | Optional. Controls the overall path length allowed in a reported span. NOTE: currently only controls max length of the path tag. |  |  |
| `enable64bitTraceId` _boolean_ | Optional. A 128 bit trace id will be used in Istio. If true, will result in a 64 bit trace id being used. |  |  |
| `path` _string_ | Optional. Specifies the endpoint of Zipkin API. The default value is "/api/v2/spans". |  |  |


#### MeshConfigH2UpgradePolicy

_Underlying type:_ _string_

Default Policy for upgrading http1.1 connections to http2.

_Validation:_
- Enum: [DO_NOT_UPGRADE UPGRADE]

_Appears in:_
- [MeshConfig](#meshconfig)

| Field | Description |
| --- | --- |
| `DO_NOT_UPGRADE` | Do not upgrade connections to http2.  |
| `UPGRADE` | Upgrade the connections to http2.  |


#### MeshConfigInboundTrafficPolicy







_Appears in:_
- [MeshConfig](#meshconfig)

| Field | Description | Default | Validation |
| --- | --- | --- | --- |
| `mode` _[MeshConfigInboundTrafficPolicyMode](#meshconfiginboundtrafficpolicymode)_ |  |  | Enum: [PASSTHROUGH LOCALHOST]   |


#### MeshConfigInboundTrafficPolicyMode

_Underlying type:_ _string_



_Validation:_
- Enum: [PASSTHROUGH LOCALHOST]

_Appears in:_
- [MeshConfigInboundTrafficPolicy](#meshconfiginboundtrafficpolicy)

| Field | Description |
| --- | --- |
| `PASSTHROUGH` | inbound traffic will be passed through to the destination listening on Pod IP. This matches the behavior without Istio enabled at all allowing proxy to be transparent.  |
| `LOCALHOST` | inbound traffic will be sent to the destinations listening on localhost.  |


#### MeshConfigIngressControllerMode

_Underlying type:_ _string_



_Validation:_
- Enum: [UNSPECIFIED OFF DEFAULT STRICT]

_Appears in:_
- [MeshConfig](#meshconfig)

| Field | Description |
| --- | --- |
| `UNSPECIFIED` | Unspecified Istio ingress controller.  |
| `OFF` | Disables Istio ingress controller.  |
| `DEFAULT` | Istio ingress controller will act on ingress resources that do not contain any annotation or whose annotations match the value specified in the ingressClass parameter described earlier. Use this mode if Istio ingress controller will be the default ingress controller for the entire Kubernetes cluster.  |
| `STRICT` | Istio ingress controller will only act on ingress resources whose annotations match the value specified in the ingressClass parameter described earlier. Use this mode if Istio ingress controller will be a secondary ingress controller (e.g., in addition to a cloud-provided ingress controller).  |


#### MeshConfigOutboundTrafficPolicy



`OutboundTrafficPolicy` sets the default behavior of the sidecar for
handling unknown outbound traffic from the application.



_Appears in:_
- [MeshConfig](#meshconfig)

| Field | Description | Default | Validation |
| --- | --- | --- | --- |
| `mode` _[MeshConfigOutboundTrafficPolicyMode](#meshconfigoutboundtrafficpolicymode)_ |  |  | Enum: [REGISTRY_ONLY ALLOW_ANY]   |


#### MeshConfigOutboundTrafficPolicyMode

_Underlying type:_ _string_



_Validation:_
- Enum: [REGISTRY_ONLY ALLOW_ANY]

_Appears in:_
- [MeshConfigOutboundTrafficPolicy](#meshconfigoutboundtrafficpolicy)

| Field | Description |
| --- | --- |
| `REGISTRY_ONLY` | In `REGISTRY_ONLY` mode, unknown outbound traffic will be dropped. Traffic destinations must be explicitly declared into the service registry through `ServiceEntry` configurations. Note: Istio [does not offer an outbound traffic security policy](https://istio.io/latest/docs/ops/best-practices/security/#understand-traffic-capture-limitations). This option does not act as one, or as any form of an outbound firewall. Instead, this option exists primarily to offer users a way to detect missing `ServiceEntry` configurations by explicitly failing.  |
| `ALLOW_ANY` | In `ALLOW_ANY` mode, any traffic to unknown destinations will be allowed. Unknown destination traffic will have limited functionality, however, such as reduced observability. This mode allows users that do not have all possible egress destinations registered through `ServiceEntry` configurations to still connect to arbitrary destinations.  |


#### MeshConfigProxyConfig



ProxyConfig defines variables for individual Envoy instances. This can be configured on a per-workload basis
as well as by the mesh-wide defaults.
To set the mesh-wide defaults, configure the `defaultConfig` section of `meshConfig`. For example:


```
meshConfig:
  defaultConfig:
    discoveryAddress: istiod:15012
```


This can also be configured on a per-workload basis by configuring the `proxy.istio.io/config` annotation on the pod. For example:


```
annotations:
  proxy.istio.io/config: |
    discoveryAddress: istiod:15012
```


If both are configured, the two are merged with per field semantics; the field set in annotation will fully replace the field from mesh config defaults.
This is different than a deep merge provided by protobuf.
For example, `"tracing": { "sampling": 5 }` would completely override a setting configuring a tracing provider
such as `"tracing": { "zipkin": { "address": "..." } }`.


Note: fields in ProxyConfig are not dynamically configured; changes will require restart of workloads to take effect.



_Appears in:_
- [MeshConfig](#meshconfig)

| Field | Description | Default | Validation |
| --- | --- | --- | --- |
| `configPath` _string_ | Path to the generated configuration file directory. Proxy agent generates the actual configuration and stores it in this directory. |  |  |
| `binaryPath` _string_ | Path to the proxy binary |  |  |
| `serviceCluster` _string_ | Service cluster defines the name for the `service_cluster` that is shared by all Envoy instances. This setting corresponds to `--service-cluster` flag in Envoy.  In a typical Envoy deployment, the `service-cluster` flag is used to identify the caller, for source-based routing scenarios.  Since Istio does not assign a local `service/service` version to each Envoy instance, the name is same for all of them.  However, the source/caller's identity (e.g., IP address) is encoded in the `--service-node` flag when launching Envoy.  When the RDS service receives API calls from Envoy, it uses the value of the `service-node` flag to compute routes that are relative to the service instances located at that IP address. |  |  |
| `tracingServiceName` _[ProxyConfigTracingServiceName](#proxyconfigtracingservicename)_ | Used by Envoy proxies to assign the values for the service names in trace spans. |  | Enum: [APP_LABEL_AND_NAMESPACE CANONICAL_NAME_ONLY CANONICAL_NAME_AND_NAMESPACE]   |
| `drainDuration` _[Duration](https://kubernetes.io/docs/reference/generated/kubernetes-api/v1.25/#duration-v1-meta)_ | restart. MUST be >=1s (e.g., _1s/1m/1h_) Default drain duration is `45s`. |  |  |
| `discoveryAddress` _string_ | Address of the discovery service exposing xDS with mTLS connection. The inject configuration may override this value. |  |  |
| `zipkinAddress` _string_ | Address of the Zipkin service (e.g. _zipkin:9411_). DEPRECATED: Use [tracing][istio.mesh.v1alpha1.ProxyConfig.tracing] instead.  Deprecated: Marked as deprecated in mesh/v1alpha1/proxy.proto. |  |  |
| `statsdUdpAddress` _string_ | IP Address and Port of a statsd UDP listener (e.g. `10.75.241.127:9125`). |  |  |
| `proxyAdminPort` _integer_ | Port on which Envoy should listen for administrative commands. Default port is `15000`. |  |  |
| `controlPlaneAuthPolicy` _[AuthenticationPolicy](#authenticationpolicy)_ | AuthenticationPolicy defines how the proxy is authenticated when it connects to the control plane. Default is set to `MUTUAL_TLS`. |  | Enum: [NONE MUTUAL_TLS INHERIT]   |
| `customConfigFile` _string_ | File path of custom proxy configuration, currently used by proxies in front of istiod. |  |  |
| `statNameLength` _integer_ | Maximum length of name field in Envoy's metrics. The length of the name field is determined by the length of a name field in a service and the set of labels that comprise a particular version of the service. The default value is set to 189 characters. Envoy's internal metrics take up 67 characters, for a total of 256 character name per metric. Increase the value of this field if you find that the metrics from Envoys are truncated. |  |  |
| `concurrency` _integer_ | The number of worker threads to run. If unset, which is recommended, this will be automatically determined based on CPU requests/limits. If set to 0, all cores on the machine will be used, ignoring CPU requests or limits. This can lead to major performance issues if CPU limits are also set. |  |  |
| `proxyBootstrapTemplatePath` _string_ | Path to the proxy bootstrap template file |  |  |
| `interceptionMode` _[ProxyConfigInboundInterceptionMode](#proxyconfiginboundinterceptionmode)_ | The mode used to redirect inbound traffic to Envoy. |  | Enum: [REDIRECT TPROXY NONE]   |
| `tracing` _[Tracing](#tracing)_ | Tracing configuration to be used by the proxy. |  |  |
| `envoyAccessLogService` _[RemoteService](#remoteservice)_ | Address of the service to which access logs from Envoys should be sent. (e.g. `accesslog-service:15000`). See [Access Log Service](https://www.envoyproxy.io/docs/envoy/latest/api-v2/config/accesslog/v2/als.proto) for details about Envoy's gRPC Access Log Service API. |  |  |
| `envoyMetricsService` _[RemoteService](#remoteservice)_ | Address of the Envoy Metrics Service implementation (e.g. `metrics-service:15000`). See [Metric Service](https://www.envoyproxy.io/docs/envoy/latest/api-v2/config/metrics/v2/metrics_service.proto) for details about Envoy's Metrics Service API. |  |  |
| `proxyMetadata` _object (keys:string, values:string)_ | Additional environment variables for the proxy. Names starting with `ISTIO_META_` will be included in the generated bootstrap and sent to the XDS server. |  |  |
| `runtimeValues` _object (keys:string, values:string)_ | Envoy [runtime configuration](https://www.envoyproxy.io/docs/envoy/latest/intro/arch_overview/operations/runtime) to set during bootstrapping. This enables setting experimental, unsafe, unsupported, and deprecated features that should be used with extreme caution. |  |  |
| `statusPort` _integer_ | Port on which the agent should listen for administrative commands such as readiness probe. Default is set to port `15020`. |  |  |
| `extraStatTags` _string array_ | An additional list of tags to extract from the in-proxy Istio telemetry. These extra tags can be added by configuring the telemetry extension. Each additional tag needs to be present in this list. Extra tags emitted by the telemetry extensions must be listed here so that they can be processed and exposed as Prometheus metrics. Deprecated: `istio.stats` is a native filter now, this field is no longer needed. |  |  |
| `gatewayTopology` _[Topology](#topology)_ | Topology encapsulates the configuration which describes where the proxy is located i.e. behind a (or N) trusted proxy (proxies) or directly exposed to the internet. This configuration only effects gateways and is applied to all the gateways in the cluster unless overridden via annotations of the gateway workloads. |  |  |
| `terminationDrainDuration` _[Duration](https://kubernetes.io/docs/reference/generated/kubernetes-api/v1.25/#duration-v1-meta)_ | The amount of time allowed for connections to complete on proxy shutdown. On receiving `SIGTERM` or `SIGINT`, `istio-agent` tells the active Envoy to start gracefully draining, discouraging any new connections and allowing existing connections to complete. It then sleeps for the `terminationDrainDuration` and then kills any remaining active Envoy processes. If not set, a default of `5s` will be applied. |  |  |
| `meshId` _string_ | The unique identifier for the [service mesh](https://istio.io/docs/reference/glossary/#service-mesh) All control planes running in the same service mesh should specify the same mesh ID. Mesh ID is used to label telemetry reports for cases where telemetry from multiple meshes is mixed together. |  |  |
| `readinessProbe` _[Probe](https://kubernetes.io/docs/reference/generated/kubernetes-api/v1.25/#probe-v1-core)_ | VM Health Checking readiness probe. This health check config exactly mirrors the kubernetes readiness probe configuration both in schema and logic. Only one health check method of 3 can be set at a time. |  |  |
| `proxyStatsMatcher` _[ProxyConfigProxyStatsMatcher](#proxyconfigproxystatsmatcher)_ | Proxy stats matcher defines configuration for reporting custom Envoy stats. To reduce memory and CPU overhead from Envoy stats system, Istio proxies by default create and expose only a subset of Envoy stats. This option is to control creation of additional Envoy stats with prefix, suffix, and regex expressions match on the name of the stats. This replaces the stats inclusion annotations (`sidecar.istio.io/statsInclusionPrefixes`, `sidecar.istio.io/statsInclusionRegexps`, and `sidecar.istio.io/statsInclusionSuffixes`). For example, to enable stats for circuit breakers, request retries, upstream connections, and request timeouts, you can specify stats matcher as follows: ```yaml proxyStatsMatcher:    inclusionRegexps:     - .*outlier_detection.*     - .*upstream_rq_retry.*     - .*upstream_cx_.*   inclusionSuffixes:     - upstream_rq_timeout  ``` Note including more Envoy stats might increase number of time series collected by prometheus significantly. Care needs to be taken on Prometheus resource provision and configuration to reduce cardinality. |  |  |
| `holdApplicationUntilProxyStarts` _boolean_ | Boolean flag for enabling/disabling the holdApplicationUntilProxyStarts behavior. This feature adds hooks to delay application startup until the pod proxy is ready to accept traffic, mitigating some startup race conditions. Default value is 'false'. |  |  |
| `caCertificatesPem` _string array_ | The PEM data of the extra root certificates for workload-to-workload communication. This includes the certificates defined in MeshConfig and any other certificates that Istiod uses as CA. The plugin certificates (the 'cacerts' secret), self-signed certificates (the 'istio-ca-secret' secret) are added automatically by Istiod. |  |  |
| `image` _[ProxyImage](#proxyimage)_ | Specifies the details of the proxy image. |  |  |
| `privateKeyProvider` _[PrivateKeyProvider](#privatekeyprovider)_ | Specifies the details of the Private Key Provider configuration for gateway and sidecar proxies. |  |  |
| `proxyHeaders` _[ProxyConfigProxyHeaders](#proxyconfigproxyheaders)_ | Define the set of headers to add/modify for HTTP request/responses.  To enable an optional header, simply set the field. If no specific configuration is required, an empty object (`\{\}`) will enable it. Note: currently all headers are enabled by default.  Below shows an example of customizing the `server` header and disabling the `X-Envoy-Attempt-Count` header:  ```yaml proxyHeaders:    server:     value: "my-custom-server"   # Explicitly enable Request IDs.   # As this is the default, this has no effect.   requestId: \{\}   attemptCount:     disabled: true  ```  # Below shows an example of preserving the header case for HTTP 1.x requests  ```yaml proxyHeaders:    preserveHttp1HeaderCase: true  ```  Some headers are enabled by default, and require explicitly disabling. See below for an example of disabling all default-enabled headers:  ```yaml proxyHeaders:    forwardedClientCert: SANITIZE   server:     disabled: true   requestId:     disabled: true   attemptCount:     disabled: true   envoyDebugHeaders:     disabled: true   metadataExchangeHeaders:     mode: IN_MESH  ``` |  |  |


#### MeshConfigProxyPathNormalization







_Appears in:_
- [MeshConfig](#meshconfig)

| Field | Description | Default | Validation |
| --- | --- | --- | --- |
| `normalization` _[MeshConfigProxyPathNormalizationNormalizationType](#meshconfigproxypathnormalizationnormalizationtype)_ |  |  | Enum: [DEFAULT NONE BASE MERGE_SLASHES DECODE_AND_MERGE_SLASHES]   |


#### MeshConfigProxyPathNormalizationNormalizationType

_Underlying type:_ _string_



_Validation:_
- Enum: [DEFAULT NONE BASE MERGE_SLASHES DECODE_AND_MERGE_SLASHES]

_Appears in:_
- [MeshConfigProxyPathNormalization](#meshconfigproxypathnormalization)

| Field | Description |
| --- | --- |
| `DEFAULT` | Apply default normalizations. Currently, this is BASE.  |
| `NONE` | No normalization, paths are used as is.  |
| `BASE` | Normalize according to [RFC 3986](https://tools.ietf.org/html/rfc3986). For Envoy proxies, this is the [`normalize_path`](https://www.envoyproxy.io/docs/envoy/latest/api-v3/extensions/filters/network/http_connection_manager/v3/http_connection_manager.proto.html) option. For example, `/a/../b` normalizes to `/b`.  |
| `MERGE_SLASHES` | In addition to the `BASE` normalization, consecutive slashes are also merged. For example, `/a//b` normalizes to `a/b`.  |
| `DECODE_AND_MERGE_SLASHES` | In addition to normalization in `MERGE_SLASHES`, slash characters are UTF-8 decoded (case insensitive) prior to merging. This means `%2F`, `%2f`, `%5C`, and `%5c` sequences in the request path will be rewritten to `/` or `\`. For example, `/a%2f/b` normalizes to `a/b`.  |


#### MeshConfigServiceScopeConfigs



Configuration for ambient mode multicluster service scope. This setting allows mesh administrators
to define the criteria by which the cluster's control plane determines which services in other
clusters in the mesh are treated as global (accessible across multiple clusters) versus local
(restricted to a single cluster). The configuration can be applied to services based on namespace
and/or other matching criteria. This is particularly  useful in multicluster service mesh deployments
to control service visibility and access across clusters. This API is not intended to enforce
security policies. Resources like DestinationRules should be used to enforce authorization policies.
If a service matches a global service scope selector, the service's endpoints will be globally
exposed. If a service is locally scoped, its endpoints will only be exposed to local cluster
services.


For example, the following configures the scope of all services with the "istio.io/global" label
in matching namespaces to be available globally:


```yaml
serviceScopeConfigs:
  - namespacesSelector:
    matchExpressions:
  - key: istio.io/global
    operator: In
    values: [true]
    servicesSelector:
    matchExpressions:
  - key: istio.io/global
    operator: Exists
    scope: GLOBAL
```



_Appears in:_
- [MeshConfig](#meshconfig)

| Field | Description | Default | Validation |
| --- | --- | --- | --- |
| `namespaceSelector` _[LabelSelector](https://kubernetes.io/docs/reference/generated/kubernetes-api/v1.25/#labelselector-v1-meta)_ | Match expression for namespaces. |  |  |
| `servicesSelector` _[LabelSelector](https://kubernetes.io/docs/reference/generated/kubernetes-api/v1.25/#labelselector-v1-meta)_ | Match expression for serivces. |  |  |
| `scope` _[MeshConfigServiceScopeConfigsScope](#meshconfigservicescopeconfigsscope)_ | Specifics the available scope for matching services. |  | Enum: [LOCAL GLOBAL]   |


#### MeshConfigServiceScopeConfigsScope

_Underlying type:_ _string_

The scope of the matching service. Used to determine if the service is available locally
(cluster local) or globally (mesh-wide).

_Validation:_
- Enum: [LOCAL GLOBAL]

_Appears in:_
- [MeshConfigServiceScopeConfigs](#meshconfigservicescopeconfigs)

| Field | Description |
| --- | --- |
| `LOCAL` |  |
| `GLOBAL` |  |




#### MeshConfigServiceSettingsSettings



Settings for the selected services.



_Appears in:_
- [MeshConfigServiceSettings](#meshconfigservicesettings)

| Field | Description | Default | Validation |
| --- | --- | --- | --- |
| `clusterLocal` _boolean_ | If true, specifies that the client and service endpoints must reside in the same cluster. By default, in multi-cluster deployments, the Istio control plane assumes all service endpoints to be reachable from any client in any of the clusters which are part of the mesh. This configuration option limits the set of service endpoints visible to a client to be cluster scoped.  There are some common scenarios when this can be useful:    - A service (or group of services) is inherently local to the cluster and has local storage     for that cluster. For example, the kube-system namespace (e.g. the Kube API Server).   - A mesh administrator wants to slowly migrate services to Istio. They might start by first     having services cluster-local and then slowly transition them to mesh-wide. They could do     this service-by-service (e.g. mysvc.myns.svc.cluster.local) or as a group     (e.g. *.myns.svc.cluster.local).  By default Istio will consider kubernetes.default.svc (i.e. the API Server) as well as all services in the kube-system namespace to be cluster-local, unless explicitly overridden here. |  |  |


#### MeshConfigTLSConfig







_Appears in:_
- [MeshConfig](#meshconfig)

| Field | Description | Default | Validation |
| --- | --- | --- | --- |
| `minProtocolVersion` _[MeshConfigTLSConfigTLSProtocol](#meshconfigtlsconfigtlsprotocol)_ | Optional: the minimum TLS protocol version. The default minimum TLS version will be TLS 1.2. As servers may not be Envoy and be set to TLS 1.2 (e.g., workloads using mTLS without sidecars), the minimum TLS version for clients may also be TLS 1.2. In the current Istio implementation, the maximum TLS protocol version is TLS 1.3. |  | Enum: [TLS_AUTO TLSV1_2 TLSV1_3]   |
| `ecdhCurves` _string array_ | Optional: If specified, the TLS connection will only support the specified ECDH curves for the DH key exchange. If not specified, the default curves enforced by Envoy will be used. For details about the default curves, refer to [Ecdh Curves](https://www.envoyproxy.io/docs/envoy/latest/api-v3/extensions/transport_sockets/tls/v3/common.proto). |  |  |
| `cipherSuites` _string array_ | Optional: If specified, the TLS connection will only support the specified cipher list when negotiating TLS 1.0-1.2. If not specified, the following cipher suites will be used: ``` ECDHE-ECDSA-AES256-GCM-SHA384 ECDHE-RSA-AES256-GCM-SHA384 ECDHE-ECDSA-AES128-GCM-SHA256 ECDHE-RSA-AES128-GCM-SHA256 AES256-GCM-SHA384 AES128-GCM-SHA256 ``` |  |  |


#### MeshConfigTLSConfigTLSProtocol

_Underlying type:_ _string_

TLS protocol versions.

_Validation:_
- Enum: [TLS_AUTO TLSV1_2 TLSV1_3]

_Appears in:_
- [MeshConfigTLSConfig](#meshconfigtlsconfig)

| Field | Description |
| --- | --- |
| `TLS_AUTO` | Automatically choose the optimal TLS version.  |
| `TLSV1_2` | TLS version 1.2  |
| `TLSV1_3` | TLS version 1.3  |




#### MultiClusterConfig



MultiClusterConfig specifies the Configuration for Istio mesh across multiple clusters through the istio gateways.



_Appears in:_
- [GlobalConfig](#globalconfig)
- [ZTunnelConfig](#ztunnelconfig)

| Field | Description | Default | Validation |
| --- | --- | --- | --- |
| `enabled` _boolean_ | Enables the connection between two kubernetes clusters via their respective ingressgateway services. Use if the pods in each cluster cannot directly talk to one another. |  |  |
| `clusterName` _string_ | The name of the cluster this installation will run in. This is required for sidecar injection to properly label proxies |  |  |
| `globalDomainSuffix` _string_ | The suffix for global service names. |  |  |
| `includeEnvoyFilter` _boolean_ | Enable envoy filter to translate `globalDomainSuffix` to cluster local suffix for cross cluster communication. |  |  |


#### Network



Network provides information about the endpoints in a routable L3
network. A single routable L3 network can have one or more service
registries. Note that the network has no relation to the locality of the
endpoint. The endpoint locality will be obtained from the service
registry.



_Appears in:_
- [GlobalConfig](#globalconfig)
- [MeshNetworks](#meshnetworks)

| Field | Description | Default | Validation |
| --- | --- | --- | --- |
| `endpoints` _[NetworkNetworkEndpoints](#networknetworkendpoints) array_ | The list of endpoints in the network (obtained through the constituent service registries or from CIDR ranges). All endpoints in the network are directly accessible to one another. |  |  |
| `gateways` _[NetworkIstioNetworkGateway](#networkistionetworkgateway) array_ | Set of gateways associated with the network. |  |  |


#### NetworkIstioNetworkGateway



The gateway associated with this network. Traffic from remote networks
will arrive at the specified gateway:port. All incoming traffic must
use mTLS.



_Appears in:_
- [Network](#network)

| Field | Description | Default | Validation |
| --- | --- | --- | --- |
| `registryServiceName` _string_ | A fully qualified domain name of the gateway service.  istiod will lookup the service from the service registries in the network and obtain the endpoint IPs of the gateway from the service registry. Note that while the service name is a fully qualified domain name, it need not be resolvable outside the orchestration platform for the registry. e.g., this could be istio-ingressgateway.istio-system.svc.cluster.local. |  |  |
| `address` _string_ | IP address or externally resolvable DNS address associated with the gateway. |  |  |
| `port` _integer_ |  |  |  |
| `locality` _string_ | The locality associated with an explicitly specified gateway (i.e. ip) |  |  |


#### NetworkNetworkEndpoints



NetworkEndpoints describes how the network associated with an endpoint
should be inferred. An endpoint will be assigned to a network based on
the following rules:


1. Implicitly: If the registry explicitly provides information about
the network to which the endpoint belongs to. In some cases, its
possible to indicate the network associated with the endpoint by
adding the `ISTIO_META_NETWORK` environment variable to the sidecar.


2. Explicitly:


  a. By matching the registry name with one of the "fromRegistry"
  in the mesh config. A "fromRegistry" can only be assigned to a
  single network.


  b. By matching the IP against one of the CIDR ranges in a mesh
  config network. The CIDR ranges must not overlap and be assigned to
  a single network.


(2) will override (1) if both are present.



_Appears in:_
- [Network](#network)

| Field | Description | Default | Validation |
| --- | --- | --- | --- |
| `fromCidr` _string_ | A CIDR range for the set of endpoints in this network. The CIDR ranges for endpoints from different networks must not overlap. |  |  |
| `fromRegistry` _string_ | Add all endpoints from the specified registry into this network. The names of the registries should correspond to the kubeconfig file name inside the secret that was used to configure the registry (Kubernetes multicluster) or supplied by MCP server. |  |  |




#### OutboundTrafficPolicyConfigMode

_Underlying type:_ _string_

Specifies the sidecar's default behavior when handling outbound traffic from the application.

_Validation:_
- Enum: [ALLOW_ANY REGISTRY_ONLY]

_Appears in:_
- [OutboundTrafficPolicyConfig](#outboundtrafficpolicyconfig)

| Field | Description |
| --- | --- |
| `ALLOW_ANY` | Outbound traffic to unknown destinations will be allowed, in case there are no services or ServiceEntries for the destination port  |
| `REGISTRY_ONLY` | Restrict outbound traffic to services defined in the service registry as well as those defined through ServiceEntries  |


#### PilotConfig



Configuration for Pilot.



_Appears in:_
- [Values](#values)

| Field | Description | Default | Validation |
| --- | --- | --- | --- |
| `enabled` _boolean_ | Controls whether Pilot is enabled. |  |  |
| `autoscaleEnabled` _boolean_ | Controls whether a HorizontalPodAutoscaler is installed for Pilot. |  |  |
| `autoscaleMin` _integer_ | Minimum number of replicas in the HorizontalPodAutoscaler for Pilot. |  |  |
| `autoscaleMax` _integer_ | Maximum number of replicas in the HorizontalPodAutoscaler for Pilot. |  |  |
| `autoscaleBehavior` _[HorizontalPodAutoscalerBehavior](https://kubernetes.io/docs/reference/generated/kubernetes-api/v1.25/#horizontalpodautoscalerbehavior-v2-autoscaling)_ | See https://kubernetes.io/docs/tasks/run-application/horizontal-pod-autoscale/#configurable-scaling-behavior |  |  |
| `replicaCount` _integer_ | Number of replicas in the Pilot Deployment.  Deprecated: Marked as deprecated in pkg/apis/values_types.proto. |  |  |
| `image` _string_ | Image name used for Pilot.  This can be set either to image name if hub is also set, or can be set to the full hub:name string.  Examples: custom-pilot, docker.io/someuser:custom-pilot |  |  |
| `traceSampling` _float_ | Trace sampling fraction.  Used to set the fraction of time that traces are sampled. Higher values are more accurate but add CPU overhead.  Allowed values: 0.0 to 1.0 |  |  |
| `resources` _[ResourceRequirements](https://kubernetes.io/docs/reference/generated/kubernetes-api/v1.25/#resourcerequirements-v1-core)_ | K8s resources settings.  See https://kubernetes.io/docs/concepts/configuration/manage-compute-resources-container/#resource-requests-and-limits-of-pod-and-container  Deprecated: Marked as deprecated in pkg/apis/values_types.proto. |  |  |
| `cpu` _[TargetUtilizationConfig](#targetutilizationconfig)_ | Target CPU utilization used in HorizontalPodAutoscaler.  See https://kubernetes.io/docs/tasks/run-application/horizontal-pod-autoscale/  Deprecated: Marked as deprecated in pkg/apis/values_types.proto. |  |  |
| `nodeSelector` _object (keys:string, values:string)_ | K8s node selector.  See https://kubernetes.io/docs/concepts/configuration/assign-pod-node/#nodeselector  Deprecated: Marked as deprecated in pkg/apis/values_types.proto. |  |  |
| `keepaliveMaxServerConnectionAge` _[Duration](https://kubernetes.io/docs/reference/generated/kubernetes-api/v1.25/#duration-v1-meta)_ | Maximum duration that a sidecar can be connected to a pilot.  This setting balances out load across pilot instances, but adds some resource overhead.  Examples: 300s, 30m, 1h |  |  |
| `deploymentLabels` _object (keys:string, values:string)_ | Labels that are added to Pilot deployment.  See https://kubernetes.io/docs/concepts/overview/working-with-objects/labels/ |  |  |
| `podLabels` _object (keys:string, values:string)_ | Labels that are added to Pilot pods.  See https://kubernetes.io/docs/concepts/overview/working-with-objects/labels/ |  |  |
| `configMap` _boolean_ | Configuration settings passed to Pilot as a ConfigMap.  This controls whether the mesh config map, generated from values.yaml is generated. If false, pilot wil use default values or user-supplied values, in that order of preference. |  |  |
| `env` _object (keys:string, values:string)_ | Environment variables passed to the Pilot container.  Examples: env:    ENV_VAR_1: value1   ENV_VAR_2: value2 |  |  |
| `affinity` _[Affinity](https://kubernetes.io/docs/reference/generated/kubernetes-api/v1.25/#affinity-v1-core)_ | K8s affinity to set on the Pilot Pods. |  |  |
| `rollingMaxSurge` _[IntOrString](https://kubernetes.io/docs/reference/generated/kubernetes-api/v1.25/#intorstring-intstr-util)_ | K8s rolling update strategy  Deprecated: Marked as deprecated in pkg/apis/values_types.proto. |  | XIntOrString: \{\}   |
| `rollingMaxUnavailable` _[IntOrString](https://kubernetes.io/docs/reference/generated/kubernetes-api/v1.25/#intorstring-intstr-util)_ | The number of pods that can be unavailable during a rolling update (see `strategy.rollingUpdate.maxUnavailable` here: https://kubernetes.io/docs/reference/kubernetes-api/workload-resources/deployment-v1/#DeploymentSpec). May be specified as a number of pods or as a percent of the total number of pods at the start of the update.  Deprecated: Marked as deprecated in pkg/apis/values_types.proto. |  | XIntOrString: \{\}   |
| `tolerations` _[Toleration](https://kubernetes.io/docs/reference/generated/kubernetes-api/v1.25/#toleration-v1-core) array_ | The node tolerations to be applied to the Pilot deployment so that it can be scheduled to particular nodes with matching taints. More info: https://kubernetes.io/docs/reference/kubernetes-api/workload-resources/pod-v1/#scheduling  Deprecated: Marked as deprecated in pkg/apis/values_types.proto. |  |  |
| `podAnnotations` _object (keys:string, values:string)_ | K8s annotations for pods.  See: https://kubernetes.io/docs/concepts/overview/working-with-objects/annotations/  Deprecated: Marked as deprecated in pkg/apis/values_types.proto. |  |  |
| `serviceAnnotations` _object (keys:string, values:string)_ | K8s annotations for the Service.  See: https://kubernetes.io/docs/concepts/overview/working-with-objects/annotations/ |  |  |
| `serviceAccountAnnotations` _object (keys:string, values:string)_ | K8s annotations for the service account |  |  |
| `jwksResolverExtraRootCA` _string_ | Specifies an extra root certificate in PEM format. This certificate will be trusted by pilot when resolving JWKS URIs. |  |  |
| `hub` _string_ | Hub to pull the container image from. Image will be `Hub/Image:Tag-Variant`. |  |  |
| `tag` _string_ | The container image tag to pull. Image will be `Hub/Image:Tag-Variant`. |  |  |
| `variant` _string_ | The container image variant to pull. Options are "debug" or "distroless". Unset will use the default for the given version. |  |  |
| `seccompProfile` _[SeccompProfile](https://kubernetes.io/docs/reference/generated/kubernetes-api/v1.25/#seccompprofile-v1-core)_ | The seccompProfile for the Pilot container.  See: https://kubernetes.io/docs/tutorials/security/seccomp/ |  |  |
| `topologySpreadConstraints` _[TopologySpreadConstraint](https://kubernetes.io/docs/reference/generated/kubernetes-api/v1.25/#topologyspreadconstraint-v1-core) array_ | The k8s topologySpreadConstraints for the Pilot pods. |  |  |
| `extraContainerArgs` _string array_ | Additional container arguments for the Pilot container. |  |  |
| `volumeMounts` _[VolumeMount](https://kubernetes.io/docs/reference/generated/kubernetes-api/v1.25/#volumemount-v1-core) array_ | Additional volumeMounts to add to the Pilot container. |  |  |
| `volumes` _[Volume](https://kubernetes.io/docs/reference/generated/kubernetes-api/v1.25/#volume-v1-core) array_ | Additional volumes to add to the Pilot Pod. |  |  |
| `ipFamilies` _string array_ | Defines which IP family to use for single stack or the order of IP families for dual-stack. Valid list items are "IPv4", "IPv6". More info: https://kubernetes.io/docs/concepts/services-networking/dual-stack/#services |  |  |
| `ipFamilyPolicy` _string_ | Controls whether Services are configured to use IPv4, IPv6, or both. Valid options are PreferDualStack, RequireDualStack, and SingleStack. More info: https://kubernetes.io/docs/concepts/services-networking/dual-stack/#services |  |  |
| `memory` _[TargetUtilizationConfig](#targetutilizationconfig)_ | Target memory utilization used in HorizontalPodAutoscaler.  See https://kubernetes.io/docs/tasks/run-application/horizontal-pod-autoscale/  Deprecated: Marked as deprecated in pkg/apis/values_types.proto. |  |  |
| `cni` _[CNIUsageConfig](#cniusageconfig)_ | Configures whether to use an existing CNI installation for workloads |  |  |
| `taint` _[PilotTaintControllerConfig](#pilottaintcontrollerconfig)_ |  |  |  |
| `trustedZtunnelNamespace` _string_ | If set, `istiod` will allow connections from trusted node proxy ztunnels in the provided namespace. |  |  |
| `istiodRemote` _[IstiodRemoteConfig](#istiodremoteconfig)_ | Configuration for the istio-discovery chart when istiod is running in a remote cluster (e.g. "remote control plane"). |  |  |
| `envVarFrom` _[EnvVar](https://kubernetes.io/docs/reference/generated/kubernetes-api/v1.25/#envvar-v1-core) array_ | Configuration for the istio-discovery chart |  |  |




#### PilotTaintControllerConfig







_Appears in:_
- [PilotConfig](#pilotconfig)

| Field | Description | Default | Validation |
| --- | --- | --- | --- |
| `enabled` _boolean_ | Enable the untaint controller for new nodes. This aims to solve a race for CNI installation on new nodes. For this to work, the newly added nodes need to have the istio CNI taint as they are added to the cluster. This is usually done by configuring the cluster infra provider. |  |  |
| `namespace` _string_ | The namespace of the CNI daemonset, incase it's not the same as istiod. |  |  |








#### PrivateKeyProvider



PrivateKeyProvider defines private key configuration for gateways and sidecars. This can be configured
mesh-wide or individual per-workload basis.



_Appears in:_
- [MeshConfigProxyConfig](#meshconfigproxyconfig)

| Field | Description | Default | Validation |
| --- | --- | --- | --- |
| `cryptomb` _[PrivateKeyProviderCryptoMb](#privatekeyprovidercryptomb)_ | Use CryptoMb private key provider |  |  |
| `qat` _[PrivateKeyProviderQAT](#privatekeyproviderqat)_ | Use QAT private key provider |  |  |


#### PrivateKeyProviderCryptoMb

_Underlying type:_ _[struct{PollDelay *k8s.io/apimachinery/pkg/apis/meta/v1.Duration "json:\"pollDelay,omitempty\""; Fallback *bool "json:\"fallback,omitempty\""}](#struct{polldelay-*k8sioapimachinerypkgapismetav1duration-"json:\"polldelay,omitempty\"";-fallback-*bool-"json:\"fallback,omitempty\""})_

CryptoMb PrivateKeyProvider configuration



_Appears in:_
- [PrivateKeyProvider](#privatekeyprovider)



#### PrivateKeyProviderQAT

_Underlying type:_ _[struct{PollDelay *k8s.io/apimachinery/pkg/apis/meta/v1.Duration "json:\"pollDelay,omitempty\""; Fallback *bool "json:\"fallback,omitempty\""}](#struct{polldelay-*k8sioapimachinerypkgapismetav1duration-"json:\"polldelay,omitempty\"";-fallback-*bool-"json:\"fallback,omitempty\""})_

QAT (QuickAssist Technology) PrivateKeyProvider configuration



_Appears in:_
- [PrivateKeyProvider](#privatekeyprovider)



#### ProxyConfig



Configuration for Proxy.



_Appears in:_
- [GlobalConfig](#globalconfig)

| Field | Description | Default | Validation |
| --- | --- | --- | --- |
| `autoInject` _string_ | Controls the 'policy' in the sidecar injector. |  |  |
| `clusterDomain` _string_ | Domain for the cluster, default: "cluster.local".  K8s allows this to be customized, see https://kubernetes.io/docs/tasks/administer-cluster/dns-custom-nameservers/ |  |  |
| `componentLogLevel` _string_ | Per Component log level for proxy, applies to gateways and sidecars.  If a component level is not set, then the global "logLevel" will be used. If left empty, "misc:error" is used. |  |  |
| `enableCoreDump` _boolean_ | Enables core dumps for newly injected sidecars.  If set, newly injected sidecars will have core dumps enabled.  Deprecated: Marked as deprecated in pkg/apis/values_types.proto. |  |  |
| `excludeInboundPorts` _string_ | Specifies the Istio ingress ports not to capture. |  |  |
| `excludeIPRanges` _string_ | Lists the excluded IP ranges of Istio egress traffic that the sidecar captures. |  |  |
| `image` _string_ | Image name or path for the proxy, default: "proxyv2".  If registry or tag are not specified, global.hub and global.tag are used.  Examples: my-proxy (uses global.hub/tag), docker.io/myrepo/my-proxy:v1.0.0 |  |  |
| `includeIPRanges` _string_ | Lists the IP ranges of Istio egress traffic that the sidecar captures.  Example: "172.30.0.0/16,172.20.0.0/16" This would only capture egress traffic on those two IP Ranges, all other outbound traffic would # be allowed by the sidecar." |  |  |
| `logLevel` _string_ | Log level for proxy, applies to gateways and sidecars. If left empty, "warning" is used. Expected values are: trace\\|debug\\|info\\|warning\\|error\\|critical\\|off |  |  |
| `outlierLogPath` _string_ | Path to the file to which the proxy will write outlier detection logs.  Example: "/dev/stdout" This would write the logs to standard output. |  |  |
| `privileged` _boolean_ | Enables privileged securityContext for the istio-proxy container.  See https://kubernetes.io/docs/tasks/configure-pod-container/security-context/ |  |  |
| `readinessInitialDelaySeconds` _integer_ | Sets the initial delay for readiness probes in seconds. |  |  |
| `readinessPeriodSeconds` _integer_ | Sets the interval between readiness probes in seconds. |  |  |
| `readinessFailureThreshold` _integer_ | Sets the number of successive failed probes before indicating readiness failure. |  |  |
| `startupProbe` _[StartupProbe](#startupprobe)_ | Configures the startup probe for the istio-proxy container. |  |  |
| `statusPort` _integer_ | Default port used for the Pilot agent's health checks. |  |  |
| `resources` _[ResourceRequirements](https://kubernetes.io/docs/reference/generated/kubernetes-api/v1.25/#resourcerequirements-v1-core)_ | K8s resources settings.  See https://kubernetes.io/docs/concepts/configuration/manage-compute-resources-container/#resource-requests-and-limits-of-pod-and-container  Deprecated: Marked as deprecated in pkg/apis/values_types.proto. |  |  |
| `tracer` _[Tracer](#tracer)_ | Specify which tracer to use. One of: zipkin, lightstep, datadog, stackdriver. If using stackdriver tracer outside GCP, set env GOOGLE_APPLICATION_CREDENTIALS to the GCP credential file. |  | Enum: [zipkin lightstep datadog stackdriver openCensusAgent none]   |
| `excludeOutboundPorts` _string_ | A comma separated list of outbound ports to be excluded from redirection to Envoy. |  |  |
| `lifecycle` _[Lifecycle](https://kubernetes.io/docs/reference/generated/kubernetes-api/v1.25/#lifecycle-v1-core)_ | The k8s lifecycle hooks definition (pod.spec.containers.lifecycle) for the proxy container. More info: https://kubernetes.io/docs/concepts/containers/container-lifecycle-hooks/#container-hooks |  |  |
| `holdApplicationUntilProxyStarts` _boolean_ | Controls if sidecar is injected at the front of the container list and blocks the start of the other containers until the proxy is ready  Deprecated: replaced by ProxyConfig setting which allows per-pod configuration of this behavior.  Deprecated: Marked as deprecated in pkg/apis/values_types.proto. |  |  |
| `includeInboundPorts` _string_ | A comma separated list of inbound ports for which traffic is to be redirected to Envoy. The wildcard character '*' can be used to configure redirection for all ports. |  |  |
| `includeOutboundPorts` _string_ | A comma separated list of outbound ports for which traffic is to be redirected to Envoy, regardless of the destination IP. |  |  |


#### ProxyConfigInboundInterceptionMode

_Underlying type:_ _string_

The mode used to redirect inbound traffic to Envoy.
This setting has no effect on outbound traffic: iptables `REDIRECT` is always used for
outbound connections.

_Validation:_
- Enum: [REDIRECT TPROXY NONE]

_Appears in:_
- [MeshConfigProxyConfig](#meshconfigproxyconfig)

| Field | Description |
| --- | --- |
| `REDIRECT` | The `REDIRECT` mode uses iptables `REDIRECT` to `NAT` and redirect to Envoy. This mode loses source IP addresses during redirection. This is the default redirection mode.  |
| `TPROXY` | The `TPROXY` mode uses iptables `TPROXY` to redirect to Envoy. This mode preserves both the source and destination IP addresses and ports, so that they can be used for advanced filtering and manipulation. This mode also configures the sidecar to run with the `CAP_NET_ADMIN` capability, which is required to use `TPROXY`.  |
| `NONE` | The `NONE` mode does not configure redirect to Envoy at all. This is an advanced configuration that typically requires changes to user applications.  |


#### ProxyConfigProxyHeaders







_Appears in:_
- [MeshConfigProxyConfig](#meshconfigproxyconfig)

| Field | Description | Default | Validation |
| --- | --- | --- | --- |
| `forwardedClientCert` _[ForwardClientCertDetails](#forwardclientcertdetails)_ | Controls the `X-Forwarded-Client-Cert` header for inbound sidecar requests. To set this on gateways, use the `Topology` setting. To disable the header, configure either `SANITIZE` (to always remove the header, if present) or `FORWARD_ONLY` (to leave the header as-is). By default, `APPEND_FORWARD` will be used. |  | Enum: [UNDEFINED SANITIZE FORWARD_ONLY APPEND_FORWARD SANITIZE_SET ALWAYS_FORWARD_ONLY]   |
| `setCurrentClientCertDetails` _[ProxyConfigProxyHeadersSetCurrentClientCertDetails](#proxyconfigproxyheaderssetcurrentclientcertdetails)_ | This field is valid only when forward_client_cert_details is APPEND_FORWARD or SANITIZE_SET and the client connection is mTLS. It specifies the fields in the client certificate to be forwarded. Note that `Hash` is always set, and `By` is always set when the client certificate presents the URI type Subject Alternative Name value. |  |  |
| `requestId` _[ProxyConfigProxyHeadersRequestId](#proxyconfigproxyheadersrequestid)_ | Controls the `X-Request-Id` header. If enabled, a request ID is generated for each request if one is not already set. This applies to all types of traffic (inbound, outbound, and gateways). If disabled, no request ID will be generate for the request. If it is already present, it will be preserved. Warning: request IDs are a critical component to mesh tracing and logging, so disabling this is not recommended. This header is enabled by default if not configured. |  |  |
| `server` _[ProxyConfigProxyHeadersServer](#proxyconfigproxyheadersserver)_ | Controls the `server` header. If enabled, the `Server: istio-envoy` header is set in response headers for inbound traffic (including gateways). If disabled, the `Server` header is not modified. If it is already present, it will be preserved. |  |  |
| `attemptCount` _[ProxyConfigProxyHeadersAttemptCount](#proxyconfigproxyheadersattemptcount)_ | Controls the `X-Envoy-Attempt-Count` header. If enabled, this header will be added on outbound request headers (including gateways) that have retries configured. If disabled, this header will not be set. If it is already present, it will be preserved. This header is enabled by default if not configured. |  |  |
| `envoyDebugHeaders` _[ProxyConfigProxyHeadersEnvoyDebugHeaders](#proxyconfigproxyheadersenvoydebugheaders)_ | Controls various `X-Envoy-*` headers, such as `X-Envoy-Overloaded` and `X-Envoy-Upstream-Service-Time`. If enabled, these headers will be included. If disabled, these headers will not be set. If they are already present, they will be preserved. See the [Envoy documentation](https://www.envoyproxy.io/docs/envoy/latest/api-v3/extensions/filters/http/router/v3/router.proto#envoy-v3-api-field-extensions-filters-http-router-v3-router-suppress-envoy-headers) for more details. These headers are enabled by default if not configured. |  |  |
| `metadataExchangeHeaders` _[ProxyConfigProxyHeadersMetadataExchangeHeaders](#proxyconfigproxyheadersmetadataexchangeheaders)_ | Controls Istio metadata exchange headers `X-Envoy-Peer-Metadata` and `X-Envoy-Peer-Metadata-Id`. By default, the behavior is unspecified. If IN_MESH, these headers will not be appended to outbound requests from sidecars to services not in-mesh. |  |  |
| `preserveHttp1HeaderCase` _boolean_ | When true, the original case of HTTP/1.x headers will be preserved as they pass through the proxy, rather than normalizing them to lowercase. This field is particularly useful for applications that require case-sensitive headers for interoperability with downstream systems or APIs that expect specific casing. The preserve_http1_header_case option only applies to HTTP/1.x traffic, as HTTP/2 requires all headers to be lowercase per the protocol specification. Envoy will ignore this field for HTTP/2 requests and automatically normalize headers to lowercase, ensuring compliance with HTTP/2 standards. |  |  |


#### ProxyConfigProxyHeadersAttemptCount

_Underlying type:_ _[struct{Disabled *bool "json:\"disabled,omitempty\""}](#struct{disabled-*bool-"json:\"disabled,omitempty\""})_





_Appears in:_
- [ProxyConfigProxyHeaders](#proxyconfigproxyheaders)



#### ProxyConfigProxyHeadersEnvoyDebugHeaders

_Underlying type:_ _[struct{Disabled *bool "json:\"disabled,omitempty\""}](#struct{disabled-*bool-"json:\"disabled,omitempty\""})_





_Appears in:_
- [ProxyConfigProxyHeaders](#proxyconfigproxyheaders)



#### ProxyConfigProxyHeadersMetadataExchangeHeaders

_Underlying type:_ _[struct{Mode ProxyConfigProxyHeadersMetadataExchangeMode "json:\"mode,omitempty\""}](#struct{mode-proxyconfigproxyheadersmetadataexchangemode-"json:\"mode,omitempty\""})_





_Appears in:_
- [ProxyConfigProxyHeaders](#proxyconfigproxyheaders)





#### ProxyConfigProxyHeadersRequestId

_Underlying type:_ _[struct{Disabled *bool "json:\"disabled,omitempty\""}](#struct{disabled-*bool-"json:\"disabled,omitempty\""})_





_Appears in:_
- [ProxyConfigProxyHeaders](#proxyconfigproxyheaders)



#### ProxyConfigProxyHeadersServer

_Underlying type:_ _[struct{Disabled *bool "json:\"disabled,omitempty\""; Value *string "json:\"value,omitempty\""}](#struct{disabled-*bool-"json:\"disabled,omitempty\"";-value-*string-"json:\"value,omitempty\""})_





_Appears in:_
- [ProxyConfigProxyHeaders](#proxyconfigproxyheaders)



#### ProxyConfigProxyHeadersSetCurrentClientCertDetails

_Underlying type:_ _[struct{Subject *bool "json:\"subject,omitempty\""; Cert *bool "json:\"cert,omitempty\""; Chain *bool "json:\"chain,omitempty\""; Dns *bool "json:\"dns,omitempty\""; Uri *bool "json:\"uri,omitempty\""}](#struct{subject-*bool-"json:\"subject,omitempty\"";-cert-*bool-"json:\"cert,omitempty\"";-chain-*bool-"json:\"chain,omitempty\"";-dns-*bool-"json:\"dns,omitempty\"";-uri-*bool-"json:\"uri,omitempty\""})_





_Appears in:_
- [ProxyConfigProxyHeaders](#proxyconfigproxyheaders)



#### ProxyConfigProxyStatsMatcher



Proxy stats name matchers for stats creation. Note this is in addition to
the minimum Envoy stats that Istio generates by default.



_Appears in:_
- [MeshConfigProxyConfig](#meshconfigproxyconfig)

| Field | Description | Default | Validation |
| --- | --- | --- | --- |
| `inclusionPrefixes` _string array_ | Proxy stats name prefix matcher for inclusion. |  |  |
| `inclusionSuffixes` _string array_ | Proxy stats name suffix matcher for inclusion. |  |  |
| `inclusionRegexps` _string array_ | Proxy stats name regexps matcher for inclusion. |  |  |


#### ProxyConfigTracingServiceName

_Underlying type:_ _string_

Allows specification of various Istio-supported naming schemes for the
Envoy `service_cluster` value. The `service_cluster` value is primarily used
by Envoys to provide service names for tracing spans.

_Validation:_
- Enum: [APP_LABEL_AND_NAMESPACE CANONICAL_NAME_ONLY CANONICAL_NAME_AND_NAMESPACE]

_Appears in:_
- [MeshConfigProxyConfig](#meshconfigproxyconfig)

| Field | Description |
| --- | --- |
| `APP_LABEL_AND_NAMESPACE` | Default scheme. Uses the `app` label and workload namespace to construct a cluster name. If the `app` label does not exist `istio-proxy` is used.  |
| `CANONICAL_NAME_ONLY` | Uses the canonical name for a workload (*excluding namespace*).  |
| `CANONICAL_NAME_AND_NAMESPACE` | Uses the canonical name and namespace for a workload.  |


#### ProxyImage



The following values are used to construct proxy image url.
format: `${hub}/${image_name}/${tag}-${image_type}`,
example: `docker.io/istio/proxyv2:1.11.1` or `docker.io/istio/proxyv2:1.11.1-distroless`.
This information was previously part of the Values API.



_Appears in:_
- [MeshConfigProxyConfig](#meshconfigproxyconfig)

| Field | Description | Default | Validation |
| --- | --- | --- | --- |
| `imageType` _string_ | The image type of the image. Istio publishes default, debug, and distroless images. Other values are allowed if those image types (example: centos) are published to the specified hub. supported values: default, debug, distroless. |  |  |


#### ProxyInitConfig



Configuration for proxy_init container which sets the pods' networking to intercept the inbound/outbound traffic.



_Appears in:_
- [GlobalConfig](#globalconfig)

| Field | Description | Default | Validation |
| --- | --- | --- | --- |
| `image` _string_ | Specifies the image for the proxy_init container. |  |  |
| `resources` _[ResourceRequirements](https://kubernetes.io/docs/reference/generated/kubernetes-api/v1.25/#resourcerequirements-v1-core)_ | K8s resources settings.  See https://kubernetes.io/docs/concepts/configuration/manage-compute-resources-container/#resource-requests-and-limits-of-pod-and-container  Deprecated: Marked as deprecated in pkg/apis/values_types.proto. |  |  |


#### RemoteService







_Appears in:_
- [MeshConfigProxyConfig](#meshconfigproxyconfig)

| Field | Description | Default | Validation |
| --- | --- | --- | --- |
| `address` _string_ | Address of a remove service used for various purposes (access log receiver, metrics receiver, etc.). Can be IP address or a fully qualified DNS name. |  |  |
| `tlsSettings` _[ClientTLSSettings](#clienttlssettings)_ | Use the `tlsSettings` to specify the tls mode to use. If the remote service uses Istio mutual TLS and shares the root CA with istiod, specify the TLS mode as `ISTIO_MUTUAL`. |  |  |
| `tcpKeepalive` _[ConnectionPoolSettingsTCPSettingsTcpKeepalive](#connectionpoolsettingstcpsettingstcpkeepalive)_ | If set then set `SO_KEEPALIVE` on the socket to enable TCP Keepalives. |  |  |


#### Resource

_Underlying type:_ _string_

Resource describes the source of configuration

_Validation:_
- Enum: [SERVICE_REGISTRY]

_Appears in:_
- [ConfigSource](#configsource)

| Field | Description |
| --- | --- |
| `SERVICE_REGISTRY` | Set to only receive service entries that are generated by the platform. These auto generated service entries are combination of services and endpoints that are generated by a specific platform e.g. k8  |


#### ResourceQuotas



Configuration for the resource quotas for the CNI DaemonSet.



_Appears in:_
- [CNIConfig](#cniconfig)

| Field | Description | Default | Validation |
| --- | --- | --- | --- |
| `enabled` _boolean_ | Controls whether to create resource quotas or not for the CNI DaemonSet. |  |  |
| `pods` _integer_ | The hard limit on the number of pods in the namespace where the CNI DaemonSet is deployed. |  |  |




#### RevisionSummary



RevisionSummary contains information on the number of IstioRevisions associated with this Istio.



_Appears in:_
- [IstioStatus](#istiostatus)

| Field | Description | Default | Validation |
| --- | --- | --- | --- |
| `total` _integer_ | Total number of IstioRevisions currently associated with this Istio. |  |  |
| `ready` _integer_ | Number of IstioRevisions that are Ready. |  |  |
| `inUse` _integer_ | Number of IstioRevisions that are currently in use. |  |  |




#### SDSConfig



Configuration for the SecretDiscoveryService instead of using K8S secrets to mount the certificates.



_Appears in:_
- [GlobalConfig](#globalconfig)

| Field | Description | Default | Validation |
| --- | --- | --- | --- |
| `token` _[SDSConfigToken](#sdsconfigtoken)_ | Deprecated: Marked as deprecated in pkg/apis/values_types.proto. |  |  |


#### SDSConfigToken







_Appears in:_
- [SDSConfig](#sdsconfig)

| Field | Description | Default | Validation |
| --- | --- | --- | --- |
| `aud` _string_ |  |  |  |


#### STSConfig



Configuration for Security Token Service (STS) server.


See https://tools.ietf.org/html/draft-ietf-oauth-token-exchange-16



_Appears in:_
- [GlobalConfig](#globalconfig)

| Field | Description | Default | Validation |
| --- | --- | --- | --- |
| `servicePort` _integer_ |  |  |  |




#### SidecarInjectorConfig



SidecarInjectorConfig is described in istio.io documentation.



_Appears in:_
- [Values](#values)

| Field | Description | Default | Validation |
| --- | --- | --- | --- |
| `enableNamespacesByDefault` _boolean_ | Enables sidecar auto-injection in namespaces by default. |  |  |
| `reinvocationPolicy` _string_ | Setting this to `IfNeeded` will result in the sidecar injector being run again if additional mutations occur. Default: Never |  |  |
| `neverInjectSelector` _[LabelSelector](https://kubernetes.io/docs/reference/generated/kubernetes-api/v1.25/#labelselector-v1-meta) array_ | Instructs Istio to not inject the sidecar on those pods, based on labels that are present in those pods.  Annotations in the pods have higher precedence than the label selectors. Order of evaluation: Pod Annotations → NeverInjectSelector → AlwaysInjectSelector → Default Policy. See https://istio.io/docs/setup/kubernetes/additional-setup/sidecar-injection/#more-control-adding-exceptions |  |  |
| `alwaysInjectSelector` _[LabelSelector](https://kubernetes.io/docs/reference/generated/kubernetes-api/v1.25/#labelselector-v1-meta) array_ | See NeverInjectSelector. |  |  |
| `rewriteAppHTTPProbe` _boolean_ | If true, webhook or istioctl injector will rewrite PodSpec for liveness health check to redirect request to sidecar. This makes liveness check work even when mTLS is enabled. |  |  |
| `injectedAnnotations` _object (keys:string, values:string)_ | injectedAnnotations are additional annotations that will be added to the pod spec after injection This is primarily to support PSP annotations. |  |  |
| `injectionURL` _string_ | Configure the injection url for sidecar injector webhook |  |  |
| `templates` _object (keys:string, values:string)_ | Templates defines a set of custom injection templates that can be used. For example, defining:  templates:    hello: \|     metadata:       labels:         hello: world  Then starting a pod with the `inject.istio.io/templates: hello` annotation, will result in the pod being injected with the hello=world labels. This is intended for advanced configuration only; most users should use the built in template |  |  |
| `defaultTemplates` _string array_ | defaultTemplates: ["sidecar", "hello"] |  |  |


#### StartupProbe







_Appears in:_
- [ProxyConfig](#proxyconfig)

| Field | Description | Default | Validation |
| --- | --- | --- | --- |
| `enabled` _boolean_ | Enables or disables a startup probe. For optimal startup times, changing this should be tied to the readiness probe values.  If the probe is enabled, it is recommended to have delay=0s,period=15s,failureThreshold=4. This ensures the pod is marked ready immediately after the startup probe passes (which has a 1s poll interval), and doesn't spam the readiness endpoint too much  If the probe is disabled, it is recommended to have delay=1s,period=2s,failureThreshold=30. This ensures the startup is reasonable fast (polling every 2s). 1s delay is used since the startup is not often ready instantly. |  |  |
| `failureThreshold` _integer_ | Minimum consecutive failures for the probe to be considered failed after having succeeded. |  |  |


#### TargetUtilizationConfig



Configuration for CPU or memory target utilization for HorizontalPodAutoscaler target.



_Appears in:_
- [PilotConfig](#pilotconfig)

| Field | Description | Default | Validation |
| --- | --- | --- | --- |
| `targetAverageUtilization` _integer_ | K8s utilization setting for HorizontalPodAutoscaler target.  See https://kubernetes.io/docs/tasks/run-application/horizontal-pod-autoscale/ |  |  |


#### TelemetryConfig



Controls telemetry configuration



_Appears in:_
- [Values](#values)

| Field | Description | Default | Validation |
| --- | --- | --- | --- |
| `enabled` _boolean_ | Controls whether telemetry is exported for Pilot. |  |  |
| `v2` _[TelemetryV2Config](#telemetryv2config)_ | Configuration for Telemetry v2. |  |  |


#### TelemetryV2Config



Controls whether pilot will configure telemetry v2.



_Appears in:_
- [TelemetryConfig](#telemetryconfig)

| Field | Description | Default | Validation |
| --- | --- | --- | --- |
| `enabled` _boolean_ | Controls whether pilot will configure telemetry v2. |  |  |
| `prometheus` _[TelemetryV2PrometheusConfig](#telemetryv2prometheusconfig)_ | Telemetry v2 settings for prometheus. |  |  |
| `stackdriver` _[TelemetryV2StackDriverConfig](#telemetryv2stackdriverconfig)_ | Telemetry v2 settings for stackdriver. |  |  |


#### TelemetryV2PrometheusConfig



Controls telemetry v2 prometheus settings.



_Appears in:_
- [TelemetryV2Config](#telemetryv2config)

| Field | Description | Default | Validation |
| --- | --- | --- | --- |
| `enabled` _boolean_ | Controls whether stats envoyfilter would be enabled or not. |  |  |


#### TelemetryV2StackDriverConfig



TelemetryV2StackDriverConfig controls telemetry v2 stackdriver settings.



_Appears in:_
- [TelemetryV2Config](#telemetryv2config)

| Field | Description | Default | Validation |
| --- | --- | --- | --- |
| `enabled` _boolean_ |  |  |  |


#### Topology



Topology describes the configuration for relative location of a proxy with
respect to intermediate trusted proxies and the client. These settings
control how the client attributes are retrieved from the incoming traffic by
the gateway proxy and propagated to the upstream services in the cluster.



_Appears in:_
- [MeshConfigProxyConfig](#meshconfigproxyconfig)

| Field | Description | Default | Validation |
| --- | --- | --- | --- |
| `numTrustedProxies` _integer_ | Number of trusted proxies deployed in front of the Istio gateway proxy. When this option is set to value N greater than zero, the trusted client address is assumed to be the Nth address from the right end of the X-Forwarded-For (XFF) header from the incoming request. If the X-Forwarded-For (XFF) header is missing or has fewer than N addresses, the gateway proxy falls back to using the immediate downstream connection's source address as the trusted client address. Note that the gateway proxy will append the downstream connection's source address to the X-Forwarded-For (XFF) address and set the X-Envoy-External-Address header to the trusted client address before forwarding it to the upstream services in the cluster. The default value of numTrustedProxies is 0. See [Envoy XFF](https://www.envoyproxy.io/docs/envoy/latest/configuration/http/http_conn_man/headers#config-http-conn-man-headers-x-forwarded-for) header handling for more details. |  |  |
| `forwardClientCertDetails` _[ForwardClientCertDetails](#forwardclientcertdetails)_ | Configures how the gateway proxy handles x-forwarded-client-cert (XFCC) header in the incoming request. |  | Enum: [UNDEFINED SANITIZE FORWARD_ONLY APPEND_FORWARD SANITIZE_SET ALWAYS_FORWARD_ONLY]   |
| `proxyProtocol` _[TopologyProxyProtocolConfiguration](#topologyproxyprotocolconfiguration)_ | Enables [PROXY protocol](http://www.haproxy.org/download/1.5/doc/proxy-protocol.txt) for downstream connections on a gateway. |  |  |


#### TopologyProxyProtocolConfiguration

_Underlying type:_ _[struct{}](#struct{})_

PROXY protocol configuration.



_Appears in:_
- [Topology](#topology)



#### Tracer

_Underlying type:_ _string_

Specifies which tracer to use.

_Validation:_
- Enum: [zipkin lightstep datadog stackdriver openCensusAgent none]

_Appears in:_
- [ProxyConfig](#proxyconfig)

| Field | Description |
| --- | --- |
| `zipkin` |  |
| `lightstep` |  |
| `datadog` |  |
| `stackdriver` |  |
| `openCensusAgent` |  |
| `none` |  |


#### TracerConfig



Configuration for each of the supported tracers.



_Appears in:_
- [GlobalConfig](#globalconfig)

| Field | Description | Default | Validation |
| --- | --- | --- | --- |
| `datadog` _[TracerDatadogConfig](#tracerdatadogconfig)_ | Configuration for the datadog tracing service. |  |  |
| `lightstep` _[TracerLightStepConfig](#tracerlightstepconfig)_ | Configuration for the lightstep tracing service. |  |  |
| `zipkin` _[TracerZipkinConfig](#tracerzipkinconfig)_ | Configuration for the zipkin tracing service. |  |  |
| `stackdriver` _[TracerStackdriverConfig](#tracerstackdriverconfig)_ | Configuration for the stackdriver tracing service. |  |  |


#### TracerDatadogConfig



Configuration for the datadog tracing service.



_Appears in:_
- [TracerConfig](#tracerconfig)

| Field | Description | Default | Validation |
| --- | --- | --- | --- |
| `address` _string_ | Address in host:port format for reporting trace data to the Datadog agent. |  |  |


#### TracerLightStepConfig



Configuration for the lightstep tracing service.



_Appears in:_
- [TracerConfig](#tracerconfig)

| Field | Description | Default | Validation |
| --- | --- | --- | --- |
| `address` _string_ | Sets the lightstep satellite pool address in host:port format for reporting trace data. |  |  |
| `accessToken` _string_ | Sets the lightstep access token. |  |  |


#### TracerStackdriverConfig



Configuration for the stackdriver tracing service.



_Appears in:_
- [TracerConfig](#tracerconfig)

| Field | Description | Default | Validation |
| --- | --- | --- | --- |
| `debug` _boolean_ | enables trace output to stdout. |  |  |
| `maxNumberOfAttributes` _integer_ | The global default max number of attributes per span. |  |  |
| `maxNumberOfAnnotations` _integer_ | The global default max number of annotation events per span. |  |  |
| `maxNumberOfMessageEvents` _integer_ | The global default max number of message events per span. |  |  |


#### TracerZipkinConfig



Configuration for the zipkin tracing service.



_Appears in:_
- [TracerConfig](#tracerconfig)

| Field | Description | Default | Validation |
| --- | --- | --- | --- |
| `address` _string_ | Address of zipkin instance in host:port format for reporting trace data.  Example: <zipkin-collector-service>.<zipkin-collector-namespace>:941 |  |  |


#### Tracing



Tracing defines configuration for the tracing performed by Envoy instances.



_Appears in:_
- [MeshConfigProxyConfig](#meshconfigproxyconfig)

| Field | Description | Default | Validation |
| --- | --- | --- | --- |
| `zipkin` _[TracingZipkin](#tracingzipkin)_ | Use a Zipkin tracer. |  |  |
| `datadog` _[TracingDatadog](#tracingdatadog)_ | Use a Datadog tracer. |  |  |
| `sampling` _float_ | The percentage of requests (0.0 - 100.0) that will be randomly selected for trace generation, if not requested by the client or not forced. Default is 1.0. |  |  |
| `tlsSettings` _[ClientTLSSettings](#clienttlssettings)_ | Use the tlsSettings to specify the tls mode to use. If the remote tracing service uses Istio mutual TLS and shares the root CA with istiod, specify the TLS mode as `ISTIO_MUTUAL`. |  |  |
| `enableIstioTags` _boolean_ | Determines whether or not trace spans generated by Envoy will include Istio specific tags. By default Istio specific tags are included in the trace spans. |  |  |




#### TracingDatadog

_Underlying type:_ _[struct{Address *string "json:\"address,omitempty\""}](#struct{address-*string-"json:\"address,omitempty\""})_

Datadog defines configuration for a Datadog tracer.



_Appears in:_
- [Tracing](#tracing)









#### TracingOpenCensusAgent

_Underlying type:_ _[struct{Address *string "json:\"address,omitempty\""; Context []TracingOpenCensusAgentTraceContext "json:\"context,omitempty\""}](#struct{address-*string-"json:\"address,omitempty\"";-context-[]tracingopencensusagenttracecontext-"json:\"context,omitempty\""})_

OpenCensusAgent defines configuration for an OpenCensus tracer writing to
an OpenCensus agent backend. See
[Envoy's OpenCensus trace configuration](https://www.envoyproxy.io/docs/envoy/latest/api-v3/config/trace/v3/opencensus.proto)
and
[OpenCensus trace config](https://github.com/census-instrumentation/opencensus-proto/blob/master/src/opencensus/proto/trace/v1/trace_config.proto)
for details.



_Appears in:_
- [Tracing](#tracing)







#### TracingStackdriver

_Underlying type:_ _[struct{Debug *bool "json:\"debug,omitempty\""; MaxNumberOfAttributes *int64 "json:\"maxNumberOfAttributes,omitempty\""; MaxNumberOfAnnotations *int64 "json:\"maxNumberOfAnnotations,omitempty\""; MaxNumberOfMessageEvents *int64 "json:\"maxNumberOfMessageEvents,omitempty\""}](#struct{debug-*bool-"json:\"debug,omitempty\"";-maxnumberofattributes-*int64-"json:\"maxnumberofattributes,omitempty\"";-maxnumberofannotations-*int64-"json:\"maxnumberofannotations,omitempty\"";-maxnumberofmessageevents-*int64-"json:\"maxnumberofmessageevents,omitempty\""})_

Stackdriver defines configuration for a Stackdriver tracer.
See [Envoy's OpenCensus trace configuration](https://www.envoyproxy.io/docs/envoy/latest/api-v3/config/trace/v3/opencensus.proto)
and
[OpenCensus trace config](https://github.com/census-instrumentation/opencensus-proto/blob/master/src/opencensus/proto/trace/v1/trace_config.proto) for details.



_Appears in:_
- [Tracing](#tracing)



#### TracingZipkin

_Underlying type:_ _[struct{Address *string "json:\"address,omitempty\""}](#struct{address-*string-"json:\"address,omitempty\""})_

Zipkin defines configuration for a Zipkin tracer.



_Appears in:_
- [Tracing](#tracing)



#### UpdateStrategyType

_Underlying type:_ _string_





_Appears in:_
- [IstioUpdateStrategy](#istioupdatestrategy)

| Field | Description |
| --- | --- |
| `InPlace` |  |
| `RevisionBased` |  |


#### Values







_Appears in:_
- [IstioRevisionSpec](#istiorevisionspec)
- [IstioSpec](#istiospec)

| Field | Description | Default | Validation |
| --- | --- | --- | --- |
| `global` _[GlobalConfig](#globalconfig)_ | Global configuration for Istio components. |  |  |
| `pilot` _[PilotConfig](#pilotconfig)_ | Configuration for the Pilot component. |  |  |
| `telemetry` _[TelemetryConfig](#telemetryconfig)_ | Controls whether telemetry is exported for Pilot. |  |  |
| `sidecarInjectorWebhook` _[SidecarInjectorConfig](#sidecarinjectorconfig)_ | Configuration for the sidecar injector webhook. |  |  |
| `revision` _string_ | Identifies the revision this installation is associated with. |  |  |
| `meshConfig` _[MeshConfig](#meshconfig)_ | Defines runtime configuration of components, including Istiod and istio-agent behavior. See https://istio.io/docs/reference/config/istio.mesh.v1alpha1/ for all available options. TODO can this import the real mesh config API? |  |  |
| `base` _[BaseConfig](#baseconfig)_ | Configuration for the base component. |  |  |
| `istiodRemote` _[IstiodRemoteConfig](#istiodremoteconfig)_ | Configuration for istiod-remote. DEPRECATED - istiod-remote chart is removed and replaced with `istio-discovery --set values.istiodRemote.enabled=true`  Deprecated: Marked as deprecated in pkg/apis/values_types.proto. |  |  |
| `profile` _string_ | Specifies which installation configuration profile to apply. |  |  |
| `compatibilityVersion` _string_ | Specifies the compatibility version to use. When this is set, the control plane will be configured with the same defaults as the specified version. |  |  |
| `experimental` _[RawMessage](#rawmessage)_ | Specifies experimental helm fields that could be removed or changed in the future |  | Schemaless: \{\}   |
| `gatewayClasses` _[RawMessage](#rawmessage)_ | Configuration for Gateway Classes |  |  |


#### WaypointConfig



Configuration for Waypoint proxies.



_Appears in:_
- [GlobalConfig](#globalconfig)

| Field | Description | Default | Validation |
| --- | --- | --- | --- |
| `resources` _[ResourceRequirements](https://kubernetes.io/docs/reference/generated/kubernetes-api/v1.25/#resourcerequirements-v1-core)_ | K8s resource settings.  See https://kubernetes.io/docs/concepts/configuration/manage-compute-resources-container/#resource-requests-and-limits-of-pod-and-container |  |  |
| `affinity` _[Affinity](https://kubernetes.io/docs/reference/generated/kubernetes-api/v1.25/#affinity-v1-core)_ | K8s affinity settings for waypoint pods.  See https://kubernetes.io/docs/concepts/scheduling-eviction/assign-pod-node/#inter-pod-affinity-and-anti-affinity |  |  |
| `topologySpreadConstraints` _[TopologySpreadConstraint](https://kubernetes.io/docs/reference/generated/kubernetes-api/v1.25/#topologyspreadconstraint-v1-core) array_ | K8s topology spread constraints settings.  See https://kubernetes.io/docs/concepts/workloads/pods/pod-topology-spread-constraints/ |  |  |
| `nodeSelector` _[NodeSelector](https://kubernetes.io/docs/reference/generated/kubernetes-api/v1.25/#nodeselector-v1-core)_ | K8s node labels settings.  See https://kubernetes.io/docs/user-guide/node-selection/ |  |  |
| `toleration` _[Toleration](https://kubernetes.io/docs/reference/generated/kubernetes-api/v1.25/#toleration-v1-core) array_ | K8s tolerations settings.  See https://kubernetes.io/docs/concepts/configuration/taint-and-toleration/ |  |  |






#### ZTunnelConfig



Configuration for ztunnel.



_Appears in:_
- [ZTunnelValues](#ztunnelvalues)

| Field | Description | Default | Validation |
| --- | --- | --- | --- |
| `hub` _string_ | Hub to pull the container image from. Image will be `Hub/Image:Tag-Variant`. |  |  |
| `tag` _string_ | The container image tag to pull. Image will be `Hub/Image:Tag-Variant`. |  |  |
| `variant` _string_ | The container image variant to pull. Options are "debug" or "distroless". Unset will use the default for the given version. |  |  |
| `image` _string_ | Image name to pull from. Image will be `Hub/Image:Tag-Variant`. If Image contains a "/", it will replace the entire `image` in the pod. |  |  |
| `resourceName` _string_ | resourceName, if set, will override the naming of resources. If not set, will default to the release name. It is recommended to not set this; this is primarily for backwards compatibility. |  |  |
| `Annotations` _object (keys:string, values:string)_ | Annotations to apply to all top level resources |  |  |
| `Labels` _object (keys:string, values:string)_ | Labels to apply to all top level resources |  |  |
| `volumeMounts` _[VolumeMount](https://kubernetes.io/docs/reference/generated/kubernetes-api/v1.25/#volumemount-v1-core) array_ | Additional volumeMounts to the ztunnel container |  |  |
| `volumes` _[Volume](https://kubernetes.io/docs/reference/generated/kubernetes-api/v1.25/#volume-v1-core) array_ | Additional volumes to add to the ztunnel Pod. |  |  |
| `podAnnotations` _object (keys:string, values:string)_ | Annotations added to each pod. The default annotations are required for scraping prometheus (in most environments). |  |  |
| `podLabels` _object (keys:string, values:string)_ | Additional labels to apply on the pod level. |  |  |
| `resources` _[ResourceRequirements](https://kubernetes.io/docs/reference/generated/kubernetes-api/v1.25/#resourcerequirements-v1-core)_ | The k8s resource requests and limits for the ztunnel Pods. |  |  |
| `imagePullSecrets` _string array_ | List of secret names to add to the service account as image pull secrets to use for pulling any images in pods that reference this ServiceAccount. Must be set for any cluster configured with private docker registry. |  |  |
| `env` _object (keys:string, values:string)_ | A `key: value` mapping of environment variables to add to the pod |  |  |
| `imagePullPolicy` _[PullPolicy](https://kubernetes.io/docs/reference/generated/kubernetes-api/v1.25/#pullpolicy-v1-core)_ | Specifies the image pull policy for the Istio images. one of Always, Never, IfNotPresent. Defaults to Always if :latest tag is specified, or IfNotPresent otherwise. Cannot be updated.  More info: https://kubernetes.io/docs/concepts/containers/images#updating-images |  | Enum: [Always Never IfNotPresent]   |
| `multiCluster` _[MultiClusterConfig](#multiclusterconfig)_ | Settings for multicluster. The name of the cluster we are installing in. Note this is a user-defined name, which must be consistent with Istiod configuration. |  |  |
| `meshConfig` _[MeshConfig](#meshconfig)_ | meshConfig defines runtime configuration of components. For ztunnel, only defaultConfig is used, but this is nested under `meshConfig` for consistency with other components. |  |  |
| `terminationGracePeriodSeconds` _integer_ | This value defines: 1. how many seconds kube waits for ztunnel pod to gracefully exit before forcibly terminating it (this value) 2. how many seconds ztunnel waits to drain its own connections (this value - 1 sec) | 30 | Minimum: 0   |
| `revision` _string_ | Configures the revision this control plane is a part of |  |  |
| `caAddress` _string_ | The address of the CA for CSR. |  |  |
| `xdsAddress` _string_ | The customized XDS address to retrieve configuration. |  |  |
| `istioNamespace` _string_ | Specifies the default namespace for the Istio control plane components. |  |  |
| `logLevel` _string_ | Configuration log level of ztunnel binary, default is info. Valid values are: trace, debug, info, warn, error. | info | Enum: [trace debug info warn error]   |
| `logAsJson` _boolean_ | Specifies whether istio components should output logs in json format by adding --log_as_json argument to each container. |  |  |


#### ZTunnelGlobalConfig



ZTunnelGlobalConfig is a subset of the Global Configuration used in the Istio ztunnel chart.



_Appears in:_
- [ZTunnelValues](#ztunnelvalues)

| Field | Description | Default | Validation |
| --- | --- | --- | --- |
| `defaultResources` _[ResourceRequirements](https://kubernetes.io/docs/reference/generated/kubernetes-api/v1.25/#resourcerequirements-v1-core)_ | See https://kubernetes.io/docs/concepts/configuration/manage-compute-resources-container/#resource-requests-and-limits-of-pod-and-container  Deprecated: Marked as deprecated in pkg/apis/values_types.proto. |  |  |
| `hub` _string_ | Specifies the docker hub for Istio images. |  |  |
| `imagePullPolicy` _[PullPolicy](https://kubernetes.io/docs/reference/generated/kubernetes-api/v1.25/#pullpolicy-v1-core)_ | Specifies the image pull policy for the Istio images. one of Always, Never, IfNotPresent. Defaults to Always if :latest tag is specified, or IfNotPresent otherwise. Cannot be updated.  More info: https://kubernetes.io/docs/concepts/containers/images#updating-images |  | Enum: [Always Never IfNotPresent]   |
| `imagePullSecrets` _string array_ | ImagePullSecrets for the control plane ServiceAccount, list of secrets in the same namespace to use for pulling any images in pods that reference this ServiceAccount. Must be set for any cluster configured with private docker registry. |  |  |
| `logAsJson` _boolean_ | Specifies whether istio components should output logs in json format by adding --log_as_json argument to each container. |  |  |
| `logging` _[GlobalLoggingConfig](#globalloggingconfig)_ | Specifies the global logging level settings for the Istio control plane components. |  |  |
| `tag` _string_ | Specifies the tag for the Istio docker images. |  |  |
| `variant` _string_ | The variant of the Istio container images to use. Options are "debug" or "distroless". Unset will use the default for the given version. |  |  |
| `platform` _string_ | Platform in which Istio is deployed. Possible values are: "openshift" and "gcp" An empty value means it is a vanilla Kubernetes distribution, therefore no special treatment will be considered. |  |  |


#### ZTunnelValues







_Appears in:_
- [ZTunnelSpec](#ztunnelspec)

| Field | Description | Default | Validation |
| --- | --- | --- | --- |
| `ztunnel` _[ZTunnelConfig](#ztunnelconfig)_ | Configuration for the Istio ztunnel plugin. |  |  |
| `global` _[ZTunnelGlobalConfig](#ztunnelglobalconfig)_ | Part of the global configuration applicable to the Istio ztunnel component. |  |  |



## sailoperator.io/v1alpha1

Package v1alpha1 contains API Schema definitions for the sailoperator.io v1alpha1 API group

### Resource Types
- [ZTunnel](#ztunnel)
- [ZTunnelList](#ztunnellist)



#### ZTunnel



ZTunnel represents a deployment of the Istio ztunnel component.



_Appears in:_
- [ZTunnelList](#ztunnellist)

| Field | Description | Default | Validation |
| --- | --- | --- | --- |
| `apiVersion` _string_ | `sailoperator.io/v1alpha1` | | |
| `kind` _string_ | `ZTunnel` | | |
| `kind` _string_ | Kind is a string value representing the REST resource this object represents. Servers may infer this from the endpoint the client submits requests to. Cannot be updated. In CamelCase. More info: https://git.k8s.io/community/contributors/devel/sig-architecture/api-conventions.md#types-kinds |  |  |
| `apiVersion` _string_ | APIVersion defines the versioned schema of this representation of an object. Servers should convert recognized schemas to the latest internal value, and may reject unrecognized values. More info: https://git.k8s.io/community/contributors/devel/sig-architecture/api-conventions.md#resources |  |  |
| `metadata` _[ObjectMeta](https://kubernetes.io/docs/reference/generated/kubernetes-api/v1.25/#objectmeta-v1-meta)_ | Refer to Kubernetes API documentation for fields of `metadata`. |  |  |
| `spec` _[ZTunnelSpec](#ztunnelspec)_ |  | \{ namespace:ztunnel profile:ambient version:v1.27.1 \} |  |
| `status` _[ZTunnelStatus](#ztunnelstatus)_ |  |  |  |


#### ZTunnelCondition



ZTunnelCondition represents a specific observation of the ZTunnel object's state.



_Appears in:_
- [ZTunnelStatus](#ztunnelstatus)

| Field | Description | Default | Validation |
| --- | --- | --- | --- |
| `type` _[ZTunnelConditionType](#ztunnelconditiontype)_ | The type of this condition. |  |  |
| `status` _[ConditionStatus](https://kubernetes.io/docs/reference/generated/kubernetes-api/v1.25/#conditionstatus-v1-meta)_ | The status of this condition. Can be True, False or Unknown. |  |  |
| `reason` _[ZTunnelConditionReason](#ztunnelconditionreason)_ | Unique, single-word, CamelCase reason for the condition's last transition. |  |  |
| `message` _string_ | Human-readable message indicating details about the last transition. |  |  |
| `lastTransitionTime` _[Time](https://kubernetes.io/docs/reference/generated/kubernetes-api/v1.25/#time-v1-meta)_ | Last time the condition transitioned from one status to another. |  |  |


#### ZTunnelConditionReason

_Underlying type:_ _string_

ZTunnelConditionReason represents a short message indicating how the condition came
to be in its present state.



_Appears in:_
- [ZTunnelCondition](#ztunnelcondition)
- [ZTunnelStatus](#ztunnelstatus)

| Field | Description |
| --- | --- |
| `ReconcileError` | ZTunnelReasonReconcileError indicates that the reconciliation of the resource has failed, but will be retried.  |
| `DaemonSetNotReady` | ZTunnelDaemonSetNotReady indicates that the ztunnel DaemonSet is not ready.  |
| `ReadinessCheckFailed` | ZTunnelReasonReadinessCheckFailed indicates that the DaemonSet readiness status could not be ascertained.  |
| `Healthy` | ZTunnelReasonHealthy indicates that the control plane is fully reconciled and that all components are ready.  |


#### ZTunnelConditionType

_Underlying type:_ _string_

ZTunnelConditionType represents the type of the condition.  Condition stages are:
Installed, Reconciled, Ready



_Appears in:_
- [ZTunnelCondition](#ztunnelcondition)

| Field | Description |
| --- | --- |
| `Reconciled` | ZTunnelConditionReconciled signifies whether the controller has successfully reconciled the resources defined through the CR.  |
| `Ready` | ZTunnelConditionReady signifies whether the ztunnel DaemonSet is ready.  |


#### ZTunnelList



ZTunnelList contains a list of ZTunnel





| Field | Description | Default | Validation |
| --- | --- | --- | --- |
| `apiVersion` _string_ | `sailoperator.io/v1alpha1` | | |
| `kind` _string_ | `ZTunnelList` | | |
| `kind` _string_ | Kind is a string value representing the REST resource this object represents. Servers may infer this from the endpoint the client submits requests to. Cannot be updated. In CamelCase. More info: https://git.k8s.io/community/contributors/devel/sig-architecture/api-conventions.md#types-kinds |  |  |
| `apiVersion` _string_ | APIVersion defines the versioned schema of this representation of an object. Servers should convert recognized schemas to the latest internal value, and may reject unrecognized values. More info: https://git.k8s.io/community/contributors/devel/sig-architecture/api-conventions.md#resources |  |  |
| `metadata` _[ListMeta](https://kubernetes.io/docs/reference/generated/kubernetes-api/v1.25/#listmeta-v1-meta)_ | Refer to Kubernetes API documentation for fields of `metadata`. |  |  |
| `items` _[ZTunnel](#ztunnel) array_ |  |  |  |


#### ZTunnelSpec



ZTunnelSpec defines the desired state of ZTunnel



_Appears in:_
- [ZTunnel](#ztunnel)

| Field | Description | Default | Validation |
| --- | --- | --- | --- |
<<<<<<< HEAD
| `version` _string_ | Defines the version of Istio to install. Must be one of: v1.27-latest, v1.27.0, v1.26-latest, v1.26.3, v1.26.2, v1.24-latest, v1.24.6, v1.24.5, v1.24.4, v1.24.3. | v1.27.0 | Enum: [v1.27-latest v1.27.0 v1.26-latest v1.26.3 v1.26.2 v1.24-latest v1.24.6 v1.24.5 v1.24.4 v1.24.3]   |
=======
| `version` _string_ | Defines the version of Istio to install. Must be one of: v1.27-latest, v1.27.1, v1.27.0, v1.26-latest, v1.26.4, v1.26.3, v1.26.2, v1.26.0, v1.25-latest, v1.25.5, v1.25.4, v1.25.3, v1.25.2, v1.25.1, v1.24-latest, v1.24.6, v1.24.5, v1.24.4, v1.24.3, v1.24.2, v1.24.1, v1.24.0. | v1.27.1 | Enum: [v1.27-latest v1.27.1 v1.27.0 v1.26-latest v1.26.4 v1.26.3 v1.26.2 v1.26.0 v1.25-latest v1.25.5 v1.25.4 v1.25.3 v1.25.2 v1.25.1 v1.24-latest v1.24.6 v1.24.5 v1.24.4 v1.24.3 v1.24.2 v1.24.1 v1.24.0]   |
>>>>>>> 18c67038
| `profile` _string_ | The built-in installation configuration profile to use. The 'default' profile is 'ambient' and it is always applied. Must be one of: ambient, default, demo, empty, external, preview, remote, stable. | ambient | Enum: [ambient default demo empty external openshift-ambient openshift preview remote stable]   |
| `namespace` _string_ | Namespace to which the Istio ztunnel component should be installed. | ztunnel |  |
| `values` _[ZTunnelValues](#ztunnelvalues)_ | Defines the values to be passed to the Helm charts when installing Istio ztunnel. |  |  |


#### ZTunnelStatus



ZTunnelStatus defines the observed state of ZTunnel



_Appears in:_
- [ZTunnel](#ztunnel)

| Field | Description | Default | Validation |
| --- | --- | --- | --- |
| `observedGeneration` _integer_ | ObservedGeneration is the most recent generation observed for this ZTunnel object. It corresponds to the object's generation, which is updated on mutation by the API Server. The information in the status pertains to this particular generation of the object. |  |  |
| `conditions` _[ZTunnelCondition](#ztunnelcondition) array_ | Represents the latest available observations of the object's current state. |  |  |
| `state` _[ZTunnelConditionReason](#ztunnelconditionreason)_ | Reports the current state of the object. |  |  |

<|MERGE_RESOLUTION|>--- conflicted
+++ resolved
@@ -654,11 +654,7 @@
 
 | Field | Description | Default | Validation |
 | --- | --- | --- | --- |
-<<<<<<< HEAD
-| `version` _string_ | Defines the version of Istio to install. Must be one of: v1.27-latest, v1.27.0, v1.26-latest, v1.26.3, v1.26.2, v1.24-latest, v1.24.6, v1.24.5, v1.24.4, v1.24.3. | v1.27.0 | Enum: [v1.27-latest v1.27.0 v1.26-latest v1.26.3 v1.26.2 v1.24-latest v1.24.6 v1.24.5 v1.24.4 v1.24.3]   |
-=======
 | `version` _string_ | Defines the version of Istio to install. Must be one of: v1.27-latest, v1.27.1, v1.27.0, v1.26-latest, v1.26.4, v1.26.3, v1.26.2, v1.26.0, v1.25-latest, v1.25.5, v1.25.4, v1.25.3, v1.25.2, v1.25.1, v1.24-latest, v1.24.6, v1.24.5, v1.24.4, v1.24.3, v1.24.2, v1.24.1, v1.24.0. | v1.27.1 | Enum: [v1.27-latest v1.27.1 v1.27.0 v1.26-latest v1.26.4 v1.26.3 v1.26.2 v1.26.0 v1.25-latest v1.25.5 v1.25.4 v1.25.3 v1.25.2 v1.25.1 v1.24-latest v1.24.6 v1.24.5 v1.24.4 v1.24.3 v1.24.2 v1.24.1 v1.24.0 v1.23-latest v1.23.6 v1.23.5 v1.23.4 v1.23.3 v1.23.2 v1.22-latest v1.22.8 v1.22.7 v1.22.6 v1.22.5 v1.21.6]   |
->>>>>>> 18c67038
 | `profile` _string_ | The built-in installation configuration profile to use. The 'default' profile is always applied. On OpenShift, the 'openshift' profile is also applied on top of 'default'. Must be one of: ambient, default, demo, empty, openshift, openshift-ambient, preview, remote, stable. |  | Enum: [ambient default demo empty external openshift openshift-ambient preview remote stable]   |
 | `namespace` _string_ | Namespace to which the Istio CNI component should be installed. Note that this field is immutable. | istio-cni |  |
 | `values` _[CNIValues](#cnivalues)_ | Defines the values to be passed to the Helm charts when installing Istio CNI. |  |  |
@@ -894,11 +890,7 @@
 
 | Field | Description | Default | Validation |
 | --- | --- | --- | --- |
-<<<<<<< HEAD
-| `version` _string_ | Defines the version of Istio to install. Must be one of: v1.27.0, v1.26.3, v1.26.2, v1.24.6, v1.24.5, v1.24.4, v1.24.3. |  | Enum: [v1.27.0 v1.26.3 v1.26.2 v1.24.6 v1.24.5 v1.24.4 v1.24.3]   |
-=======
 | `version` _string_ | Defines the version of Istio to install. Must be one of: v1.27.1, v1.27.0, v1.26.4, v1.26.3, v1.26.2, v1.26.0, v1.25.5, v1.25.4, v1.25.3, v1.25.2, v1.25.1, v1.24.6, v1.24.5, v1.24.4, v1.24.3, v1.24.2, v1.24.1, v1.24.0. |  | Enum: [v1.27.1 v1.27.0 v1.26.4 v1.26.3 v1.26.2 v1.26.0 v1.25.5 v1.25.4 v1.25.3 v1.25.2 v1.25.1 v1.24.6 v1.24.5 v1.24.4 v1.24.3 v1.24.2 v1.24.1 v1.24.0 v1.23.6 v1.23.5 v1.23.4 v1.23.3 v1.23.2 v1.22.8 v1.22.7 v1.22.6 v1.22.5 v1.21.6]   |
->>>>>>> 18c67038
 | `namespace` _string_ | Namespace to which the Istio components should be installed. |  |  |
 | `values` _[Values](#values)_ | Defines the values to be passed to the Helm charts when installing Istio. |  |  |
 
@@ -1091,11 +1083,7 @@
 
 | Field | Description | Default | Validation |
 | --- | --- | --- | --- |
-<<<<<<< HEAD
-| `version` _string_ | Defines the version of Istio to install. Must be one of: v1.27-latest, v1.27.0, v1.26-latest, v1.26.3, v1.26.2, v1.24-latest, v1.24.6, v1.24.5, v1.24.4, v1.24.3. | v1.27.0 | Enum: [v1.27-latest v1.27.0 v1.26-latest v1.26.3 v1.26.2 v1.24-latest v1.24.6 v1.24.5 v1.24.4 v1.24.3]   |
-=======
 | `version` _string_ | Defines the version of Istio to install. Must be one of: v1.27-latest, v1.27.1, v1.27.0, v1.26-latest, v1.26.4, v1.26.3, v1.26.2, v1.26.0, v1.25-latest, v1.25.5, v1.25.4, v1.25.3, v1.25.2, v1.25.1, v1.24-latest, v1.24.6, v1.24.5, v1.24.4, v1.24.3, v1.24.2, v1.24.1, v1.24.0. | v1.27.1 | Enum: [v1.27-latest v1.27.1 v1.27.0 v1.26-latest v1.26.4 v1.26.3 v1.26.2 v1.26.0 v1.25-latest v1.25.5 v1.25.4 v1.25.3 v1.25.2 v1.25.1 v1.24-latest v1.24.6 v1.24.5 v1.24.4 v1.24.3 v1.24.2 v1.24.1 v1.24.0 v1.23-latest v1.23.6 v1.23.5 v1.23.4 v1.23.3 v1.23.2 v1.22-latest v1.22.8 v1.22.7 v1.22.6 v1.22.5 v1.21.6]   |
->>>>>>> 18c67038
 | `updateStrategy` _[IstioUpdateStrategy](#istioupdatestrategy)_ | Defines the update strategy to use when the version in the Istio CR is updated. | \{ type:InPlace \} |  |
 | `profile` _string_ | The built-in installation configuration profile to use. The 'default' profile is always applied. On OpenShift, the 'openshift' profile is also applied on top of 'default'. Must be one of: ambient, default, demo, empty, openshift, openshift-ambient, preview, remote, stable. |  | Enum: [ambient default demo empty external openshift openshift-ambient preview remote stable]   |
 | `namespace` _string_ | Namespace to which the Istio components should be installed. Note that this field is immutable. | istio-system |  |
@@ -3457,11 +3445,7 @@
 
 | Field | Description | Default | Validation |
 | --- | --- | --- | --- |
-<<<<<<< HEAD
-| `version` _string_ | Defines the version of Istio to install. Must be one of: v1.27-latest, v1.27.0, v1.26-latest, v1.26.3, v1.26.2, v1.24-latest, v1.24.6, v1.24.5, v1.24.4, v1.24.3. | v1.27.0 | Enum: [v1.27-latest v1.27.0 v1.26-latest v1.26.3 v1.26.2 v1.24-latest v1.24.6 v1.24.5 v1.24.4 v1.24.3]   |
-=======
 | `version` _string_ | Defines the version of Istio to install. Must be one of: v1.27-latest, v1.27.1, v1.27.0, v1.26-latest, v1.26.4, v1.26.3, v1.26.2, v1.26.0, v1.25-latest, v1.25.5, v1.25.4, v1.25.3, v1.25.2, v1.25.1, v1.24-latest, v1.24.6, v1.24.5, v1.24.4, v1.24.3, v1.24.2, v1.24.1, v1.24.0. | v1.27.1 | Enum: [v1.27-latest v1.27.1 v1.27.0 v1.26-latest v1.26.4 v1.26.3 v1.26.2 v1.26.0 v1.25-latest v1.25.5 v1.25.4 v1.25.3 v1.25.2 v1.25.1 v1.24-latest v1.24.6 v1.24.5 v1.24.4 v1.24.3 v1.24.2 v1.24.1 v1.24.0]   |
->>>>>>> 18c67038
 | `profile` _string_ | The built-in installation configuration profile to use. The 'default' profile is 'ambient' and it is always applied. Must be one of: ambient, default, demo, empty, external, preview, remote, stable. | ambient | Enum: [ambient default demo empty external openshift-ambient openshift preview remote stable]   |
 | `namespace` _string_ | Namespace to which the Istio ztunnel component should be installed. | ztunnel |  |
 | `values` _[ZTunnelValues](#ztunnelvalues)_ | Defines the values to be passed to the Helm charts when installing Istio ztunnel. |  |  |
